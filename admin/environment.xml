--- conflicted
+++ resolved
@@ -1135,15 +1135,14 @@
           <ON_ERROR message="quizattemptsupgradedmessage" />
         </FEEDBACK>
       </CUSTOM_CHECK>
-<<<<<<< HEAD
+      <CUSTOM_CHECK file="lib/upgradelib.php" function="check_slasharguments" level="optional">
+        <FEEDBACK>
+          <ON_CHECK message="slashargumentswarning" />
+        </FEEDBACK>
+      </CUSTOM_CHECK>
       <CUSTOM_CHECK file="lib/upgradelib.php" function="check_database_tables_row_format" level="optional">
         <FEEDBACK>
           <ON_CHECK message="unsupporteddbtablerowformat" />
-=======
-      <CUSTOM_CHECK file="lib/upgradelib.php" function="check_slasharguments" level="optional">
-        <FEEDBACK>
-          <ON_CHECK message="slashargumentswarning" />
->>>>>>> eb9bf73f
         </FEEDBACK>
       </CUSTOM_CHECK>
     </CUSTOM_CHECKS>
