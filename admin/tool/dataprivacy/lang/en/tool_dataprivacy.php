<?php
// This file is part of Moodle - http://moodle.org/
//
// Moodle is free software: you can redistribute it and/or modify
// it under the terms of the GNU General Public License as published by
// the Free Software Foundation, either version 3 of the License, or
// (at your option) any later version.
//
// Moodle is distributed in the hope that it will be useful,
// but WITHOUT ANY WARRANTY; without even the implied warranty of
// MERCHANTABILITY or FITNESS FOR A PARTICULAR PURPOSE.  See the
// GNU General Public License for more details.
//
// You should have received a copy of the GNU General Public License
// along with Moodle.  If not, see <http://www.gnu.org/licenses/>.

/**
 * Strings for component 'tool_dataprivacy'
 *
 * @package    tool_dataprivacy
 * @copyright  2018 onwards Jun Pataleta
 * @license    http://www.gnu.org/copyleft/gpl.html GNU GPL v3 or later
 */

defined('MOODLE_INTERNAL') || die();

$string['pluginname'] = 'Data privacy';
$string['pluginname_help'] = 'Data privacy plugin';
$string['activitiesandresources'] = 'Activities and resources';
$string['addcategory'] = 'Add category';
$string['addpurpose'] = 'Add purpose';
$string['approve'] = 'Approve';
$string['approverequest'] = 'Approve request';
$string['cachedef_purpose'] = 'Data purposes';
$string['cachedef_contextlevel'] = 'Context levels purpose and category';
$string['cancelrequest'] = 'Cancel request';
$string['cancelrequestconfirmation'] = 'Do you really want cancel this data request?';
$string['categories'] = 'Categories';
$string['category'] = 'Category';
$string['category_help'] = 'A category in the data registry describes a type of data. A new category may be added, or if Inherit is selected, the data category from a higher context is applied. Contexts are (from low to high): Blocks > Activity modules > Courses > Course categories > Site.';
$string['categorycreated'] = 'Category created';
$string['categorydefault'] = 'Default category';
$string['categorydefault_help'] = 'The default category is the data category applied to any new instances. If Inherit is selected, the data category from a higher context is applied. Contexts are (from low to high): Blocks > Activity modules > Courses > Course categories > User > Site.';
$string['categorieslist'] = 'List of data categories';
$string['categoryupdated'] = 'Category updated';
$string['close'] = 'Close';
$string['compliant'] = 'Compliant';
$string['confirmapproval'] = 'Do you really want to approve this data request?';
$string['confirmcompletion'] = 'Do you really want to mark this user enquiry as complete?';
$string['confirmcontextdeletion'] = 'Do you really want to confirm the deletion of the selected contexts? This will also delete all of the user data for their respective sub-contexts.';
$string['confirmdenial'] = 'Do you really want deny this data request?';
$string['contactdataprotectionofficer'] = 'Contact the privacy officer';
$string['contactdataprotectionofficer_desc'] = 'If enabled, users will be able to contact the privacy officer and make a data request via a link on their profile page.';
$string['contextlevelname10'] = 'Site';
$string['contextlevelname30'] = 'Users';
$string['contextlevelname40'] = 'Course categories';
$string['contextlevelname50'] = 'Courses';
$string['contextlevelname70'] = 'Activity modules';
$string['contextlevelname80'] = 'Blocks';
$string['contextpurposecategorysaved'] = 'Purpose and category saved.';
$string['contactdpoviaprivacypolicy'] = 'Please contact the privacy officer as described in the privacy policy.';
$string['createcategory'] = 'Create data category';
$string['createpurpose'] = 'Create data purpose';
$string['datadeletion'] = 'Data deletion';
$string['datadeletionpagehelp'] = 'Data for which the retention period has expired are listed here. Please review and confirm data deletion, which will then be executed by the "Delete expired contexts" scheduled task.';
$string['dataprivacy:makedatarequestsforchildren'] = 'Make data requests for minors';
$string['dataprivacy:managedatarequests'] = 'Manage data requests';
$string['dataprivacy:managedataregistry'] = 'Manage data registry';
$string['dataprivacy:downloadownrequest'] = 'Download your own exported data';
$string['dataprivacy:downloadallrequests'] = 'Download exported data for everyone';
$string['dataregistry'] = 'Data registry';
$string['dataregistryinfo'] = 'The data registry enables categories (types of data) and purposes (the reasons for processing data) to be set for all content on the site - from users and courses down to activities and blocks. For each purpose, a retention period may be set. When a retention period has expired, the data is flagged and listed for deletion, awaiting admin confirmation.';
$string['datarequestcreatedforuser'] = 'Data request created for {$a}';
$string['datarequestemailsubject'] = 'Data request: {$a}';
$string['datarequests'] = 'Data requests';
$string['datecomment'] = '[{$a->date}]: ' . PHP_EOL . ' {$a->comment}';
$string['daterequested'] = 'Date requested';
$string['daterequesteddetail'] = 'Date requested:';
$string['defaultsinfo'] = 'Default categories and purposes are applied to all newly created instances.';
$string['deletecategory'] = 'Delete category';
$string['deletecategorytext'] = 'Are you sure you want to delete the following category?<p><em>{$a}</em></p>';
$string['deleteexpiredcontextstask'] = 'Delete expired contexts';
<<<<<<< HEAD
$string['deleteexpireddatarequeststask'] = 'Delete files from completed data requests that have expired';
$string['deletepurpose'] = 'Delete "{$a}" purpose';
$string['deletepurposetext'] = 'Are you sure you want to delete "{$a}" purpose?';
=======
$string['deletepurpose'] = 'Delete purpose';
$string['deletepurposetext'] = 'Are you sure you want to delete the following purpose?<p><em>{$a}</em></p>';
>>>>>>> 6c5b701b
$string['defaultssaved'] = 'Defaults saved';
$string['deny'] = 'Deny';
$string['denyrequest'] = 'Deny request';
$string['download'] = 'Download';
$string['downloadexpireduser'] = 'Download has expired. Submit a new request if you wish to export your personal data.';
$string['dporolemapping'] = 'Privacy officer role mapping';
$string['dporolemapping_desc'] = 'The privacy officer can manage data requests. The capability tool/dataprivacy:managedatarequests must be allowed for a role to be listed as a privacy officer role mapping option.';
$string['editcategories'] = 'Edit categories';
$string['editcategory'] = 'Edit category';
$string['editcategories'] = 'Edit categories';
$string['editpurpose'] = 'Edit purpose';
$string['editpurposes'] = 'Edit purposes';
$string['effectiveretentionperiodcourse'] = '{$a} (after the course end date)';
$string['effectiveretentionperioduser'] = '{$a} (since the last time the user accessed the site)';
$string['emailsalutation'] = 'Dear {$a},';
$string['errorinvalidrequeststatus'] = 'Invalid request status!';
$string['errorinvalidrequesttype'] = 'Invalid request type!';
$string['errornocapabilitytorequestforothers'] = 'User {$a->requestedby} doesn\'t have the capability to make a data request on behalf of user {$a->userid}';
$string['errornoexpiredcontexts'] = 'There are no expired contexts to process';
$string['errorcontexthasunexpiredchildren'] = 'The context "{$a}" still has sub-contexts that have not yet expired. No contexts have been flagged for deletion.';
$string['errorrequestalreadyexists'] = 'You already have an ongoing request.';
$string['errorrequestnotfound'] = 'Request not found';
$string['errorrequestnotwaitingforapproval'] = 'The request is not awaiting approval. Either it is not yet ready or it has already been processed.';
$string['errorsendingmessagetodpo'] = 'An error was encountered while trying to send a message to {$a}.';
$string['exceptionnotificationsubject'] = 'Exception occurred while processing privacy data';
$string['exceptionnotificationbody'] = '<p>Exception occurred while calling <b>{$a->fullmethodname}</b>.<br>This means that plugin <b>{$a->component}</b> did not complete the processing of data. The following exception information may be passed on to the plugin developer:</p><pre>{$a->message}<br>

{$a->backtrace}</pre>';
$string['expiredretentionperiodtask'] = 'Expired retention period';
$string['expiry'] = 'Expiry';
$string['expandplugin'] = 'Expand and collapse plugin.';
$string['expandplugintype'] = 'Expand and collapse plugin type.';
$string['explanationtitle'] = 'Icons used on this page and what they mean.';
$string['external'] = 'Additional';
$string['externalexplanation'] = 'An additional plugin installed on this site.';
$string['filteroption'] = '{$a->category}: {$a->name}';
$string['frontpagecourse'] = 'Front page course';
$string['gdpr_art_6_1_a_description'] = 'The data subject has given consent to the processing of his or her personal data for one or more specific purposes';
$string['gdpr_art_6_1_a_name'] = 'Consent (GDPR Art. 6.1(a))';
$string['gdpr_art_6_1_b_description'] = 'Processing is necessary for the performance of a contract to which the data subject is party or in order to take steps at the request of the data subject prior to entering into a contract';
$string['gdpr_art_6_1_b_name'] = 'Contract (GDPR Art. 6.1(b))';
$string['gdpr_art_6_1_c_description'] = 'Processing is necessary for compliance with a legal obligation to which the controller is subject';
$string['gdpr_art_6_1_c_name'] = 'Legal obligation (GDPR Art 6.1(c))';
$string['gdpr_art_6_1_d_description'] = 'Processing is necessary in order to protect the vital interests of the data subject or of another natural person';
$string['gdpr_art_6_1_d_name'] = 'Vital interests (GDPR Art. 6.1(d))';
$string['gdpr_art_6_1_e_description'] = 'Processing is necessary for the performance of a task carried out in the public interest or in the exercise of official authority vested in the controller';
$string['gdpr_art_6_1_e_name'] = 'Public task (GDPR Art. 6.1(e))';
$string['gdpr_art_6_1_f_description'] = 'Processing is necessary for the purposes of the legitimate interests pursued by the controller or  by a third party, except where such interests are overridden by the interests or fundamental rights and freedoms of the data subject which require protection of personal data, in particular where the data subject is a child';
$string['gdpr_art_6_1_f_name'] = 'Legitimate interests (GDPR Art. 6.1(f))';
$string['gdpr_art_9_2_a_description'] = 'The data subject has given explicit consent to the processing of those personal data for one or more specified purposes, except where Union or Member State law provide that the prohibition referred to in paragraph 1 of GDPR Article 9 may not be lifted by the data subject';
$string['gdpr_art_9_2_a_name'] = 'Explicit consent (GDPR Art. 9.2(a))';
$string['gdpr_art_9_2_b_description'] = 'Processing is necessary for the purposes of carrying out the obligations and exercising specific rights of the controller or of the data subject in the field of employment and social security and social protection law in so far as it is authorised by Union or Member State law or a collective agreement pursuant to Member State law providing for appropriate safeguards for the fundamental rights and the interests of the data subject';
$string['gdpr_art_9_2_b_name'] = 'Employment and social security/protection law (GDPR Art. 9.2(b))';
$string['gdpr_art_9_2_c_description'] = 'Processing is necessary to protect the vital interests of the data subject or of another natural person where the data subject is physically or legally incapable of giving consent';
$string['gdpr_art_9_2_c_name'] = 'Protection of vital interests (GDPR Art. 9.2(c))';
$string['gdpr_art_9_2_d_description'] = 'Processing is carried out in the course of its legitimate activities with appropriate safeguards by a foundation, association or any other not-for-profit body with a political, philosophical, religious or trade-union aim and on condition that the processing relates solely to the members or to former members of the body or to persons who have regular contact with it in connection with its purposes and that the personal data are not disclosed outside that body without the consent of the data subjects';
$string['gdpr_art_9_2_d_name'] = 'Legitimate activities regarding the members/close contacts  of a foundation, association or other not-for-profit body (GDPR Art. 9.2(d))';
$string['gdpr_art_9_2_e_description'] = 'Processing relates to personal data which are manifestly made public by the data subject';
$string['gdpr_art_9_2_e_name'] = 'Data made public by the data subject (GDPR Art. 9.2(e))';
$string['gdpr_art_9_2_f_description'] = 'Processing is necessary for the establishment, exercise or defence of legal claims or whenever courts are acting in their judicial capacity';
$string['gdpr_art_9_2_f_name'] = 'Legal claims and court actions (GDPR Art. 9.2(f))';
$string['gdpr_art_9_2_g_description'] = 'Processing is necessary for reasons of substantial public interest, on the basis of Union or Member State law which shall be proportionate to the aim pursued, respect the essence of the right to data protection and provide for suitable and specific measures to safeguard the fundamental rights and the interests of the data subject';
$string['gdpr_art_9_2_g_name'] = 'Substantial public interest (GDPR Art. 9.2(g))';
$string['gdpr_art_9_2_h_description'] = 'Processing is necessary for the purposes of preventive or occupational medicine, for the assessment of the working capacity of the employee, medical diagnosis, the provision of health or social care or treatment or the management of health or social care systems and services on the basis of Union or Member State law or pursuant to contract with a health professional and subject to the conditions and safeguards referred to in paragraph 3 of GDPR Article 9';
$string['gdpr_art_9_2_h_name'] = 'Medical purposes (GDPR Art. 9.2(h))';
$string['gdpr_art_9_2_i_description'] = 'Processing is necessary for reasons of public interest in the area of public health, such as protecting against serious cross-border threats to health or ensuring high standards of quality and safety of health care and of medicinal products or medical devices, on the basis of Union or Member State law which provides for suitable and specific measures to safeguard the rights and freedoms of the data subject, in particular professional secrecy';
$string['gdpr_art_9_2_i_name'] = 'Public health (GDPR Art. 9.2(i))';
$string['gdpr_art_9_2_j_description'] = 'Processing is necessary for archiving purposes in the public interest, scientific or historical research purposes or statistical purposes in accordance with Article 89(1) based on Union or Member State law which shall be proportionate to the aim pursued, respect the essence of the right to data protection and provide for suitable and specific measures to safeguard the fundamental rights and the interests of the data subject';
$string['gdpr_art_9_2_j_name'] = 'Public interest, or scientific/historical/statistical research (GDPR Art. 9.2(j))';
$string['hide'] = 'Collapse all';
$string['httpwarning'] = 'Any data downloaded from this site may not be encrypted. Please contact your system administrator and request that they install SSL on this site.';
$string['inherit'] = 'Inherit';
$string['lawfulbases'] = 'Lawful bases';
$string['lawfulbases_help'] = 'Select at least one option that will serve as the lawful basis for processing personal data. For details on these lawful bases, please see <a href="https://gdpr-info.eu/art-6-gdpr/" target="_blank">GDPR Art. 6.1</a>';
$string['markcomplete'] = 'Mark as complete';
$string['markedcomplete'] = 'Your enquiry has been marked as complete by the privacy officer.';
$string['messageprovider:contactdataprotectionofficer'] = 'Data requests';
$string['messageprovider:datarequestprocessingresults'] = 'Data request processing results';
$string['messageprovider:notifyexceptions'] = 'Data requests exceptions notifications';
$string['message'] = 'Message';
$string['messagelabel'] = 'Message:';
$string['moduleinstancename'] = '{$a->instancename} ({$a->modulename})';
$string['mypersonaldatarequests'] = 'My personal data requests';
$string['nameandparent'] = '{$a->parent} / {$a->name}';
$string['nameemail'] = '{$a->name} ({$a->email})';
$string['nchildren'] = '{$a} children';
$string['newrequest'] = 'New request';
$string['nodatarequests'] = 'There are no data requests';
$string['nodatarequestsmatchingfilter'] = 'There are no data requests matching the given filter';
$string['noactivitiestoload'] = 'No activities';
$string['noassignedroles'] = 'No assigned roles in this context';
$string['noblockstoload'] = 'No blocks';
$string['nocategories'] = 'There are no categories yet';
$string['nocoursestoload'] = 'No activities';
$string['noexpiredcontexts'] = 'This context level has no data for which the retention period has expired.';
$string['nopersonaldatarequests'] = 'You don\'t have any personal data requests';
$string['nopurposes'] = 'There are no purposes yet';
$string['nosubjectaccessrequests'] = 'There are no data requests that you need to act on';
$string['nosystemdefaults'] = 'Site purpose and category have not yet been defined.';
$string['notset'] = 'Not set (use the default value)';
$string['pluginregistry'] = 'Plugin privacy registry';
$string['pluginregistrytitle'] = 'Plugin privacy compliance registry';
$string['privacy'] = 'Privacy';
$string['privacyofficeronly'] = 'Only users who are assigned a privacy officer role ({$a}) have access to this content';
$string['privacy:metadata:preference:tool_dataprivacy_request-filters'] = 'The filters currently applied to the data requests page.';
$string['privacy:metadata:request'] = 'Information from personal data requests (subject access and deletion requests) made for this site.';
$string['privacy:metadata:request:comments'] = 'Any user comments accompanying the request.';
$string['privacy:metadata:request:userid'] = 'The ID of the user to whom the request belongs';
$string['privacy:metadata:request:requestedby'] = 'The ID of the user making the request, if made on behalf of another user.';
$string['privacy:metadata:request:dpocomment'] = 'Any comments made by the site\'s privacy officer regarding the request.';
$string['privacy:metadata:request:timecreated'] = 'The timestamp indicating when the request was made by the user.';
$string['privacyrequestexpiry'] = 'Data request expiry';
$string['privacyrequestexpiry_desc'] = 'The amount of time that approved data requests will be available for download before expiring. 0 means no time limit.';
$string['protected'] = 'Protected';
$string['protectedlabel'] = 'The retention of this data has a higher legal precedent over a user\'s request to be forgotten. This data will only be deleted after the retention period has expired.';
$string['purpose'] = 'Purpose';
$string['purpose_help'] = 'The purpose describes the reason for processing the data. A new purpose may be added, or if Inherit is selected, the purpose from a higher context is applied. Contexts are (from low to high): Blocks > Activity modules > Courses > Course categories > User > Site.';
$string['purposecreated'] = 'Purpose created';
$string['purposedefault'] = 'Default purpose';
$string['purposedefault_help'] = 'The default purpose is the purpose which is applied to any new instances. If Inherit is selected, the purpose from a higher context is applied. Contexts are (from low to high): Blocks > Activity modules > Courses > Course categories > User > Site.';
$string['purposes'] = 'Purposes';
$string['purposeslist'] = 'List of data purposes';
$string['purposeupdated'] = 'Purpose updated';
$string['replyto'] = 'Reply to';
$string['requestactions'] = 'Actions';
$string['requestapproved'] = 'The request has been approved';
$string['requestby'] = 'Requested by';
$string['requestbydetail'] = 'Requested by:';
$string['requestcomments'] = 'Comments';
$string['requestcomments_help'] = 'This box enables you to enter any further details about your data request.';
$string['requestdenied'] = 'The request has been denied';
$string['requestemailintro'] = 'You have received a data request:';
$string['requestfor'] = 'Requesting for';
$string['requestmarkedcomplete'] = 'The request has been marked as complete';
$string['requeststatus'] = 'Status';
$string['requestsubmitted'] = 'Your request has been submitted to the privacy officer';
$string['requesttype'] = 'Type';
$string['requesttypeuser'] = '{$a->typename} ({$a->user})';
$string['requesttype_help'] = 'Select the reason why you would like to contact the privacy officer';
$string['requesttypedelete'] = 'Delete all of my personal data';
$string['requesttypedeleteshort'] = 'Delete';
$string['requesttypeexport'] = 'Export all of my personal data';
$string['requesttypeexportshort'] = 'Export';
$string['requesttypeothers'] = 'General inquiry';
$string['requesttypeothersshort'] = 'Message';
$string['requiresattention'] = 'Requires attention.';
$string['requiresattentionexplanation'] = 'This plugin does not implement the Moodle privacy API. If this plugin stores any personal data it will not be able to be exported or deleted through Moodle\'s privacy system.';
$string['resultdeleted'] = 'You recently requested to have your account and personal data in {$a} to be deleted. This process has been completed and you will no longer be able to log in.';
$string['resultdownloadready'] = 'Your copy of your personal data in {$a} that you recently requested is now available for download. Please click on the link below to go to the download page.';
$string['reviewdata'] = 'Review data';
$string['retentionperiod'] = 'Retention period';
$string['retentionperiod_help'] = 'The retention period specifies the length of time that data should be kept for. When the retention period has expired, the data is flagged and listed for deletion, awaiting admin confirmation.';
$string['retentionperiodnotdefined'] = 'No retention period was defined';
$string['retentionperiodzero'] = 'No retention period';
$string['send'] = 'Send';
$string['sensitivedatareasons'] = 'Sensitive personal data processing reasons';
$string['sensitivedatareasons_help'] = 'Select one or more applicable reasons that exempts the prohibition of processing sensitive personal data tied to this purpose. For more information, please see  <a href="https://gdpr-info.eu/art-9-gdpr/" target="_blank">GDPR Art. 9.2</a>';
$string['setdefaults'] = 'Set defaults';
$string['statusapproved'] = 'Approved';
$string['statusawaitingapproval'] = 'Awaiting approval';
$string['statuscancelled'] = 'Cancelled';
$string['statuscomplete'] = 'Complete';
$string['statusready'] = 'Download ready';
$string['statusdeleted'] = 'Deleted';
$string['statusdetail'] = 'Status:';
$string['statusexpired'] = 'Expired';
$string['statuspreprocessing'] = 'Pre-processing';
$string['statusprocessing'] = 'Processing';
$string['statuspending'] = 'Pending';
$string['statusrejected'] = 'Rejected';
$string['subjectscope'] = 'Subject scope';
$string['subjectscope_help'] = 'The subject scope lists the roles which may be assigned in this context.';
$string['user'] = 'User';
$string['viewrequest'] = 'View the request';
$string['visible'] = 'Expand all';<|MERGE_RESOLUTION|>--- conflicted
+++ resolved
@@ -80,14 +80,9 @@
 $string['deletecategory'] = 'Delete category';
 $string['deletecategorytext'] = 'Are you sure you want to delete the following category?<p><em>{$a}</em></p>';
 $string['deleteexpiredcontextstask'] = 'Delete expired contexts';
-<<<<<<< HEAD
 $string['deleteexpireddatarequeststask'] = 'Delete files from completed data requests that have expired';
-$string['deletepurpose'] = 'Delete "{$a}" purpose';
-$string['deletepurposetext'] = 'Are you sure you want to delete "{$a}" purpose?';
-=======
 $string['deletepurpose'] = 'Delete purpose';
 $string['deletepurposetext'] = 'Are you sure you want to delete the following purpose?<p><em>{$a}</em></p>';
->>>>>>> 6c5b701b
 $string['defaultssaved'] = 'Defaults saved';
 $string['deny'] = 'Deny';
 $string['denyrequest'] = 'Deny request';
