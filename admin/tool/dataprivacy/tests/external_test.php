<?php
// This file is part of Moodle - http://moodle.org/
//
// Moodle is free software: you can redistribute it and/or modify
// it under the terms of the GNU General Public License as published by
// the Free Software Foundation, either version 3 of the License, or
// (at your option) any later version.
//
// Moodle is distributed in the hope that it will be useful,
// but WITHOUT ANY WARRANTY; without even the implied warranty of
// MERCHANTABILITY or FITNESS FOR A PARTICULAR PURPOSE.  See the
// GNU General Public License for more details.
//
// You should have received a copy of the GNU General Public License
// along with Moodle.  If not, see <http://www.gnu.org/licenses/>.

/**
 * External tests.
 *
 * @package    tool_dataprivacy
 * @copyright  2018 Jun Pataleta
 * @license    http://www.gnu.org/copyleft/gpl.html GNU GPL v3 or later
 */

defined('MOODLE_INTERNAL') || die();
global $CFG;

require_once($CFG->dirroot . '/webservice/tests/helpers.php');

use tool_dataprivacy\api;
use tool_dataprivacy\context_instance;
use tool_dataprivacy\external;

/**
 * External testcase.
 *
 * @package    tool_dataprivacy
 * @copyright  2018 Jun Pataleta
 * @license    http://www.gnu.org/copyleft/gpl.html GNU GPL v3 or later
 */
class tool_dataprivacy_external_testcase extends externallib_advanced_testcase {

    /** @var stdClass The user making the request. */
    protected $requester;

    /** @var int The data request ID. */
    protected $requestid;

    /**
     * Setup function- we will create a course and add an assign instance to it.
     */
    protected function setUp() {
        $this->resetAfterTest();

        $generator = new testing_data_generator();
        $requester = $generator->create_user();

        $comment = 'sample comment';

        // Login as user.
        $this->setUser($requester->id);

        // Test data request creation.
        $datarequest = api::create_data_request($requester->id, api::DATAREQUEST_TYPE_EXPORT, $comment);
        $this->requestid = $datarequest->get('id');
        $this->requester = $requester;

        // Log out the user and set force login to true.
        $this->setUser();
    }

    /**
     * Test for external::approve_data_request() with the user not logged in.
     */
    public function test_approve_data_request_not_logged_in() {
        $this->expectException(require_login_exception::class);
        external::approve_data_request($this->requestid);
    }

    /**
     * Test for external::approve_data_request() with the user not having a DPO role.
     */
    public function test_approve_data_request_not_dpo() {
        // Login as the requester.
        $this->setUser($this->requester->id);
        $this->expectException(required_capability_exception::class);
        external::approve_data_request($this->requestid);
    }

    /**
     * Test for external::approve_data_request() for request that's not ready for approval
     */
    public function test_approve_data_request_not_waiting_for_approval() {
        // Admin as DPO. (The default when no one's assigned as a DPO in the site).
        $this->setAdminUser();
        $this->expectException(moodle_exception::class);
        external::approve_data_request($this->requestid);
    }

    /**
     * Test for external::approve_data_request()
     */
    public function test_approve_data_request() {
        // Admin as DPO. (The default when no one's assigned as a DPO in the site).
        $this->setAdminUser();
        api::update_request_status($this->requestid, api::DATAREQUEST_STATUS_AWAITING_APPROVAL);
        $result = external::approve_data_request($this->requestid);
        $return = (object) external_api::clean_returnvalue(external::approve_data_request_returns(), $result);
        $this->assertTrue($return->result);
        $this->assertEmpty($return->warnings);
    }

    /**
     * Test for external::approve_data_request() for a non-existent request ID.
     */
    public function test_approve_data_request_non_existent() {
        // Admin as DPO. (The default when no one's assigned as a DPO in the site).
        $this->setAdminUser();
        api::update_request_status($this->requestid, api::DATAREQUEST_STATUS_AWAITING_APPROVAL);
        $result = external::approve_data_request($this->requestid + 1);
        $return = (object) external_api::clean_returnvalue(external::approve_data_request_returns(), $result);
        $this->assertFalse($return->result);
        $this->assertCount(1, $return->warnings);
        $warning = reset($return->warnings);
        $this->assertEquals('errorrequestnotfound', $warning['warningcode']);
    }

    /**
     * Test for external::cancel_data_request() of another user.
     */
    public function test_cancel_data_request_other_user() {
        $generator = $this->getDataGenerator();
        $otheruser = $generator->create_user();

        // Login as another user.
        $this->setUser($otheruser);

        $result = external::cancel_data_request($this->requestid);
        $return = (object) external_api::clean_returnvalue(external::approve_data_request_returns(), $result);
        $this->assertFalse($return->result);
        $this->assertCount(1, $return->warnings);
        $warning = reset($return->warnings);
        $this->assertEquals('errorrequestnotfound', $warning['warningcode']);
    }

    /**
     * Test for external::cancel_data_request()
     */
    public function test_cancel_data_request() {
        // Login as the requester.
        $this->setUser($this->requester);

        $result = external::cancel_data_request($this->requestid);
        $return = (object) external_api::clean_returnvalue(external::approve_data_request_returns(), $result);
        $this->assertTrue($return->result);
        $this->assertEmpty($return->warnings);
    }

    /**
     * Test contact DPO.
     */
    public function test_contact_dpo() {
        $generator = $this->getDataGenerator();
        $user = $generator->create_user();
        $this->setUser($user);

        $message = 'Hello world!';
        $result = external::contact_dpo($message);
        $return = (object) external_api::clean_returnvalue(external::contact_dpo_returns(), $result);
        $this->assertTrue($return->result);
        $this->assertEmpty($return->warnings);
    }

    /**
     * Test contact DPO with message containing invalid input.
     */
    public function test_contact_dpo_with_nasty_input() {
        $generator = $this->getDataGenerator();
        $user = $generator->create_user();
        $this->setUser($user);

        $this->expectException('invalid_parameter_exception');
        external::contact_dpo('de<>\\..scription');
    }

    /**
     * Test for external::deny_data_request() with the user not logged in.
     */
    public function test_deny_data_request_not_logged_in() {
        $this->expectException(require_login_exception::class);
        external::deny_data_request($this->requestid);
    }

    /**
     * Test for external::deny_data_request() with the user not having a DPO role.
     */
    public function test_deny_data_request_not_dpo() {
        // Login as the requester.
        $this->setUser($this->requester->id);
        $this->expectException(required_capability_exception::class);
        external::deny_data_request($this->requestid);
    }

    /**
     * Test for external::deny_data_request() for request that's not ready for approval
     */
    public function test_deny_data_request_not_waiting_for_approval() {
        // Admin as DPO. (The default when no one's assigned as a DPO in the site).
        $this->setAdminUser();
        $this->expectException(moodle_exception::class);
        external::deny_data_request($this->requestid);
    }

    /**
     * Test for external::deny_data_request()
     */
    public function test_deny_data_request() {
        // Admin as DPO. (The default when no one's assigned as a DPO in the site).
        $this->setAdminUser();
        api::update_request_status($this->requestid, api::DATAREQUEST_STATUS_AWAITING_APPROVAL);
        $result = external::approve_data_request($this->requestid);
        $return = (object) external_api::clean_returnvalue(external::deny_data_request_returns(), $result);
        $this->assertTrue($return->result);
        $this->assertEmpty($return->warnings);
    }

    /**
     * Test for external::deny_data_request() for a non-existent request ID.
     */
    public function test_deny_data_request_non_existent() {
        // Admin as DPO. (The default when no one's assigned as a DPO in the site).
        $this->setAdminUser();
        api::update_request_status($this->requestid, api::DATAREQUEST_STATUS_AWAITING_APPROVAL);
        $result = external::deny_data_request($this->requestid + 1);
        $return = (object) external_api::clean_returnvalue(external::deny_data_request_returns(), $result);
        $this->assertFalse($return->result);
        $this->assertCount(1, $return->warnings);
        $warning = reset($return->warnings);
        $this->assertEquals('errorrequestnotfound', $warning['warningcode']);
    }

    /**
     * Test for external::get_data_request() with the user not logged in.
     */
    public function test_get_data_request_not_logged_in() {
        $this->expectException(require_login_exception::class);
        external::get_data_request($this->requestid);
    }

    /**
     * Test for external::get_data_request() with the user not having a DPO role.
     */
    public function test_get_data_request_not_dpo() {
        $generator = $this->getDataGenerator();
        $otheruser = $generator->create_user();
        // Login as the requester.
        $this->setUser($otheruser);
        $this->expectException(required_capability_exception::class);
        external::get_data_request($this->requestid);
    }

    /**
     * Test for external::get_data_request()
     */
    public function test_get_data_request() {
        // Admin as DPO. (The default when no one's assigned as a DPO in the site).
        $this->setAdminUser();
        $result = external::get_data_request($this->requestid);
        $return = (object) external_api::clean_returnvalue(external::get_data_request_returns(), $result);
        $this->assertEquals(api::DATAREQUEST_TYPE_EXPORT, $return->result['type']);
        $this->assertEquals('sample comment', $return->result['comments']);
        $this->assertEquals($this->requester->id, $return->result['userid']);
        $this->assertEquals($this->requester->id, $return->result['requestedby']);
        $this->assertEmpty($return->warnings);
    }

    /**
     * Test for external::get_data_request() for a non-existent request ID.
     */
    public function test_get_data_request_non_existent() {
        // Admin as DPO. (The default when no one's assigned as a DPO in the site).
        $this->setAdminUser();
        $this->expectException(dml_missing_record_exception::class);
        external::get_data_request($this->requestid + 1);
    }

    /**
<<<<<<< HEAD
     * Test for \tool_dataprivacy\external::set_context_defaults()
     * when called by a user that doesn't have the manage registry capability.
     */
    public function test_set_context_defaults_no_capability() {
        $generator = $this->getDataGenerator();
        $user = $generator->create_user();
        $this->setUser($user);
        $this->expectException(required_capability_exception::class);
        external::set_context_defaults(CONTEXT_COURSECAT, context_instance::INHERIT, context_instance::INHERIT, '', false);
    }

    /**
     * Test for \tool_dataprivacy\external::set_context_defaults().
     *
     * We're just checking the module context level here to test the WS function.
     * More testing is done in \tool_dataprivacy_api_testcase::test_set_context_defaults().
     *
     * @dataProvider get_options_provider
     * @param bool $modulelevel Whether defaults are to be applied on the module context level or for an activity only.
     * @param bool $override Whether to override instances.
     */
    public function test_set_context_defaults($modulelevel, $override) {
        $this->setAdminUser();
        $generator = $this->getDataGenerator();

        // Generate course cat, course, block, assignment, forum instances.
        $coursecat = $generator->create_category();
        $course = $generator->create_course(['category' => $coursecat->id]);
        $assign = $generator->create_module('assign', ['course' => $course->id]);
        list($course, $assigncm) = get_course_and_cm_from_instance($assign->id, 'assign');
        $assigncontext = context_module::instance($assigncm->id);

        // Generate purpose and category.
        $category1 = api::create_category((object)['name' => 'Test category 1']);
        $category2 = api::create_category((object)['name' => 'Test category 2']);
        $purpose1 = api::create_purpose((object)[
            'name' => 'Test purpose 1', 'retentionperiod' => 'PT1M', 'lawfulbases' => 'gdpr_art_6_1_a'
        ]);
        $purpose2 = api::create_purpose((object)[
            'name' => 'Test purpose 2', 'retentionperiod' => 'PT1M', 'lawfulbases' => 'gdpr_art_6_1_a'
        ]);

        // Set a custom purpose and ID for this assignment instance.
        $assignctxinstance = api::set_context_instance((object) [
            'contextid' => $assigncontext->id,
            'purposeid' => $purpose1->get('id'),
            'categoryid' => $category1->get('id'),
        ]);

        $modulename = $modulelevel ? 'assign' : '';
        $categoryid = $category2->get('id');
        $purposeid = $purpose2->get('id');
        $result = external::set_context_defaults(CONTEXT_MODULE, $categoryid, $purposeid, $modulename, $override);

        // Extract the result.
        $return = external_api::clean_returnvalue(external::set_context_defaults_returns(), $result);
        $this->assertTrue($return['result']);

        // Check the assignment context instance.
        $instanceexists = context_instance::record_exists($assignctxinstance->get('id'));
        if ($override) {
            // The custom assign instance should have been deleted.
            $this->assertFalse($instanceexists);
        } else {
            // The custom assign instance should still exist.
            $this->assertTrue($instanceexists);
        }

        // Check the saved defaults.
        list($savedpurpose, $savedcategory) = \tool_dataprivacy\data_registry::get_defaults(CONTEXT_MODULE, $modulename);
        $this->assertEquals($categoryid, $savedcategory);
        $this->assertEquals($purposeid, $savedpurpose);
    }

    /**
     * Test for \tool_dataprivacy\external::get_category_options()
     * when called by a user that doesn't have the manage registry capability.
     */
    public function test_get_category_options_no_capability() {
        $generator = $this->getDataGenerator();
        $user = $generator->create_user();
        $this->setUser($user);
        $this->expectException(required_capability_exception::class);
        external::get_category_options(true, true);
    }

    /**
     * Data provider for \tool_dataprivacy_external_testcase::test_XX_options().
     */
    public function get_options_provider() {
        return [
            [false, false],
            [false, true],
            [true, false],
            [true, true],
        ];
    }

    /**
     * Test for \tool_dataprivacy\external::get_category_options().
     *
     * @dataProvider get_options_provider
     * @param bool $includeinherit Whether "Inherit" would be included to the options.
     * @param bool $includenotset Whether "Not set" would be included to the options.
     */
    public function test_get_category_options($includeinherit, $includenotset) {
        $this->setAdminUser();

        // Prepare our expected options.
        $expectedoptions = [];
        if ($includeinherit) {
            $expectedoptions[] = [
                'id' => context_instance::INHERIT,
                'name' => get_string('inherit', 'tool_dataprivacy'),
            ];
        }

        if ($includenotset) {
            $expectedoptions[] = [
                'id' => context_instance::NOTSET,
                'name' => get_string('notset', 'tool_dataprivacy'),
            ];
        }

        for ($i = 1; $i <= 3; $i++) {
            $category = api::create_category((object)['name' => 'Category ' . $i]);
            $expectedoptions[] = [
                'id' => $category->get('id'),
                'name' => $category->get('name'),
            ];
        }

        // Call the WS function.
        $result = external::get_category_options($includeinherit, $includenotset);

        // Extract the options.
        $return = (object) external_api::clean_returnvalue(external::get_category_options_returns(), $result);
        $options = $return->options;

        // Make sure everything checks out.
        $this->assertCount(count($expectedoptions), $options);
        foreach ($options as $option) {
            $this->assertContains($option, $expectedoptions);
        }
    }

    /**
     * Test for \tool_dataprivacy\external::get_purpose_options()
     * when called by a user that doesn't have the manage registry capability.
     */
    public function test_get_purpose_options_no_capability() {
        $generator = $this->getDataGenerator();
        $user = $generator->create_user();
        $this->setUser($user);
        $this->expectException(required_capability_exception::class);
        external::get_category_options(true, true);
    }

    /**
     * Test for \tool_dataprivacy\external::get_purpose_options().
     *
     * @dataProvider get_options_provider
     * @param bool $includeinherit Whether "Inherit" would be included to the options.
     * @param bool $includenotset Whether "Not set" would be included to the options.
     */
    public function test_get_purpose_options($includeinherit, $includenotset) {
        $this->setAdminUser();

        // Prepare our expected options.
        $expectedoptions = [];
        if ($includeinherit) {
            $expectedoptions[] = [
                'id' => context_instance::INHERIT,
                'name' => get_string('inherit', 'tool_dataprivacy'),
            ];
        }

        if ($includenotset) {
            $expectedoptions[] = [
                'id' => context_instance::NOTSET,
                'name' => get_string('notset', 'tool_dataprivacy'),
            ];
        }

        for ($i = 1; $i <= 3; $i++) {
            $purpose = api::create_purpose((object)[
                'name' => 'Purpose ' . $i, 'retentionperiod' => 'PT1M', 'lawfulbases' => 'gdpr_art_6_1_a'
            ]);
            $expectedoptions[] = [
                'id' => $purpose->get('id'),
                'name' => $purpose->get('name'),
            ];
        }

        // Call the WS function.
        $result = external::get_purpose_options($includeinherit, $includenotset);

        // Extract the options.
        $return = (object) external_api::clean_returnvalue(external::get_purpose_options_returns(), $result);
        $options = $return->options;

        // Make sure everything checks out.
        $this->assertCount(count($expectedoptions), $options);
        foreach ($options as $option) {
            $this->assertContains($option, $expectedoptions);
        }
    }

    /**
     * Data provider for \tool_dataprivacy_external_testcase::get_activity_options().
     */
    public function get_activity_options_provider() {
        return [
            [false, false, true],
            [false, true, true],
            [true, false, true],
            [true, true, true],
            [false, false, false],
            [false, true, false],
            [true, false, false],
            [true, true, false],
        ];
    }

    /**
     * Test for \tool_dataprivacy\external::get_activity_options().
     *
     * @dataProvider get_activity_options_provider
     * @param bool $inheritcategory Whether the category would be set to "Inherit".
     * @param bool $inheritpurpose Whether the purpose would be set to "Inherit".
     * @param bool $nodefaults Whether to fetch only activities that don't have defaults.
     */
    public function test_get_activity_options($inheritcategory, $inheritpurpose, $nodefaults) {
        $this->setAdminUser();

        $category = api::create_category((object)['name' => 'Test category']);
        $purpose = api::create_purpose((object)[
            'name' => 'Test purpose ', 'retentionperiod' => 'PT1M', 'lawfulbases' => 'gdpr_art_6_1_a'
        ]);
        $categoryid = $category->get('id');
        $purposeid = $purpose->get('id');

        if ($inheritcategory) {
            $categoryid = context_instance::INHERIT;
        }
        if ($inheritpurpose) {
            $purposeid = context_instance::INHERIT;
        }

        // Set the context default for the assignment module.
        api::set_context_defaults(CONTEXT_MODULE, $categoryid, $purposeid, 'assign');

        // Call the WS function.
        $result = external::get_activity_options($nodefaults);

        // Extract the options.
        $return = (object) external_api::clean_returnvalue(external::get_activity_options_returns(), $result);
        $options = $return->options;

        // Make sure the options list is not empty.
        $this->assertNotEmpty($options);

        $pluginwithdefaults = [
            'name' => 'assign',
            'displayname' => get_string('pluginname', 'assign')
        ];

        // If we don't want plugins with defaults to be listed or if both of the category and purpose are set to inherit,
        // the assign module should be listed.
        if (!$nodefaults || ($inheritcategory && $inheritpurpose)) {
            $this->assertContains($pluginwithdefaults, $options);
        } else {
            $this->assertNotContains($pluginwithdefaults, $options);
        }
=======
     * Test for external::bulk_approve_data_requests().
     */
    public function test_bulk_approve_data_requests() {
        $generator = new testing_data_generator();
        $requester1 = $generator->create_user();
        $comment1 = 'sample comment';
        // Login as requester2.
        $this->setUser($requester1->id);
        // Create delete data request.
        $datarequest1 = api::create_data_request($requester1->id, api::DATAREQUEST_TYPE_DELETE, $comment1);

        $requestid1 = $datarequest1->get('id');
        $requestid2 = $this->requestid;

        $this->setAdminUser();
        api::update_request_status($requestid1, api::DATAREQUEST_STATUS_AWAITING_APPROVAL);
        api::update_request_status($requestid2, api::DATAREQUEST_STATUS_AWAITING_APPROVAL);
        $result = external::bulk_approve_data_requests([$requestid1, $requestid2]);
        $return = (object) external_api::clean_returnvalue(external::bulk_approve_data_requests_returns(), $result);
        $this->assertTrue($return->result);
        $this->assertEmpty($return->warnings);
    }

    /**
     * Test for external::bulk_approve_data_requests() for a non-existent request ID.
     */
    public function test_bulk_approve_data_requests_non_existent() {
        $generator = new testing_data_generator();
        $requester1 = $generator->create_user();
        $comment1 = 'sample comment';
        // Login as requester2.
        $this->setUser($requester1->id);
        // Create delete data request.
        $datarequest1 = api::create_data_request($requester1->id, api::DATAREQUEST_TYPE_DELETE, $comment1);

        $requestid1 = $datarequest1->get('id');
        $requestid2 = $this->requestid;

        $this->setAdminUser();
        api::update_request_status($requestid1, api::DATAREQUEST_STATUS_AWAITING_APPROVAL);
        api::update_request_status($requestid2, api::DATAREQUEST_STATUS_AWAITING_APPROVAL);
        $result = external::bulk_approve_data_requests([$requestid1 + 1, $requestid2]);
        $return = (object) external_api::clean_returnvalue(external::bulk_approve_data_requests_returns(), $result);
        $this->assertFalse($return->result);
        $this->assertCount(1, $return->warnings);
        $warning = reset($return->warnings);
        $this->assertEquals('errorrequestnotfound', $warning['warningcode']);
        $this->assertEquals($requestid1 + 1, $warning['item']);
    }

    /**
     * Test for external::bulk_deny_data_requests().
     */
    public function test_bulk_deny_data_requests() {
        $generator = new testing_data_generator();
        $requester1 = $generator->create_user();
        $comment1 = 'sample comment';
        // Login as requester2.
        $this->setUser($requester1->id);
        // Create delete data request.
        $datarequest1 = api::create_data_request($requester1->id, api::DATAREQUEST_TYPE_DELETE, $comment1);

        $requestid1 = $datarequest1->get('id');
        $requestid2 = $this->requestid;

        $this->setAdminUser();
        api::update_request_status($requestid1, api::DATAREQUEST_STATUS_AWAITING_APPROVAL);
        api::update_request_status($requestid2, api::DATAREQUEST_STATUS_AWAITING_APPROVAL);
        $result = external::bulk_deny_data_requests([$requestid1, $requestid2]);
        $return = (object) external_api::clean_returnvalue(external::bulk_approve_data_requests_returns(), $result);
        $this->assertTrue($return->result);
        $this->assertEmpty($return->warnings);
    }

    /**
     * Test for external::bulk_deny_data_requests() for a non-existent request ID.
     */
    public function test_bulk_deny_data_requests_non_existent() {
        $generator = new testing_data_generator();
        $requester1 = $generator->create_user();
        $comment1 = 'sample comment';
        // Login as requester2.
        $this->setUser($requester1->id);
        // Create delete data request.
        $datarequest1 = api::create_data_request($requester1->id, api::DATAREQUEST_TYPE_DELETE, $comment1);

        $requestid1 = $datarequest1->get('id');
        $requestid2 = $this->requestid;

        $this->setAdminUser();
        api::update_request_status($requestid1, api::DATAREQUEST_STATUS_AWAITING_APPROVAL);
        api::update_request_status($requestid2, api::DATAREQUEST_STATUS_AWAITING_APPROVAL);
        $result = external::bulk_deny_data_requests([$requestid1 + 1, $requestid2]);
        $return = (object) external_api::clean_returnvalue(external::bulk_approve_data_requests_returns(), $result);
        $this->assertFalse($return->result);
        $this->assertCount(1, $return->warnings);
        $warning = reset($return->warnings);
        $this->assertEquals('errorrequestnotfound', $warning['warningcode']);
        $this->assertEquals($requestid1 + 1, $warning['item']);
>>>>>>> 19bad13a
    }
}<|MERGE_RESOLUTION|>--- conflicted
+++ resolved
@@ -285,7 +285,6 @@
     }
 
     /**
-<<<<<<< HEAD
      * Test for \tool_dataprivacy\external::set_context_defaults()
      * when called by a user that doesn't have the manage registry capability.
      */
@@ -560,7 +559,9 @@
         } else {
             $this->assertNotContains($pluginwithdefaults, $options);
         }
-=======
+    }
+
+    /**
      * Test for external::bulk_approve_data_requests().
      */
     public function test_bulk_approve_data_requests() {
@@ -660,6 +661,5 @@
         $warning = reset($return->warnings);
         $this->assertEquals('errorrequestnotfound', $warning['warningcode']);
         $this->assertEquals($requestid1 + 1, $warning['item']);
->>>>>>> 19bad13a
     }
 }