--- conflicted
+++ resolved
@@ -1025,7 +1025,6 @@
         $this->assertEquals($pagetypelist, $testpagetypelist1);
     }
 
-<<<<<<< HEAD
     public function test_compare_activities_by_time_desc() {
 
         // Let's create some test data.
@@ -1112,7 +1111,8 @@
             }
             $this->assertGreaterThanOrEqual($last, $activity->timestamp);
         }
-=======
+    }
+
     /**
      * Tests moving a module between hidden/visible sections and
      * verifies that the course/module visiblity seettings are
@@ -1244,6 +1244,5 @@
         $modinfo = get_fast_modinfo($course);
         $pagecm = $modinfo->cms[$page->cmid];
         $this->assertEquals($pagecm->visible, 0);
->>>>>>> bb1592c8
     }
 }