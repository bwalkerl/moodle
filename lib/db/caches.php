--- conflicted
+++ resolved
@@ -627,7 +627,6 @@
         'simpledata' => true,
         'canuselocalstore' => true,
     ],
-<<<<<<< HEAD
     // Cache to store user AI policy acceptance status.
     'ai_policy' => [
         'mode' => cache_store::MODE_APPLICATION,
@@ -644,7 +643,7 @@
         'simplekeys' => true, // Cache must use simple keys (a-zA-Z0-9_).
         'simpledata' => true, // Cache stores integer values which are simple data.
         'staticacceleration' => true,
-=======
+    ],
 
     // The navigation_cache class used this cache to store the navigation nodes.
     'navigation_cache' => [
@@ -652,6 +651,5 @@
         'simplekeys' => true,
         'simpledata' => true,
         'ttl' => 1800,
->>>>>>> 9209a85b
     ],
 );