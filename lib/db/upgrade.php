--- conflicted
+++ resolved
@@ -1757,11 +1757,13 @@
     }
 
     if ($oldversion < 2013032200.01) {
-<<<<<<< HEAD
         // GD is now always available
         set_config('gdversion', 2);
 
-=======
+        upgrade_main_savepoint(true, 2013032200.01);
+    }
+
+    if ($oldversion < 2013032600.03) {
         // Fixing possible wrong MIME type for MIME HTML (MHTML) files.
         $extensions = array('%.mht', '%.mhtml');
         $select = $DB->sql_like('filename', '?', false);
@@ -1774,8 +1776,7 @@
                 array($extension)
             );
         }
->>>>>>> 2aecb84d
-        upgrade_main_savepoint(true, 2013032200.01);
+        upgrade_main_savepoint(true, 2013032600.03);
     }
 
     return true;
