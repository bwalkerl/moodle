--- conflicted
+++ resolved
@@ -3949,7 +3949,6 @@
     }
 
     if ($oldversion < 2019111805.09) {
-<<<<<<< HEAD
         // Delete orphaned course_modules_completion rows; these were not deleted properly
         // by remove_course_contents function.
         $DB->delete_records_subquery('course_modules_completion', 'id', 'id',
@@ -3957,7 +3956,10 @@
                   FROM {course_modules_completion} cmc
              LEFT JOIN {course_modules} cm ON cm.id = cmc.coursemoduleid
                  WHERE cm.id IS NULL");
-=======
+        upgrade_main_savepoint(true, 2019111805.09);
+    }
+
+    if ($oldversion < 2019111805.10) {
         // Script to fix incorrect records of "hidden" field in existing grade items.
         $sql = "SELECT cm.instance, cm.course
                   FROM {course_modules} cm
@@ -3976,8 +3978,7 @@
         }
         $hidequizlist->close();
 
->>>>>>> e523e854
-        upgrade_main_savepoint(true, 2019111805.09);
+        upgrade_main_savepoint(true, 2019111805.10);
     }
 
     return true;
