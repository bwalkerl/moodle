<?php
// This file is part of Moodle - http://moodle.org/
//
// Moodle is free software: you can redistribute it and/or modify
// it under the terms of the GNU General Public License as published by
// the Free Software Foundation, either version 3 of the License, or
// (at your option) any later version.
//
// Moodle is distributed in the hope that it will be useful,
// but WITHOUT ANY WARRANTY; without even the implied warranty of
// MERCHANTABILITY or FITNESS FOR A PARTICULAR PURPOSE.  See the
// GNU General Public License for more details.
//
// You should have received a copy of the GNU General Public License
// along with Moodle.  If not, see <http://www.gnu.org/licenses/>.

/**
 * This file keeps track of upgrades to Moodle.
 *
 * Sometimes, changes between versions involve
 * alterations to database structures and other
 * major things that may break installations.
 *
 * The upgrade function in this file will attempt
 * to perform all the necessary actions to upgrade
 * your older installation to the current version.
 *
 * If there's something it cannot do itself, it
 * will tell you what you need to do.
 *
 * The commands in here will all be database-neutral,
 * using the methods of database_manager class
 *
 * Please do not forget to use upgrade_set_timeout()
 * before any action that may take longer time to finish.
 *
 * @package   core_install
 * @category  upgrade
 * @copyright 2006 onwards Martin Dougiamas  http://dougiamas.com
 * @license   http://www.gnu.org/copyleft/gpl.html GNU GPL v3 or later
 */

/**
 * Main upgrade tasks to be executed on Moodle version bump
 *
 * This function is automatically executed after one bump in the Moodle core
 * version is detected. It's in charge of performing the required tasks
 * to raise core from the previous version to the next one.
 *
 * It's a collection of ordered blocks of code, named "upgrade steps",
 * each one performing one isolated (from the rest of steps) task. Usually
 * tasks involve creating new DB objects or performing manipulation of the
 * information for cleanup/fixup purposes.
 *
 * Each upgrade step has a fixed structure, that can be summarised as follows:
 *
 * if ($oldversion < XXXXXXXXXX.XX) {
 *     // Explanation of the update step, linking to issue in the Tracker if necessary
 *     upgrade_set_timeout(XX); // Optional for big tasks
 *     // Code to execute goes here, usually the XMLDB Editor will
 *     // help you here. See {@link https://moodledev.io/general/development/tools/xmldb}.
 *     upgrade_main_savepoint(true, XXXXXXXXXX.XX);
 * }
 *
 * All plugins within Moodle (modules, blocks, reports...) support the existence of
 * their own upgrade.php file, using the "Frankenstyle" component name as
 * defined at {@link https://moodledev.io/general/development/policies/codingstyle/frankenstyle}, for example:
 *     - {@see xmldb_page_upgrade($oldversion)}. (modules don't require the plugintype ("mod_") to be used.
 *     - {@see xmldb_auth_manual_upgrade($oldversion)}.
 *     - {@see xmldb_workshopform_accumulative_upgrade($oldversion)}.
 *     - ....
 *
 * In order to keep the contents of this file reduced, it's allowed to create some helper
 * functions to be used here in the {@see upgradelib.php} file at the same directory. Note
 * that such a file must be manually included from upgrade.php, and there are some restrictions
 * about what can be used within it.
 *
 * For more information, take a look to the documentation available:
 *     - Data definition API: {@link https://moodledev.io/docs/apis/core/dml/ddl}
 *     - Upgrade API: {@link https://moodledev.io/docs/guides/upgrade}
 *
 * @param int $oldversion
 * @return bool always true
 */
function xmldb_main_upgrade($oldversion) {
    global $CFG, $DB;

    require_once($CFG->libdir . '/db/upgradelib.php'); // Core Upgrade-related functions.

    $dbman = $DB->get_manager(); // Loads ddl manager and xmldb classes.

    // Always keep this upgrade step with version being the minimum
    // allowed version to upgrade from (v4.1.2 right now).
    if ($oldversion < 2022112802) {
        // Just in case somebody hacks upgrade scripts or env, we really can not continue.
        echo("You need to upgrade to 4.1.2 or higher first!\n");
        exit(1);
        // Note this savepoint is 100% unreachable, but needed to pass the upgrade checks.
        upgrade_main_savepoint(true, 2022112802);
    }

    // Automatically generated Moodle v4.1.0 release upgrade line.
    // Put any upgrade step following this.

    if ($oldversion < 2022120900.01) {
        // Remove any orphaned role assignment records (pointing to non-existing roles).
        $DB->delete_records_select('role_assignments', 'NOT EXISTS (
            SELECT r.id FROM {role} r WHERE r.id = {role_assignments}.roleid
        )');

        // Main savepoint reached.
        upgrade_main_savepoint(true, 2022120900.01);
    }

    if ($oldversion < 2022121600.01) {
        // Define index blocknameindex (not unique) to be added to block_instances.
        $table = new xmldb_table('block_instances');
        $index = new xmldb_index('blocknameindex', XMLDB_INDEX_NOTUNIQUE, ['blockname']);

        // Conditionally launch add index blocknameindex.
        if (!$dbman->index_exists($table, $index)) {
            $dbman->add_index($table, $index);
        }
        // Main savepoint reached.
        upgrade_main_savepoint(true, 2022121600.01);
    }

    if ($oldversion < 2023010300.00) {
        // The useexternalyui setting has been removed.
        unset_config('useexternalyui');

        // Main savepoint reached.
        upgrade_main_savepoint(true, 2023010300.00);
    }

    if ($oldversion < 2023020800.00) {
        // If cachestore_memcached is no longer present, remove it.
        if (!file_exists($CFG->dirroot . '/cache/stores/memcached/version.php')) {
            // Clean config.
            unset_all_config_for_plugin('cachestore_memcached');
        }

        // Main savepoint reached.
        upgrade_main_savepoint(true, 2023020800.00);
    }

    if ($oldversion < 2023021700.01) {
        // Define field pdfexportfont to be added to course.
        $table = new xmldb_table('course');
        $field = new xmldb_field('pdfexportfont', XMLDB_TYPE_CHAR, '50', null, false, false, null, 'showcompletionconditions');

        // Conditionally launch add field pdfexportfont.
        if (!$dbman->field_exists($table, $field)) {
            $dbman->add_field($table, $field);
        }

        // Main savepoint reached.
        upgrade_main_savepoint(true, 2023021700.01);
    }

    if ($oldversion < 2023022000.00) {
        // Remove grade_report_showquickfeedback, grade_report_enableajax, grade_report_showeyecons,
        // grade_report_showlocks, grade_report_showanalysisicon preferences for every user.
        $DB->delete_records('user_preferences', ['name' => 'grade_report_showquickfeedback']);
        $DB->delete_records('user_preferences', ['name' => 'grade_report_enableajax']);
        $DB->delete_records('user_preferences', ['name' => 'grade_report_showeyecons']);
        $DB->delete_records('user_preferences', ['name' => 'grade_report_showlocks']);
        $DB->delete_records('user_preferences', ['name' => 'grade_report_showanalysisicon']);

        // The grade_report_showquickfeedback, grade_report_enableajax, grade_report_showeyecons,
        // grade_report_showlocks, grade_report_showanalysisicon settings have been removed.
        unset_config('grade_report_showquickfeedback');
        unset_config('grade_report_enableajax');
        unset_config('grade_report_showeyecons');
        unset_config('grade_report_showlocks');
        unset_config('grade_report_showanalysisicon');

        // Main savepoint reached.
        upgrade_main_savepoint(true, 2023022000.00);
    }

    if ($oldversion < 2023030300.01) {
        $sql = "SELECT preset.*
                  FROM {adminpresets} preset
            INNER JOIN {adminpresets_it} it ON preset.id = it.adminpresetid
                 WHERE it.name = :name AND it.value = :value AND preset.iscore > 0";
        // Some settings and plugins have been added/removed to the Starter and Full preset. Add them to the core presets if
        // they haven't been included yet.
        $params = ['name' => get_string('starterpreset', 'core_adminpresets'), 'iscore' => 1];
        $starterpreset = $DB->get_record('adminpresets', $params);
        if (!$starterpreset) {
            // Starter admin preset might have been created using the English name.
            $name = get_string_manager()->get_string('starterpreset', 'core_adminpresets', null, 'en');
            $params['name'] = $name;
            $starterpreset = $DB->get_record('adminpresets', $params);
        }
        if (!$starterpreset) {
            // We tried, but we didn't find starter by name. Let's find a core preset that sets 'usecomments' setting to 0.
            $params = ['name' => 'usecomments', 'value' => '0'];
            $starterpreset = $DB->get_record_sql($sql, $params);
        }

        $params = ['name' => get_string('fullpreset', 'core_adminpresets')];
        $fullpreset = $DB->get_record_select('adminpresets', 'name = :name and iscore > 0', $params);
        if (!$fullpreset) {
            // Full admin preset might have been created using the English name.
            $name = get_string_manager()->get_string('fullpreset', 'core_adminpresets', null, 'en');
            $params['name'] = $name;
            $fullpreset = $DB->get_record_select('adminpresets', 'name = :name and iscore > 0', $params);
        }
        if (!$fullpreset) {
            // We tried, but we didn't find full by name. Let's find a core preset that sets 'usecomments' setting to 1.
            $params = ['name' => 'usecomments', 'value' => '1'];
            $fullpreset = $DB->get_record_sql($sql, $params);
        }

        $settings = [
            // Settings. Set Activity chooser tabs to "Starred, Recommended, All"(5) for Starter and back it to default(3) for Full.
            [
                'presetid' => $starterpreset->id,
                'plugin' => 'none',
                'name' => 'activitychoosertabmode',
                'value' => '4',
            ],
            [
                'presetid' => $fullpreset->id,
                'plugin' => 'none',
                'name' => 'activitychoosertabmode',
                'value' => '3',
            ],
        ];
        foreach ($settings as $notused => $setting) {
            $params = ['adminpresetid' => $setting['presetid'], 'plugin' => $setting['plugin'], 'name' => $setting['name']];
            if (!$record = $DB->get_record('adminpresets_it', $params)) {
                $record = new \stdClass();
                $record->adminpresetid = $setting['presetid'];
                $record->plugin = $setting['plugin'];
                $record->name = $setting['name'];
                $record->value = $setting['value'];
                $DB->insert_record('adminpresets_it', $record);
            } else {
                $record->value = $setting['value'];
                $DB->update_record('adminpresets_it', $record);
            }
        }

        // Main savepoint reached.
        upgrade_main_savepoint(true, 2023030300.01);
    }

    if ($oldversion < 2023030300.02) {
        // If cachestore_mongodb is no longer present, remove it.
        if (!file_exists($CFG->dirroot . '/cache/stores/mongodb/version.php')) {
            // Clean config.
            unset_all_config_for_plugin('cachestore_mongodb');
        }

        // Main savepoint reached.
        upgrade_main_savepoint(true, 2023030300.02);
    }

    if ($oldversion < 2023030300.03) {
        // If editor_tinymce is no longer present, remove it.
        if (!file_exists($CFG->dirroot . '/lib/editor/tinymce/version.php')) {
            // Clean config.
            uninstall_plugin('editor', 'tinymce');
            $DB->delete_records('user_preferences', [
                'name' => 'htmleditor',
                'value' => 'tinymce',
            ]);

            if ($editors = get_config('core', 'texteditors')) {
                $editors = array_flip(explode(',', $editors));
                unset($editors['tinymce']);
                set_config('texteditors', implode(',', array_flip($editors)));
            }
        }
        upgrade_main_savepoint(true, 2023030300.03);
    }

    if ($oldversion < 2023031000.02) {
        // If editor_tinymce is no longer present, remove it's sub-plugins too.
        if (!file_exists($CFG->dirroot . '/lib/editor/tinymce/version.php')) {
            $DB->delete_records_select(
                'config_plugins',
                $DB->sql_like('plugin', ':plugin'),
                ['plugin' => $DB->sql_like_escape('tinymce_') . '%']
            );
        }

        // Main savepoint reached.
        upgrade_main_savepoint(true, 2023031000.02);
    }

    if ($oldversion < 2023031400.01) {
        // Define field id to be added to groups.
        $table = new xmldb_table('groups');
        $field = new xmldb_field('visibility', XMLDB_TYPE_INTEGER, '1', null, XMLDB_NOTNULL, null, '0', 'picture');

        // Conditionally launch add field visibility.
        if (!$dbman->field_exists($table, $field)) {
            $dbman->add_field($table, $field);
        }

        // Define field participation to be added to groups.
        $field = new xmldb_field('participation', XMLDB_TYPE_INTEGER, '1', null, XMLDB_NOTNULL, null, '1', 'visibility');

        // Conditionally launch add field participation.
        if (!$dbman->field_exists($table, $field)) {
            $dbman->add_field($table, $field);
        }

        // Main savepoint reached.
        upgrade_main_savepoint(true, 2023031400.01);
    }

    if ($oldversion < 2023031400.02) {
        // Define table xapi_states to be created.
        $table = new xmldb_table('xapi_states');

        // Adding fields to table xapi_states.
        $table->add_field('id', XMLDB_TYPE_INTEGER, '10', null, XMLDB_NOTNULL, XMLDB_SEQUENCE, null);
        $table->add_field('component', XMLDB_TYPE_CHAR, '255', null, XMLDB_NOTNULL, null, null);
        $table->add_field('userid', XMLDB_TYPE_INTEGER, '10', null, null, null, null);
        $table->add_field('itemid', XMLDB_TYPE_INTEGER, '10', null, XMLDB_NOTNULL, null, null);
        $table->add_field('stateid', XMLDB_TYPE_CHAR, '255', null, XMLDB_NOTNULL, null, null);
        $table->add_field('statedata', XMLDB_TYPE_TEXT, null, null, null, null, null);
        $table->add_field('registration', XMLDB_TYPE_CHAR, '255', null, null, null, null);
        $table->add_field('timecreated', XMLDB_TYPE_INTEGER, '10', null, XMLDB_NOTNULL, null, null);
        $table->add_field('timemodified', XMLDB_TYPE_INTEGER, '10', null, null, null, null);

        // Adding keys to table xapi_states.
        $table->add_key('primary', XMLDB_KEY_PRIMARY, ['id']);

        // Adding indexes to table xapi_states.
        $table->add_index('component-itemid', XMLDB_INDEX_NOTUNIQUE, ['component', 'itemid']);
        $table->add_index('userid', XMLDB_INDEX_NOTUNIQUE, ['userid']);
        $table->add_index('timemodified', XMLDB_INDEX_NOTUNIQUE, ['timemodified']);

        // Conditionally launch create table for xapi_states.
        if (!$dbman->table_exists($table)) {
            $dbman->create_table($table);
        }

        if (!isset($CFG->xapicleanupperiod)) {
            set_config('xapicleanupperiod', WEEKSECS * 8);
        }

        // Main savepoint reached.
        upgrade_main_savepoint(true, 2023031400.02);
    }

    if ($oldversion < 2023040600.01) {
        // If logstore_legacy is no longer present, remove it.
        if (!file_exists($CFG->dirroot . '/admin/tool/log/store/legacy/version.php')) {
            uninstall_plugin('logstore', 'legacy');
        }

        // Main savepoint reached.
        upgrade_main_savepoint(true, 2023040600.01);
    }

    if ($oldversion < 2023041100.00) {
        // Add public key field to user_devices table.
        $table = new xmldb_table('user_devices');
        $field = new xmldb_field('publickey', XMLDB_TYPE_TEXT, null, null, null, null, null, 'uuid');

        if (!$dbman->field_exists($table, $field)) {
            $dbman->add_field($table, $field);
        }

        // Main savepoint reached.
        upgrade_main_savepoint(true, 2023041100.00);
    }

    if ($oldversion < 2023042000.00) {
        // If mod_assignment is no longer present, remove it.
        if (!file_exists($CFG->dirroot . '/mod/assignment/version.php')) {
            // Delete all mod_assignment grade_grades orphaned data.
            $DB->delete_records_select(
                'grade_grades',
                "itemid IN (SELECT id FROM {grade_items} WHERE itemtype = 'mod' AND itemmodule = 'assignment')"
            );

            // Delete all mod_assignment grade_grades_history orphaned data.
            $DB->delete_records('grade_grades_history', ['source' => 'mod/assignment']);

            // Delete all mod_assignment grade_items orphaned data.
            $DB->delete_records('grade_items', ['itemtype' => 'mod', 'itemmodule' => 'assignment']);

            // Delete all mod_assignment grade_items_history orphaned data.
            $DB->delete_records('grade_items_history', ['itemtype' => 'mod', 'itemmodule' => 'assignment']);

            // Delete core mod_assignment subplugins.
            uninstall_plugin('assignment', 'offline');
            uninstall_plugin('assignment', 'online');
            uninstall_plugin('assignment', 'upload');
            uninstall_plugin('assignment', 'uploadsingle');

            // Delete other mod_assignment subplugins.
            $pluginnamelike = $DB->sql_like('plugin', ':pluginname');
            $subplugins = $DB->get_fieldset_select('config_plugins', 'plugin', "$pluginnamelike AND name = :name", [
                'pluginname' => $DB->sql_like_escape('assignment_') . '%',
                'name' => 'version',
            ]);
            foreach ($subplugins as $subplugin) {
                [$plugin, $subpluginname] = explode('_', $subplugin, 2);
                uninstall_plugin($plugin, $subpluginname);
            }

            // Delete mod_assignment.
            uninstall_plugin('mod', 'assignment');
        }

        // Main savepoint reached.
        upgrade_main_savepoint(true, 2023042000.00);
    }

    // Automatically generated Moodle v4.2.0 release upgrade line.
    // Put any upgrade step following this.

    if ($oldversion < 2023051500.00) {
        // Define communication table.
        $table = new xmldb_table('communication');

        // Adding fields to table communication.
        $table->add_field('id', XMLDB_TYPE_INTEGER, '10', null, XMLDB_NOTNULL, XMLDB_SEQUENCE);
        $table->add_field('instanceid', XMLDB_TYPE_INTEGER, '10', null, XMLDB_NOTNULL, null, null, 'id');
        $table->add_field('component', XMLDB_TYPE_CHAR, '100', null, XMLDB_NOTNULL, null, null, 'instanceid');
        $table->add_field('instancetype', XMLDB_TYPE_CHAR, '100', null, XMLDB_NOTNULL, null, null, 'component');
        $table->add_field('provider', XMLDB_TYPE_CHAR, '100', null, XMLDB_NOTNULL, null, null, 'instancerype');
        $table->add_field('roomname', XMLDB_TYPE_CHAR, '255', null, null, null, null, 'provider');
        $table->add_field('avatarfilename', XMLDB_TYPE_CHAR, '100', null, null, null, null, 'roomname');
        $table->add_field('active', XMLDB_TYPE_INTEGER, '1', null, XMLDB_NOTNULL, null, 1, 'avatarfilename');

        // Add key.
        $table->add_key('primary', XMLDB_KEY_PRIMARY, ['id']);

        // Conditionally launch create table for communication.
        if (!$dbman->table_exists($table)) {
            $dbman->create_table($table);
        }

        // Define communication user table.
        $table = new xmldb_table('communication_user');

        // Adding fields to table communication.
        $table->add_field('id', XMLDB_TYPE_INTEGER, '10', null, XMLDB_NOTNULL, XMLDB_SEQUENCE);
        $table->add_field('commid', XMLDB_TYPE_INTEGER, '10', null, XMLDB_NOTNULL, null, null, 'id');
        $table->add_field('userid', XMLDB_TYPE_INTEGER, '10', null, XMLDB_NOTNULL, null, null, 'commid');
        $table->add_field('synced', XMLDB_TYPE_INTEGER, '1', null, XMLDB_NOTNULL, null, 0, 'userid');
        $table->add_field('deleted', XMLDB_TYPE_INTEGER, '1', null, XMLDB_NOTNULL, null, 0, 'synced');

        // Add keys.
        $table->add_key('primary', XMLDB_KEY_PRIMARY, ['id']);
        $table->add_key('commid', XMLDB_KEY_FOREIGN, ['commid'], 'communication', ['id']);
        $table->add_key('userid', XMLDB_KEY_FOREIGN, ['userid'], 'user', ['id']);

        // Conditionally launch create table for communication.
        if (!$dbman->table_exists($table)) {
            $dbman->create_table($table);
        }

        // Main savepoint reached.
        upgrade_main_savepoint(true, 2023051500.00);
    }

    if ($oldversion < 2023062200.00) {
        // Remove device specific fields for themes from config table.
        unset_config('thememobile');
        unset_config('themelegacy');
        unset_config('themetablet');

        upgrade_main_savepoint(true, 2023062200.00);
    }

    if ($oldversion < 2023062700.01) {
        // Define field name to be added to external_tokens.
        $table = new xmldb_table('external_tokens');
        $field = new xmldb_field('name', XMLDB_TYPE_CHAR, '255', null, null, null, null, 'lastaccess');
        // Conditionally launch add field name.
        if (!$dbman->field_exists($table, $field)) {
            $dbman->add_field($table, $field);
        }
        // Update the old external tokens.
        $sql = 'UPDATE {external_tokens}
                   SET name = ' . $DB->sql_concat(
                       // We only need the prefix, so leave the third param with an empty string.
                        "'" . get_string('tokennameprefix', 'webservice', '') . "'",
                        "id"
                    );
        $DB->execute($sql);
        // Main savepoint reached.
        upgrade_main_savepoint(true, 2023062700.01);
    }

    if ($oldversion < 2023062900.01) {
        // Define field avatarsynced to be added to communication.
        $table = new xmldb_table('communication');
        $field = new xmldb_field('avatarsynced', XMLDB_TYPE_INTEGER, '1', null, XMLDB_NOTNULL, null, 0, 'active');

        // Conditionally launch add field avatarsynced.
        if (!$dbman->field_exists($table, $field)) {
            $dbman->add_field($table, $field);
        }

        // Main savepoint reached.
        upgrade_main_savepoint(true, 2023062900.01);
    }

    if ($oldversion < 2023080100.00) {
        // Upgrade yaml mime type for existing yaml and yml files.
        $filetypes = [
            '%.yaml' => 'application/yaml',
            '%.yml' => 'application/yaml,',
        ];

        $select = $DB->sql_like('filename', '?', false);
        foreach ($filetypes as $extension => $mimetype) {
            $DB->set_field_select(
                'files',
                'mimetype',
                $mimetype,
                $select,
                [$extension]
            );
        }

        // Main savepoint reached.
        upgrade_main_savepoint(true, 2023080100.00);
    }

    if ($oldversion < 2023081500.00) {
        upgrade_core_licenses();
        upgrade_main_savepoint(true, 2023081500.00);
    }

    if ($oldversion < 2023081800.01) {
        // Remove enabledevicedetection and devicedetectregex from config table.
        unset_config('enabledevicedetection');
        unset_config('devicedetectregex');
        // Main savepoint reached.
        upgrade_main_savepoint(true, 2023081800.01);
    }

    if ($oldversion < 2023082200.01) {
        // Some MIME icons have been removed and replaced with existing icons. They need to be upgraded for custom MIME types.
        $replacedicons = [
            'avi' => 'video',
            'base' => 'database',
            'bmp' => 'image',
            'html' => 'markup',
            'jpeg' => 'image',
            'mov' => 'video',
            'mp3' => 'audio',
            'mpeg' => 'video',
            'png' => 'image',
            'quicktime' => 'video',
            'tiff' => 'image',
            'wav' => 'audio',
            'wmv' => 'video',
        ];

        $custom = [];
        if (!empty($CFG->customfiletypes)) {
            if (array_key_exists('customfiletypes', $CFG->config_php_settings)) {
                // It's set in config.php, so the MIME icons can't be upgraded automatically.
                echo("\nYou need to manually check customfiletypes in config.php because some MIME icons have been removed!\n");
            } else {
                // It's a JSON string in the config table.
                $custom = json_decode($CFG->customfiletypes);
            }
        }

        $changed = false;
        foreach ($custom as $customentry) {
            if (!empty($customentry->icon) && array_key_exists($customentry->icon, $replacedicons)) {
                $customentry->icon = $replacedicons[$customentry->icon];
                $changed = true;
            }
        }

        if ($changed) {
            // Save the new customfiletypes.
            set_config('customfiletypes', json_encode($custom));
        }

        // Main savepoint reached.
        upgrade_main_savepoint(true, 2023082200.01);
    }

    if ($oldversion < 2023082200.02) {
        // Some MIME icons have been removed. They need to be replaced to 'unknown' for custom MIME types.
        $removedicons = array_flip([
            'clip-353',
            'edit',
            'env',
            'explore',
            'folder-open',
            'help',
            'move',
            'parent',
        ]);

        $custom = [];
        if (!empty($CFG->customfiletypes)) {
            if (array_key_exists('customfiletypes', $CFG->config_php_settings)) {
                // It's set in config.php, so the MIME icons can't be upgraded automatically.
                echo("\nYou need to manually check customfiletypes in config.php because some MIME icons have been removed!\n");
            } else {
                // It's a JSON string in the config table.
                $custom = json_decode($CFG->customfiletypes);
            }
        }

        $changed = false;
        foreach ($custom as $customentry) {
            if (!empty($customentry->icon) && array_key_exists($customentry->icon, $removedicons)) {
                // The icon has been removed, so set it to unknown.
                $customentry->icon = 'unknown';
                $changed = true;
            }
        }

        if ($changed) {
            // Save the new customfiletypes.
            set_config('customfiletypes', json_encode($custom));
        }

        // Main savepoint reached.
        upgrade_main_savepoint(true, 2023082200.02);
    }

    if ($oldversion < 2023082200.04) {
        // Remove any non-unique filters/conditions.
        $duplicates = $DB->get_records_sql("
            SELECT MIN(id) AS id, reportid, uniqueidentifier, iscondition
              FROM {reportbuilder_filter}
          GROUP BY reportid, uniqueidentifier, iscondition
            HAVING COUNT(*) > 1");

        foreach ($duplicates as $duplicate) {
            $DB->delete_records_select(
                'reportbuilder_filter',
                'id <> :id AND reportid = :reportid AND uniqueidentifier = :uniqueidentifier AND iscondition = :iscondition',
                (array) $duplicate
            );
        }

        // Define index report-filter (unique) to be added to reportbuilder_filter.
        $table = new xmldb_table('reportbuilder_filter');
        $index = new xmldb_index('report-filter', XMLDB_INDEX_UNIQUE, ['reportid', 'uniqueidentifier', 'iscondition']);

        // Conditionally launch add index report-filter.
        if (!$dbman->index_exists($table, $index)) {
            $dbman->add_index($table, $index);
        }

        // Main savepoint reached.
        upgrade_main_savepoint(true, 2023082200.04);
    }

    if ($oldversion < 2023082600.02) {
        // Get all the ids of users who still have md5 hashed passwords.
        if ($DB->sql_regex_supported()) {
            // If the database supports regex, we can add an exact check for md5.
            $condition = 'password ' . $DB->sql_regex() . ' :pattern';
            $params = ['pattern' => "^[a-fA-F0-9]{32}$"];
        } else {
            // Otherwise, we need to use a NOT LIKE condition and rule out bcrypt.
            $condition = $DB->sql_like('password', ':pattern', true, false, true);
            $params = ['pattern' => '$2y$%'];
        }

        // Regardless of database regex support we check the hash length which should be enough.
        // But extra regex or like matching makes sure.
        $sql = "SELECT id FROM {user} WHERE " . $DB->sql_length('password') . " = 32 AND $condition";
        $userids = $DB->get_fieldset_sql($sql, $params);

        // Update the password for each user with a new SHA-512 hash.
        // Users won't know this password, but they can reset it. This is a security measure,
        // in case the database is compromised or the hash has been leaked elsewhere.
        foreach ($userids as $userid) {
            $password = base64_encode(random_bytes(24)); // Generate a new password for the user.

            $user = new \stdClass();
            $user->id = $userid;
            $user->password = hash_internal_user_password($password);
            $DB->update_record('user', $user, true);
        }

        // Main savepoint reached.
        upgrade_main_savepoint(true, 2023082600.02);
    }

    if ($oldversion < 2023082600.03) {
        // The previous default configuration had a typo, check for its presence and correct if necessary.
        $sensiblesettings = get_config('adminpresets', 'sensiblesettings');
        if (strpos($sensiblesettings, 'smtppass@none') !== false) {
            $newsensiblesettings = str_replace('smtppass@none', 'smtppass@@none', $sensiblesettings);
            set_config('sensiblesettings', $newsensiblesettings, 'adminpresets');
        }

        // Main savepoint reached.
        upgrade_main_savepoint(true, 2023082600.03);
    }

    if ($oldversion < 2023082600.05) {
        unset_config('completiondefault');

        // Main savepoint reached.
        upgrade_main_savepoint(true, 2023082600.05);
    }

    if ($oldversion < 2023090100.00) {
        // Upgrade MIME type for existing PSD files.
        $DB->set_field_select(
            'files',
            'mimetype',
            'image/vnd.adobe.photoshop',
            $DB->sql_like('filename', '?', false),
            ['%.psd']
        );

        // Main savepoint reached.
        upgrade_main_savepoint(true, 2023090100.00);
    }

    if ($oldversion < 2023090200.01) {
        // Define table moodlenet_share_progress to be created.
        $table = new xmldb_table('moodlenet_share_progress');

        // Adding fields to table moodlenet_share_progress.
        $table->add_field('id', XMLDB_TYPE_INTEGER, '10', null, XMLDB_NOTNULL, XMLDB_SEQUENCE, null);
        $table->add_field('type', XMLDB_TYPE_INTEGER, '2', null, XMLDB_NOTNULL, null, null);
        $table->add_field('courseid', XMLDB_TYPE_INTEGER, '10', null, XMLDB_NOTNULL, null, null);
        $table->add_field('cmid', XMLDB_TYPE_INTEGER, '10', null, null, null, null);
        $table->add_field('userid', XMLDB_TYPE_INTEGER, '10', null, XMLDB_NOTNULL, null, null);
        $table->add_field('timecreated', XMLDB_TYPE_INTEGER, '10', null, XMLDB_NOTNULL, null, null);
        $table->add_field('resourceurl', XMLDB_TYPE_CHAR, '255', null, null, null, null);
        $table->add_field('status', XMLDB_TYPE_INTEGER, '2', null, null, null, null);

        // Adding keys to table moodlenet_share_progress.
        $table->add_key('primary', XMLDB_KEY_PRIMARY, ['id']);

        // Conditionally launch create table for moodlenet_share_progress.
        if (!$dbman->table_exists($table)) {
            $dbman->create_table($table);
        }

        // Main savepoint reached.
        upgrade_main_savepoint(true, 2023090200.01);
    }

    if ($oldversion < 2023091300.03) {
        // Delete all the searchanywhere prefs in user_preferences table.
        $DB->delete_records('user_preferences', ['name' => 'userselector_searchanywhere']);
        // Main savepoint reached.
        upgrade_main_savepoint(true, 2023091300.03);
    }

    if ($oldversion < 2023100400.01) {
        // Delete datakey with datavalue -1.
        $DB->delete_records('messageinbound_datakeys', ['datavalue' => '-1']);
        // Main savepoint reached.
        upgrade_main_savepoint(true, 2023100400.01);
    }

    if ($oldversion < 2023100400.03) {
        // Define field id to be added to communication.
        $table = new xmldb_table('communication');

        // Add the field and allow it to be nullable.
        // We need to backfill data before setting it to NOT NULL.
        $field = new xmldb_field(
            name: 'contextid',
            type: XMLDB_TYPE_INTEGER,
            precision: '10',
            notnull: null,
            previous: 'id',
        );

        // Conditionally launch add field id.
        if (!$dbman->field_exists($table, $field)) {
            $dbman->add_field($table, $field);
        }

        // Fill the existing data.
        $sql = <<<EOF
                    SELECT comm.id, c.id AS contextid
                      FROM {communication} comm
                INNER JOIN {context} c ON c.instanceid = comm.instanceid AND c.contextlevel = :contextcourse
                     WHERE comm.contextid IS NULL
                       AND comm.instancetype = :instancetype
        EOF;
        $rs = $DB->get_recordset_sql(
            sql: $sql,
            params: [
                'contextcourse' => CONTEXT_COURSE,
                'instancetype' => 'coursecommunication',
            ],
        );
        foreach ($rs as $comm) {
            $DB->set_field(
                table: 'communication',
                newfield: 'contextid',
                newvalue: $comm->contextid,
                conditions: [
                    'id' => $comm->id,
                ],
            );
        }
        $rs->close();

        $systemcontext = \core\context\system::instance();
        $DB->set_field_select(
            table: 'communication',
            newfield: 'contextid',
            newvalue: $systemcontext->id,
            select: 'contextid IS NULL',
        );

        // Now make it NOTNULL.
        $field = new xmldb_field(
            name: 'contextid',
            type: XMLDB_TYPE_INTEGER,
            precision: '10',
            notnull:  XMLDB_NOTNULL,
        );
        $dbman->change_field_notnull($table, $field);

        // Add the contextid constraint.
        $key = new xmldb_key('contextid', XMLDB_KEY_FOREIGN, ['contextid'], 'context', ['id']);
        $dbman->add_key($table, $key);

        // Main savepoint reached.
        upgrade_main_savepoint(true, 2023100400.03);
    }

    // Automatically generated Moodle v4.3.0 release upgrade line.
    // Put any upgrade step following this.

    if ($oldversion < 2023110900.00) {
        // Reorder the editors to make Tiny the default for all upgrades.
        $editors = [];
        array_push($editors, 'tiny');
        $list = explode(',', $CFG->texteditors);
        foreach ($list as $editor) {
            if ($editor != 'tiny') {
                array_push($editors, $editor);
            }
        }
        set_config('texteditors', implode(',', $editors));

        // Main savepoint reached.
        upgrade_main_savepoint(true, 2023110900.00);
    }

    if ($oldversion < 2023120100.01) {
        // The $CFG->linkcoursesections setting has been removed because it's not required anymore.
        // From now, sections will be always linked because a new page, section.php, has been created to display a single section.
        unset_config('linkcoursesections');

        upgrade_main_savepoint(true, 2023120100.01);
    }

    if ($oldversion < 2023121800.02) {
        // Define field attemptsavailable to be added to task_adhoc.
        $table = new xmldb_table('task_adhoc');
        $field = new xmldb_field(
            name: 'attemptsavailable',
            type: XMLDB_TYPE_INTEGER,
            precision: '2',
            unsigned: null,
            notnull: null,
            sequence: null,
            default: null,
            previous: 'pid',
        );

        // Conditionally launch add field attemptsavailable.
        if (!$dbman->field_exists($table, $field)) {
            $dbman->add_field($table, $field);
        }

        // Set attemptsavailable to 0 for the tasks that have not been run before.
        // Set attemptsavailable to 1 for the tasks that have been run and failed before.
        $DB->execute('
            UPDATE {task_adhoc}
               SET attemptsavailable = CASE
                                            WHEN faildelay = 0 THEN 1
                                            WHEN faildelay > 0 THEN 0
                                       END
        ');

        // Main savepoint reached.
        upgrade_main_savepoint(true, 2023121800.02);
    }

    if ($oldversion < 2023122100.01) {

        // Define field component to be added to course_sections.
        $table = new xmldb_table('course_sections');
        $field = new xmldb_field('component', XMLDB_TYPE_CHAR, '100', null, null, null, null, 'availability');

        // Conditionally launch add field component.
        if (!$dbman->field_exists($table, $field)) {
            $dbman->add_field($table, $field);
        }

        // Define field itemid to be added to course_sections.
        $field = new xmldb_field('itemid', XMLDB_TYPE_INTEGER, '10', null, null, null, null, 'component');

        // Conditionally launch add field itemid.
        if (!$dbman->field_exists($table, $field)) {
            $dbman->add_field($table, $field);
        }

        // Main savepoint reached.
        upgrade_main_savepoint(true, 2023122100.01);
    }

    if ($oldversion < 2023122100.02) {
        $sqllike = $DB->sql_like('filtercondition', '?');
        $params[] = '%includesubcategories%';

        $sql = "SELECT qsr.* FROM {question_set_references} qsr WHERE $sqllike";
        $results = $DB->get_recordset_sql($sql, $params);
        foreach ($results as $result) {
            $filtercondition = json_decode($result->filtercondition);
            if (isset($filtercondition->filter->category->includesubcategories)) {
                $filtercondition->filter->category->filteroptions =
                    ['includesubcategories' => $filtercondition->filter->category->includesubcategories];
                unset($filtercondition->filter->category->includesubcategories);
                $result->filtercondition = json_encode($filtercondition);
                $DB->update_record('question_set_references', $result);
            }
        }
        $results->close();

        upgrade_main_savepoint(true, 2023122100.02);
    }

    if ($oldversion < 2024010400.01) {

        // Define index timecreated (not unique) to be added to notifications.
        $table = new xmldb_table('notifications');
        $createdindex = new xmldb_index('timecreated', XMLDB_INDEX_NOTUNIQUE, ['timecreated']);

        // Conditionally launch add index timecreated.
        if (!$dbman->index_exists($table, $createdindex)) {
            $dbman->add_index($table, $createdindex);
        }

        // Define index timeread (not unique) to be added to notifications.
        $readindex = new xmldb_index('timeread', XMLDB_INDEX_NOTUNIQUE, ['timeread']);

        // Conditionally launch add index timeread.
        if (!$dbman->index_exists($table, $readindex)) {
            $dbman->add_index($table, $readindex);
        }

        // Main savepoint reached.
        upgrade_main_savepoint(true, 2024010400.01);
    }

    if ($oldversion < 2024012300.00) {

        // Define field valuetrust to be added to customfield_data.
        $table = new xmldb_table('customfield_data');
        $field = new xmldb_field('valuetrust', XMLDB_TYPE_INTEGER, '2', null, XMLDB_NOTNULL, null, '0', 'valueformat');

        // Conditionally launch add field valuetrust.
        if (!$dbman->field_exists($table, $field)) {
            $dbman->add_field($table, $field);
        }

        // Main savepoint reached.
        upgrade_main_savepoint(true, 2024012300.00);
    }

    if ($oldversion < 2024020200.01) {
        // If h5plib_v124 is no longer present, remove it.
        if (!file_exists($CFG->dirroot . '/h5p/h5plib/v124/version.php')) {
            // Clean config.
            uninstall_plugin('h5plib', 'v124');
        }

        // If h5plib_v126 is present, set it as the default one.
        if (file_exists($CFG->dirroot . '/h5p/h5plib/v126/version.php')) {
            set_config('h5plibraryhandler', 'h5plib_v126');
        }

        upgrade_main_savepoint(true, 2024020200.01);
    }

    if ($oldversion < 2024021500.01) {
        // Change default course formats order for sites never changed the default order.
        if (!get_config('core', 'format_plugins_sortorder')) {
            set_config('format_plugins_sortorder', 'topics,weeks,singleactivity,social');
        }

        // Main savepoint reached.
        upgrade_main_savepoint(true, 2024021500.01);
    }

    if ($oldversion < 2024021500.02) {
        // A [name => url] map of new OIDC endpoints to be updated/created.
        $endpointuris = [
            'authorization_endpoint' => 'https://clever.com/oauth/authorize',
            'token_endpoint' => 'https://clever.com/oauth/tokens',
            'userinfo_endpoint' => 'https://api.clever.com/userinfo',
            'jwks_uri' => 'https://clever.com/oauth/certs',
        ];

        // A [internalfield => externalfield] map of new OIDC-based user field mappings to be updated/created.
        $userfieldmappings = [
            'idnumber' => 'sub',
            'firstname' => 'given_name',
            'lastname' => 'family_name',
            'email' => 'email',
        ];

        $admin = get_admin();
        $adminid = $admin ? $admin->id : '0';

        $cleverservices = $DB->get_records('oauth2_issuer', ['servicetype' => 'clever']);
        foreach ($cleverservices as $cleverservice) {
            $time = time();

            // Insert/update the new endpoints.
            foreach ($endpointuris as $endpointname => $endpointuri) {
                $endpoint = ['issuerid' => $cleverservice->id, 'name' => $endpointname];
                $endpointid = $DB->get_field('oauth2_endpoint', 'id', $endpoint);

                if ($endpointid) {
                    $endpoint = array_merge($endpoint, [
                        'id' => $endpointid,
                        'url' => $endpointuri,
                        'timemodified' => $time,
                        'usermodified' => $adminid,
                    ]);
                    $DB->update_record('oauth2_endpoint', $endpoint);
                } else {
                    $endpoint = array_merge($endpoint, [
                        'url' => $endpointuri,
                        'timecreated' => $time,
                        'timemodified' => $time,
                        'usermodified' => $adminid,
                    ]);
                    $DB->insert_record('oauth2_endpoint', $endpoint);
                }
            }

            // Insert/update new user field mappings.
            foreach ($userfieldmappings as $internalfieldname => $externalfieldname) {
                $fieldmap = ['issuerid' => $cleverservice->id, 'internalfield' => $internalfieldname];
                $fieldmapid = $DB->get_field('oauth2_user_field_mapping', 'id', $fieldmap);

                if ($fieldmapid) {
                    $fieldmap = array_merge($fieldmap, [
                        'id' => $fieldmapid,
                        'externalfield' => $externalfieldname,
                        'timemodified' => $time,
                        'usermodified' => $adminid,
                    ]);
                    $DB->update_record('oauth2_user_field_mapping', $fieldmap);
                } else {
                    $fieldmap = array_merge($fieldmap, [
                        'externalfield' => $externalfieldname,
                        'timecreated' => $time,
                        'timemodified' => $time,
                        'usermodified' => $adminid,
                    ]);
                    $DB->insert_record('oauth2_user_field_mapping', $fieldmap);
                }
            }

            // Update the baseurl for the issuer.
            $cleverservice->baseurl = 'https://clever.com';
            $cleverservice->timemodified = $time;
            $cleverservice->usermodified = $adminid;
            $DB->update_record('oauth2_issuer', $cleverservice);
        }

        upgrade_main_savepoint(true, 2024021500.02);
    }

    if ($oldversion < 2024022300.02) {
        // Removed advanced grade item settings.
        unset_config('grade_item_advanced');

        upgrade_main_savepoint(true, 2024022300.02);
    }

    if ($oldversion < 2024030500.01) {

        // Define field firststartingtime to be added to task_adhoc.
        $table = new xmldb_table('task_adhoc');
        $field = new xmldb_field('firststartingtime', XMLDB_TYPE_INTEGER, '10', null, null, null, null, 'attemptsavailable');

        // Conditionally launch add field firststartingtime.
        if (!$dbman->field_exists($table, $field)) {
            $dbman->add_field($table, $field);
            // Main savepoint reached.
            upgrade_main_savepoint(true, 2024030500.01);
        }

    }

    if ($oldversion < 2024030500.02) {

        // Get all "select" custom field shortnames.
        $fieldshortnames = $DB->get_fieldset('customfield_field', 'shortname', ['type' => 'select']);

        // Ensure any used in custom reports columns are not using integer type aggregation.
        foreach ($fieldshortnames as $fieldshortname) {
            $DB->execute("
                UPDATE {reportbuilder_column}
                   SET aggregation = NULL
                 WHERE " . $DB->sql_like('uniqueidentifier', ':uniqueidentifier', false) . "
                   AND aggregation IN ('avg', 'max', 'min', 'sum')
            ", [
                'uniqueidentifier' => '%' . $DB->sql_like_escape(":customfield_{$fieldshortname}"),
            ]);
        }

        // Main savepoint reached.
        upgrade_main_savepoint(true, 2024030500.02);
    }

    if ($oldversion < 2024032600.01) {

        // Changing precision of field attemptsavailable on table task_adhoc to (2).
        $table = new xmldb_table('task_adhoc');
        $field = new xmldb_field('attemptsavailable', XMLDB_TYPE_INTEGER, '2', null, null, null, null, 'pid');

        // Launch change of precision for field.
        if (!$dbman->field_exists($table, $field)) {
            $dbman->change_field_precision($table, $field);
        }

        // Main savepoint reached.
        upgrade_main_savepoint(true, 2024032600.01);
    }

    if ($oldversion < 2024041200.00) {
        // Define field blocking to be dropped from task_adhoc.
        $table = new xmldb_table('task_adhoc');
        $field = new xmldb_field('blocking');

        // Conditionally launch drop field blocking.
        if ($dbman->field_exists($table, $field)) {
            $dbman->drop_field($table, $field);
        }

        // Define field blocking to be dropped from task_scheduled.
        $table = new xmldb_table('task_scheduled');
        $field = new xmldb_field('blocking');

        // Conditionally launch drop field blocking.
        if ($dbman->field_exists($table, $field)) {
            $dbman->drop_field($table, $field);
        }

        // Main savepoint reached.
        upgrade_main_savepoint(true, 2024041200.00);
    }

    // Automatically generated Moodle v4.4.0 release upgrade line.
    // Put any upgrade step following this.

    if ($oldversion < 2024070500.01) {
        // Remove the site_contactable config of the hub plugin from config plugin table.
        unset_config('site_contactable', 'hub');

        // Main savepoint reached.
        upgrade_main_savepoint(true, 2024070500.01);
    }

    if ($oldversion < 2024071900.01) {
        // Define table stored_progress to be created.
        $table = new xmldb_table('stored_progress');

        // Adding fields to table stored_progress.
        $table->add_field('id', XMLDB_TYPE_INTEGER, '10', null, XMLDB_NOTNULL, XMLDB_SEQUENCE, null);
        $table->add_field('idnumber', XMLDB_TYPE_CHAR, '255', null, XMLDB_NOTNULL, null, null);
        $table->add_field('timestart', XMLDB_TYPE_INTEGER, '20', null, null, null, null);
        $table->add_field('lastupdate', XMLDB_TYPE_INTEGER, '20', null, null, null, null);
        $table->add_field('percentcompleted', XMLDB_TYPE_NUMBER, '5, 2', null, null, null, '0');
        $table->add_field('message', XMLDB_TYPE_CHAR, '255', null, null, null, null);
        $table->add_field('haserrored', XMLDB_TYPE_INTEGER, '1', null, XMLDB_NOTNULL, null, '0');

        // Adding keys to table stored_progress.
        $table->add_key('primary', XMLDB_KEY_PRIMARY, ['id']);

        // Adding indexes to table stored_progress.
        $table->add_index('uid_index', XMLDB_INDEX_NOTUNIQUE, ['idnumber']);

        // Conditionally launch create table for stored_progress.
        if (!$dbman->table_exists($table)) {
            $dbman->create_table($table);
        }

        // Main savepoint reached.
        upgrade_main_savepoint(true, 2024071900.01);
    }

    if ($oldversion < 2024072600.01) {
        // If tool_innodb is no longer present, remove it.
        if (!file_exists($CFG->dirroot . '/admin/tool/innodb/version.php')) {
            // Delete tool_innodb.
            uninstall_plugin('tool', 'innodb');
        }

        // Main savepoint reached.
        upgrade_main_savepoint(true, 2024072600.01);
    }

    if ($oldversion < 2024080500.00) {

        // Fix missing default admin presets "sensible settings" (those that should be treated as sensitive).
        $newsensiblesettings = [
            'bigbluebuttonbn_shared_secret@@none',
            'apikey@@tiny_premium',
            'matrixaccesstoken@@communication_matrix',
            'api_secret@@factor_sms',
        ];

        $sensiblesettings = get_config('adminpresets', 'sensiblesettings');
        foreach ($newsensiblesettings as $newsensiblesetting) {
            if (strpos($sensiblesettings, $newsensiblesetting) === false) {
                $sensiblesettings .= ", {$newsensiblesetting}";
            }
        }

        set_config('sensiblesettings', $sensiblesettings, 'adminpresets');

        // Main savepoint reached.
        upgrade_main_savepoint(true, 2024080500.00);
    }

    if ($oldversion < 2024082900.01) {
        // If filter_tidy is no longer present, remove it.
        if (!file_exists($CFG->dirroot . '/filter/tidy/version.php')) {
            // Clean config.
            uninstall_plugin('filter', 'tidy');
        }

        upgrade_main_savepoint(true, 2024082900.01);
    }

    if ($oldversion < 2024091000.01) {
        // Define table ai_policy_register to be created.
        $table = new xmldb_table('ai_policy_register');

        // Adding fields to table ai_policy_register.
        $table->add_field('id', XMLDB_TYPE_INTEGER, '10', null, XMLDB_NOTNULL, XMLDB_SEQUENCE, null);
        $table->add_field('userid', XMLDB_TYPE_INTEGER, '10', null, XMLDB_NOTNULL, null, null);
        $table->add_field('contextid', XMLDB_TYPE_INTEGER, '10', null, XMLDB_NOTNULL, null, null);
        $table->add_field('timeaccepted', XMLDB_TYPE_INTEGER, '10', null, XMLDB_NOTNULL, null, null);

        // Adding keys to table ai_policy_register.
        $table->add_key('primary', XMLDB_KEY_PRIMARY, ['id']);
        $table->add_key('userid', XMLDB_KEY_FOREIGN_UNIQUE, ['userid'], 'user', ['id']);

        // Conditionally launch create table for ai_policy_register.
        if (!$dbman->table_exists($table)) {
            $dbman->create_table($table);
        }

        // Define table ai_action_generate_image to be created.
        $table = new xmldb_table('ai_action_generate_image');

        // Adding fields to table ai_action_generate_image.
        $table->add_field('id', XMLDB_TYPE_INTEGER, '10', null, XMLDB_NOTNULL, XMLDB_SEQUENCE, null);
        $table->add_field('prompt', XMLDB_TYPE_TEXT, null, null, null, null, null);
        $table->add_field('numberimages', XMLDB_TYPE_INTEGER, '10', null, XMLDB_NOTNULL, null, null);
        $table->add_field('quality', XMLDB_TYPE_CHAR, '21', null, XMLDB_NOTNULL, null, null);
        $table->add_field('aspectratio', XMLDB_TYPE_CHAR, '20', null, null, null, null);
        $table->add_field('style', XMLDB_TYPE_CHAR, '20', null, null, null, null);
        $table->add_field('sourceurl', XMLDB_TYPE_TEXT, null, null, null, null, null);
        $table->add_field('revisedprompt', XMLDB_TYPE_TEXT, null, null, null, null, null);

        // Adding keys to table ai_action_generate_image.
        $table->add_key('primary', XMLDB_KEY_PRIMARY, ['id']);

        // Conditionally launch create table for ai_action_generate_image.
        if (!$dbman->table_exists($table)) {
            $dbman->create_table($table);
        }

        // Define table ai_action_register to be created.
        $table = new xmldb_table('ai_action_register');

        // Adding fields to table ai_action_register.
        $table->add_field('id', XMLDB_TYPE_INTEGER, '10', null, XMLDB_NOTNULL, XMLDB_SEQUENCE, null);
        $table->add_field('actionname', XMLDB_TYPE_CHAR, '100', null, XMLDB_NOTNULL, null, null);
        $table->add_field('actionid', XMLDB_TYPE_INTEGER, '10', null, XMLDB_NOTNULL, null, null);
        $table->add_field('success', XMLDB_TYPE_INTEGER, '1', null, XMLDB_NOTNULL, null, '0');
        $table->add_field('userid', XMLDB_TYPE_INTEGER, '10', null, XMLDB_NOTNULL, null, null);
        $table->add_field('contextid', XMLDB_TYPE_INTEGER, '10', null, XMLDB_NOTNULL, null, null);
        $table->add_field('provider', XMLDB_TYPE_CHAR, '100', null, XMLDB_NOTNULL, null, null);
        $table->add_field('errorcode', XMLDB_TYPE_INTEGER, '4', null, null, null, null);
        $table->add_field('errormessage', XMLDB_TYPE_TEXT, null, null, null, null, null);
        $table->add_field('timecreated', XMLDB_TYPE_INTEGER, '10', null, XMLDB_NOTNULL, null, null);
        $table->add_field('timecompleted', XMLDB_TYPE_INTEGER, '10', null, null, null, null);

        // Adding keys to table ai_action_register.
        $table->add_key('primary', XMLDB_KEY_PRIMARY, ['id']);
        $table->add_key('userid', XMLDB_KEY_FOREIGN, ['userid'], 'user', ['id']);

        // Adding indexes to table ai_action_register.
        $table->add_index('action', XMLDB_INDEX_UNIQUE, ['actionname', 'actionid']);
        $table->add_index('provider', XMLDB_INDEX_NOTUNIQUE, ['actionname', 'provider']);

        // Conditionally launch create table for ai_action_register.
        if (!$dbman->table_exists($table)) {
            $dbman->create_table($table);
        }

        // Define table ai_action_generate_text to be created.
        $table = new xmldb_table('ai_action_generate_text');

        // Adding fields to table ai_action_generate_text.
        $table->add_field('id', XMLDB_TYPE_INTEGER, '10', null, XMLDB_NOTNULL, XMLDB_SEQUENCE, null);
        $table->add_field('prompt', XMLDB_TYPE_TEXT, null, null, null, null, null);
        $table->add_field('responseid', XMLDB_TYPE_CHAR, '128', null, null, null, null);
        $table->add_field('fingerprint', XMLDB_TYPE_CHAR, '128', null, null, null, null);
        $table->add_field('generatedcontent', XMLDB_TYPE_TEXT, null, null, null, null, null);
        $table->add_field('finishreason', XMLDB_TYPE_CHAR, '128', null, null, null, null);
        $table->add_field('prompttokens', XMLDB_TYPE_INTEGER, '10', null, null, null, null);
        $table->add_field('completiontoken', XMLDB_TYPE_INTEGER, '10', null, null, null, null);

        // Adding keys to table ai_action_generate_text.
        $table->add_key('primary', XMLDB_KEY_PRIMARY, ['id']);

        // Conditionally launch create table for ai_action_generate_text.
        if (!$dbman->table_exists($table)) {
            $dbman->create_table($table);
        }

        // Define table ai_action_summarise_text to be created.
        $table = new xmldb_table('ai_action_summarise_text');

        // Adding fields to table ai_action_summarise_text.
        $table->add_field('id', XMLDB_TYPE_INTEGER, '10', null, XMLDB_NOTNULL, XMLDB_SEQUENCE, null);
        $table->add_field('prompt', XMLDB_TYPE_TEXT, null, null, null, null, null);
        $table->add_field('responseid', XMLDB_TYPE_CHAR, '128', null, null, null, null);
        $table->add_field('fingerprint', XMLDB_TYPE_CHAR, '128', null, null, null, null);
        $table->add_field('generatedcontent', XMLDB_TYPE_TEXT, null, null, null, null, null);
        $table->add_field('finishreason', XMLDB_TYPE_CHAR, '128', null, null, null, null);
        $table->add_field('prompttokens', XMLDB_TYPE_INTEGER, '10', null, null, null, null);
        $table->add_field('completiontoken', XMLDB_TYPE_INTEGER, '10', null, null, null, null);

        // Adding keys to table ai_action_summarise_text.
        $table->add_key('primary', XMLDB_KEY_PRIMARY, ['id']);

        // Conditionally launch create table for ai_action_summarise_text.
        if (!$dbman->table_exists($table)) {
            $dbman->create_table($table);
        }

        // Main savepoint reached.
        upgrade_main_savepoint(true, 2024091000.01);
    }

    if ($oldversion < 2024091700.01) {
        // Convert the ai_action_register.success column to an integer, if necessary.
        upgrade_change_binary_column_to_int('ai_action_register', 'success', XMLDB_NOTNULL, 'actionid');

        // Main savepoint reached.
        upgrade_main_savepoint(true, 2024091700.01);
    }

    if ($oldversion < 2024092000.01) {

        // Define table sms_messages to be created.
        $table = new xmldb_table('sms_messages');

        // Adding fields to table sms_messages.
        $table->add_field('id', XMLDB_TYPE_INTEGER, '10', null, XMLDB_NOTNULL, XMLDB_SEQUENCE, null);
        $table->add_field('recipientnumber', XMLDB_TYPE_CHAR, '30', null, XMLDB_NOTNULL, null, null);
        $table->add_field('content', XMLDB_TYPE_TEXT, null, null, null, null, null);
        $table->add_field('component', XMLDB_TYPE_CHAR, '100', null, XMLDB_NOTNULL, null, null);
        $table->add_field('messagetype', XMLDB_TYPE_CHAR, '100', null, XMLDB_NOTNULL, null, null);
        $table->add_field('recipientuserid', XMLDB_TYPE_INTEGER, '10', null, null, null, null);
        $table->add_field('issensitive', XMLDB_TYPE_INTEGER, '2', null, XMLDB_NOTNULL, null, '0');
        $table->add_field('gatewayid', XMLDB_TYPE_INTEGER, '10', null, null, null, null);
        $table->add_field('status', XMLDB_TYPE_CHAR, '100', null, null, null, null);
        $table->add_field('timecreated', XMLDB_TYPE_INTEGER, '10', null, XMLDB_NOTNULL, null, null);

        // Adding keys to table sms_messages.
        $table->add_key('primary', XMLDB_KEY_PRIMARY, ['id']);
        $table->add_key('gateway', XMLDB_KEY_FOREIGN, ['gatewayid'], 'sms_gateways', ['id']);

        // Conditionally launch create table for sms_messages.
        if (!$dbman->table_exists($table)) {
            $dbman->create_table($table);
        }

        // Define table sms_gateways to be created.
        $table = new xmldb_table('sms_gateways');

        // Adding fields to table sms_gateways.
        $table->add_field('id', XMLDB_TYPE_INTEGER, '10', null, XMLDB_NOTNULL, XMLDB_SEQUENCE, null);
        $table->add_field('name', XMLDB_TYPE_CHAR, '255', null, XMLDB_NOTNULL, null, null);
        $table->add_field('gateway', XMLDB_TYPE_CHAR, '255', null, XMLDB_NOTNULL, null, null);
        $table->add_field('enabled', XMLDB_TYPE_INTEGER, '2', null, XMLDB_NOTNULL, null, '1');
        $table->add_field('config', XMLDB_TYPE_TEXT, null, null, XMLDB_NOTNULL, null, null);

        // Adding keys to table sms_gateways.
        $table->add_key('primary', XMLDB_KEY_PRIMARY, ['id']);

        // Conditionally launch create table for sms_gateways.
        if (!$dbman->table_exists($table)) {
            $dbman->create_table($table);
        }

        // Main savepoint reached.
        upgrade_main_savepoint(true, 2024092000.01);
    }

    if ($oldversion < 2024092600.00) {
        // If h5plib_v126 is no longer present, remove it.
        if (!file_exists($CFG->dirroot . '/h5p/h5plib/v126/version.php')) {
            // Clean config.
            uninstall_plugin('h5plib', 'v126');
        }

        // If h5plib_v127 is present, set it as the default one.
        if (file_exists($CFG->dirroot . '/h5p/h5plib/v127/version.php')) {
            set_config('h5plibraryhandler', 'h5plib_v127');
        }

        // Main savepoint reached.
        upgrade_main_savepoint(true, 2024092600.00);
    }

    if ($oldversion < 2024100100.02) {
        upgrade_store_relative_url_sitehomepage();

        // Main savepoint reached.
        upgrade_main_savepoint(true, 2024100100.02);
    }

    // Automatically generated Moodle v4.5.0 release upgrade line.
    // Put any upgrade step following this.

<<<<<<< HEAD
    if ($oldversion < 2024110400.00) {

        // Define field model to be added to ai_action_register.
        $table = new xmldb_table('ai_action_register');
        $field = new xmldb_field('model', XMLDB_TYPE_CHAR, '50', null, null, null, null, null);

        // Conditionally launch add field model.
        if (!$dbman->field_exists($table, $field)) {
            $dbman->add_field($table, $field);
        }

        // Main savepoint reached.
        upgrade_main_savepoint(true, 2024110400.00);
=======
    if ($oldversion < 2024102500.01) {
        // Changing type of field value on table user_preferences to text.
        $table = new xmldb_table('user_preferences');
        $field = new xmldb_field('value', XMLDB_TYPE_TEXT, null, null, XMLDB_NOTNULL, null, null, 'name');

        // Launch change of type for field value.
        $dbman->change_field_type($table, $field);

        // Main savepoint reached.
        upgrade_main_savepoint(true, 2024102500.01);
>>>>>>> 8f9b57d5
    }

    return true;
}<|MERGE_RESOLUTION|>--- conflicted
+++ resolved
@@ -1447,7 +1447,6 @@
     // Automatically generated Moodle v4.5.0 release upgrade line.
     // Put any upgrade step following this.
 
-<<<<<<< HEAD
     if ($oldversion < 2024110400.00) {
 
         // Define field model to be added to ai_action_register.
@@ -1461,8 +1460,9 @@
 
         // Main savepoint reached.
         upgrade_main_savepoint(true, 2024110400.00);
-=======
-    if ($oldversion < 2024102500.01) {
+    }
+
+    if ($oldversion < 2024110800.02) {
         // Changing type of field value on table user_preferences to text.
         $table = new xmldb_table('user_preferences');
         $field = new xmldb_field('value', XMLDB_TYPE_TEXT, null, null, XMLDB_NOTNULL, null, null, 'name');
@@ -1471,8 +1471,7 @@
         $dbman->change_field_type($table, $field);
 
         // Main savepoint reached.
-        upgrade_main_savepoint(true, 2024102500.01);
->>>>>>> 8f9b57d5
+        upgrade_main_savepoint(true, 2024110800.02);
     }
 
     return true;
