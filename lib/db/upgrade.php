<?php
// This file is part of Moodle - http://moodle.org/
//
// Moodle is free software: you can redistribute it and/or modify
// it under the terms of the GNU General Public License as published by
// the Free Software Foundation, either version 3 of the License, or
// (at your option) any later version.
//
// Moodle is distributed in the hope that it will be useful,
// but WITHOUT ANY WARRANTY; without even the implied warranty of
// MERCHANTABILITY or FITNESS FOR A PARTICULAR PURPOSE.  See the
// GNU General Public License for more details.
//
// You should have received a copy of the GNU General Public License
// along with Moodle.  If not, see <http://www.gnu.org/licenses/>.

/**
 * This file keeps track of upgrades to Moodle.
 *
 * Sometimes, changes between versions involve
 * alterations to database structures and other
 * major things that may break installations.
 *
 * The upgrade function in this file will attempt
 * to perform all the necessary actions to upgrade
 * your older installation to the current version.
 *
 * If there's something it cannot do itself, it
 * will tell you what you need to do.
 *
 * The commands in here will all be database-neutral,
 * using the methods of database_manager class
 *
 * Please do not forget to use upgrade_set_timeout()
 * before any action that may take longer time to finish.
 *
 * @package   core_install
 * @category  upgrade
 * @copyright 2006 onwards Martin Dougiamas  http://dougiamas.com
 * @license   http://www.gnu.org/copyleft/gpl.html GNU GPL v3 or later
 */

/**
 * Main upgrade tasks to be executed on Moodle version bump
 *
 * This function is automatically executed after one bump in the Moodle core
 * version is detected. It's in charge of performing the required tasks
 * to raise core from the previous version to the next one.
 *
 * It's a collection of ordered blocks of code, named "upgrade steps",
 * each one performing one isolated (from the rest of steps) task. Usually
 * tasks involve creating new DB objects or performing manipulation of the
 * information for cleanup/fixup purposes.
 *
 * Each upgrade step has a fixed structure, that can be summarised as follows:
 *
 * if ($oldversion < XXXXXXXXXX.XX) {
 *     // Explanation of the update step, linking to issue in the Tracker if necessary
 *     upgrade_set_timeout(XX); // Optional for big tasks
 *     // Code to execute goes here, usually the XMLDB Editor will
 *     // help you here. See {@link https://moodledev.io/general/development/tools/xmldb}.
 *     upgrade_main_savepoint(true, XXXXXXXXXX.XX);
 * }
 *
 * All plugins within Moodle (modules, blocks, reports...) support the existence of
 * their own upgrade.php file, using the "Frankenstyle" component name as
 * defined at {@link https://moodledev.io/general/development/policies/codingstyle/frankenstyle}, for example:
 *     - {@see xmldb_page_upgrade($oldversion)}. (modules don't require the plugintype ("mod_") to be used.
 *     - {@see xmldb_auth_manual_upgrade($oldversion)}.
 *     - {@see xmldb_workshopform_accumulative_upgrade($oldversion)}.
 *     - ....
 *
 * In order to keep the contents of this file reduced, it's allowed to create some helper
 * functions to be used here in the {@see upgradelib.php} file at the same directory. Note
 * that such a file must be manually included from upgrade.php, and there are some restrictions
 * about what can be used within it.
 *
 * For more information, take a look to the documentation available:
 *     - Data definition API: {@link https://moodledev.io/docs/apis/core/dml/ddl}
 *     - Upgrade API: {@link https://moodledev.io/docs/guides/upgrade}
 *
 * @param int $oldversion
 * @return bool always true
 */
function xmldb_main_upgrade($oldversion) {
    global $CFG, $DB;

    require_once($CFG->libdir . '/db/upgradelib.php'); // Core Upgrade-related functions.

    $dbman = $DB->get_manager(); // Loads ddl manager and xmldb classes.

    // Always keep this upgrade step with version being the minimum
    // allowed version to upgrade from (v4.1.2 right now).
    if ($oldversion < 2022112802) {
        // Just in case somebody hacks upgrade scripts or env, we really can not continue.
        echo("You need to upgrade to 4.1.2 or higher first!\n");
        exit(1);
        // Note this savepoint is 100% unreachable, but needed to pass the upgrade checks.
        upgrade_main_savepoint(true, 2022112802);
    }

    // Automatically generated Moodle v4.2.0 release upgrade line.
    // Put any upgrade step following this.

    if ($oldversion < 2023051500.00) {
        // Define communication table.
        $table = new xmldb_table('communication');

        // Adding fields to table communication.
        $table->add_field('id', XMLDB_TYPE_INTEGER, '10', null, XMLDB_NOTNULL, XMLDB_SEQUENCE);
        $table->add_field('instanceid', XMLDB_TYPE_INTEGER, '10', null, XMLDB_NOTNULL, null, null, 'id');
        $table->add_field('component', XMLDB_TYPE_CHAR, '100', null, XMLDB_NOTNULL, null, null, 'instanceid');
        $table->add_field('instancetype', XMLDB_TYPE_CHAR, '100', null, XMLDB_NOTNULL, null, null, 'component');
        $table->add_field('provider', XMLDB_TYPE_CHAR, '100', null, XMLDB_NOTNULL, null, null, 'instancerype');
        $table->add_field('roomname', XMLDB_TYPE_CHAR, '255', null, null, null, null, 'provider');
        $table->add_field('avatarfilename', XMLDB_TYPE_CHAR, '100', null, null, null, null, 'roomname');
        $table->add_field('active', XMLDB_TYPE_INTEGER, '1', null, XMLDB_NOTNULL, null, 1, 'avatarfilename');

        // Add key.
        $table->add_key('primary', XMLDB_KEY_PRIMARY, ['id']);

        // Conditionally launch create table for communication.
        if (!$dbman->table_exists($table)) {
            $dbman->create_table($table);
        }

        // Define communication user table.
        $table = new xmldb_table('communication_user');

        // Adding fields to table communication.
        $table->add_field('id', XMLDB_TYPE_INTEGER, '10', null, XMLDB_NOTNULL, XMLDB_SEQUENCE);
        $table->add_field('commid', XMLDB_TYPE_INTEGER, '10', null, XMLDB_NOTNULL, null, null, 'id');
        $table->add_field('userid', XMLDB_TYPE_INTEGER, '10', null, XMLDB_NOTNULL, null, null, 'commid');
        $table->add_field('synced', XMLDB_TYPE_INTEGER, '1', null, XMLDB_NOTNULL, null, 0, 'userid');
        $table->add_field('deleted', XMLDB_TYPE_INTEGER, '1', null, XMLDB_NOTNULL, null, 0, 'synced');

        // Add keys.
        $table->add_key('primary', XMLDB_KEY_PRIMARY, ['id']);
        $table->add_key('commid', XMLDB_KEY_FOREIGN, ['commid'], 'communication', ['id']);
        $table->add_key('userid', XMLDB_KEY_FOREIGN, ['userid'], 'user', ['id']);

        // Conditionally launch create table for communication.
        if (!$dbman->table_exists($table)) {
            $dbman->create_table($table);
        }

        // Main savepoint reached.
        upgrade_main_savepoint(true, 2023051500.00);
    }

    if ($oldversion < 2023062200.00) {
        // Remove device specific fields for themes from config table.
        unset_config('thememobile');
        unset_config('themelegacy');
        unset_config('themetablet');

        upgrade_main_savepoint(true, 2023062200.00);
    }

    if ($oldversion < 2023062700.01) {
        // Define field name to be added to external_tokens.
        $table = new xmldb_table('external_tokens');
        $field = new xmldb_field('name', XMLDB_TYPE_CHAR, '255', null, null, null, null, 'lastaccess');
        // Conditionally launch add field name.
        if (!$dbman->field_exists($table, $field)) {
            $dbman->add_field($table, $field);
        }
        // Update the old external tokens.
        $sql = 'UPDATE {external_tokens}
                   SET name = ' . $DB->sql_concat(
                       // We only need the prefix, so leave the third param with an empty string.
                        "'" . get_string('tokennameprefix', 'webservice', '') . "'",
                        "id"
                    );
        $DB->execute($sql);
        // Main savepoint reached.
        upgrade_main_savepoint(true, 2023062700.01);
    }

    if ($oldversion < 2023062900.01) {
        // Define field avatarsynced to be added to communication.
        $table = new xmldb_table('communication');
        $field = new xmldb_field('avatarsynced', XMLDB_TYPE_INTEGER, '1', null, XMLDB_NOTNULL, null, 0, 'active');

        // Conditionally launch add field avatarsynced.
        if (!$dbman->field_exists($table, $field)) {
            $dbman->add_field($table, $field);
        }

        // Main savepoint reached.
        upgrade_main_savepoint(true, 2023062900.01);
    }

    if ($oldversion < 2023080100.00) {
        // Upgrade yaml mime type for existing yaml and yml files.
        $filetypes = [
            '%.yaml' => 'application/yaml',
            '%.yml' => 'application/yaml,',
        ];

        $select = $DB->sql_like('filename', '?', false);
        foreach ($filetypes as $extension => $mimetype) {
            $DB->set_field_select(
                'files',
                'mimetype',
                $mimetype,
                $select,
                [$extension]
            );
        }

        // Main savepoint reached.
        upgrade_main_savepoint(true, 2023080100.00);
    }

    if ($oldversion < 2023081500.00) {
        upgrade_core_licenses();
        upgrade_main_savepoint(true, 2023081500.00);
    }

    if ($oldversion < 2023081800.01) {
        // Remove enabledevicedetection and devicedetectregex from config table.
        unset_config('enabledevicedetection');
        unset_config('devicedetectregex');
        // Main savepoint reached.
        upgrade_main_savepoint(true, 2023081800.01);
    }

    if ($oldversion < 2023082200.01) {
        // Some MIME icons have been removed and replaced with existing icons. They need to be upgraded for custom MIME types.
        $replacedicons = [
            'avi' => 'video',
            'base' => 'database',
            'bmp' => 'image',
            'html' => 'markup',
            'jpeg' => 'image',
            'mov' => 'video',
            'mp3' => 'audio',
            'mpeg' => 'video',
            'png' => 'image',
            'quicktime' => 'video',
            'tiff' => 'image',
            'wav' => 'audio',
            'wmv' => 'video',
        ];

        $custom = [];
        if (!empty($CFG->customfiletypes)) {
            if (array_key_exists('customfiletypes', $CFG->config_php_settings)) {
                // It's set in config.php, so the MIME icons can't be upgraded automatically.
                echo("\nYou need to manually check customfiletypes in config.php because some MIME icons have been removed!\n");
            } else {
                // It's a JSON string in the config table.
                $custom = json_decode($CFG->customfiletypes);
            }
        }

        $changed = false;
        foreach ($custom as $customentry) {
            if (!empty($customentry->icon) && array_key_exists($customentry->icon, $replacedicons)) {
                $customentry->icon = $replacedicons[$customentry->icon];
                $changed = true;
            }
        }

        if ($changed) {
            // Save the new customfiletypes.
            set_config('customfiletypes', json_encode($custom));
        }

        // Main savepoint reached.
        upgrade_main_savepoint(true, 2023082200.01);
    }

    if ($oldversion < 2023082200.02) {
        // Some MIME icons have been removed. They need to be replaced to 'unknown' for custom MIME types.
        $removedicons = array_flip([
            'clip-353',
            'edit',
            'env',
            'explore',
            'folder-open',
            'help',
            'move',
            'parent',
        ]);

        $custom = [];
        if (!empty($CFG->customfiletypes)) {
            if (array_key_exists('customfiletypes', $CFG->config_php_settings)) {
                // It's set in config.php, so the MIME icons can't be upgraded automatically.
                echo("\nYou need to manually check customfiletypes in config.php because some MIME icons have been removed!\n");
            } else {
                // It's a JSON string in the config table.
                $custom = json_decode($CFG->customfiletypes);
            }
        }

        $changed = false;
        foreach ($custom as $customentry) {
            if (!empty($customentry->icon) && array_key_exists($customentry->icon, $removedicons)) {
                // The icon has been removed, so set it to unknown.
                $customentry->icon = 'unknown';
                $changed = true;
            }
        }

        if ($changed) {
            // Save the new customfiletypes.
            set_config('customfiletypes', json_encode($custom));
        }

        // Main savepoint reached.
        upgrade_main_savepoint(true, 2023082200.02);
    }

    if ($oldversion < 2023082200.04) {
        // Remove any non-unique filters/conditions.
        $duplicates = $DB->get_records_sql("
            SELECT MIN(id) AS id, reportid, uniqueidentifier, iscondition
              FROM {reportbuilder_filter}
          GROUP BY reportid, uniqueidentifier, iscondition
            HAVING COUNT(*) > 1");

        foreach ($duplicates as $duplicate) {
            $DB->delete_records_select(
                'reportbuilder_filter',
                'id <> :id AND reportid = :reportid AND uniqueidentifier = :uniqueidentifier AND iscondition = :iscondition',
                (array) $duplicate
            );
        }

        // Define index report-filter (unique) to be added to reportbuilder_filter.
        $table = new xmldb_table('reportbuilder_filter');
        $index = new xmldb_index('report-filter', XMLDB_INDEX_UNIQUE, ['reportid', 'uniqueidentifier', 'iscondition']);

        // Conditionally launch add index report-filter.
        if (!$dbman->index_exists($table, $index)) {
            $dbman->add_index($table, $index);
        }

        // Main savepoint reached.
        upgrade_main_savepoint(true, 2023082200.04);
    }

    if ($oldversion < 2023082600.02) {
        // Get all the ids of users who still have md5 hashed passwords.
        if ($DB->sql_regex_supported()) {
            // If the database supports regex, we can add an exact check for md5.
            $condition = 'password ' . $DB->sql_regex() . ' :pattern';
            $params = ['pattern' => "^[a-fA-F0-9]{32}$"];
        } else {
            // Otherwise, we need to use a NOT LIKE condition and rule out bcrypt.
            $condition = $DB->sql_like('password', ':pattern', true, false, true);
            $params = ['pattern' => '$2y$%'];
        }

        // Regardless of database regex support we check the hash length which should be enough.
        // But extra regex or like matching makes sure.
        $sql = "SELECT id FROM {user} WHERE " . $DB->sql_length('password') . " = 32 AND $condition";
        $userids = $DB->get_fieldset_sql($sql, $params);

        // Update the password for each user with a new SHA-512 hash.
        // Users won't know this password, but they can reset it. This is a security measure,
        // in case the database is compromised or the hash has been leaked elsewhere.
        foreach ($userids as $userid) {
            $password = base64_encode(random_bytes(24)); // Generate a new password for the user.

            $user = new \stdClass();
            $user->id = $userid;
            $user->password = hash_internal_user_password($password);
            $DB->update_record('user', $user, true);
        }

        // Main savepoint reached.
        upgrade_main_savepoint(true, 2023082600.02);
    }

    if ($oldversion < 2023082600.03) {
        // The previous default configuration had a typo, check for its presence and correct if necessary.
        $sensiblesettings = get_config('adminpresets', 'sensiblesettings');
        if (strpos($sensiblesettings, 'smtppass@none') !== false) {
            $newsensiblesettings = str_replace('smtppass@none', 'smtppass@@none', $sensiblesettings);
            set_config('sensiblesettings', $newsensiblesettings, 'adminpresets');
        }

        // Main savepoint reached.
        upgrade_main_savepoint(true, 2023082600.03);
    }

    if ($oldversion < 2023082600.05) {
        unset_config('completiondefault');

        // Main savepoint reached.
        upgrade_main_savepoint(true, 2023082600.05);
    }

    if ($oldversion < 2023090100.00) {
        // Upgrade MIME type for existing PSD files.
        $DB->set_field_select(
            'files',
            'mimetype',
            'image/vnd.adobe.photoshop',
            $DB->sql_like('filename', '?', false),
            ['%.psd']
        );

        // Main savepoint reached.
        upgrade_main_savepoint(true, 2023090100.00);
    }

    if ($oldversion < 2023090200.01) {
        // Define table moodlenet_share_progress to be created.
        $table = new xmldb_table('moodlenet_share_progress');

        // Adding fields to table moodlenet_share_progress.
        $table->add_field('id', XMLDB_TYPE_INTEGER, '10', null, XMLDB_NOTNULL, XMLDB_SEQUENCE, null);
        $table->add_field('type', XMLDB_TYPE_INTEGER, '2', null, XMLDB_NOTNULL, null, null);
        $table->add_field('courseid', XMLDB_TYPE_INTEGER, '10', null, XMLDB_NOTNULL, null, null);
        $table->add_field('cmid', XMLDB_TYPE_INTEGER, '10', null, null, null, null);
        $table->add_field('userid', XMLDB_TYPE_INTEGER, '10', null, XMLDB_NOTNULL, null, null);
        $table->add_field('timecreated', XMLDB_TYPE_INTEGER, '10', null, XMLDB_NOTNULL, null, null);
        $table->add_field('resourceurl', XMLDB_TYPE_CHAR, '255', null, null, null, null);
        $table->add_field('status', XMLDB_TYPE_INTEGER, '2', null, null, null, null);

        // Adding keys to table moodlenet_share_progress.
        $table->add_key('primary', XMLDB_KEY_PRIMARY, ['id']);

        // Conditionally launch create table for moodlenet_share_progress.
        if (!$dbman->table_exists($table)) {
            $dbman->create_table($table);
        }

        // Main savepoint reached.
        upgrade_main_savepoint(true, 2023090200.01);
    }

    if ($oldversion < 2023091300.03) {
        // Delete all the searchanywhere prefs in user_preferences table.
        $DB->delete_records('user_preferences', ['name' => 'userselector_searchanywhere']);
        // Main savepoint reached.
        upgrade_main_savepoint(true, 2023091300.03);
    }

    if ($oldversion < 2023100400.01) {
        // Delete datakey with datavalue -1.
        $DB->delete_records('messageinbound_datakeys', ['datavalue' => '-1']);
        // Main savepoint reached.
        upgrade_main_savepoint(true, 2023100400.01);
    }

    if ($oldversion < 2023100400.03) {
        // Define field id to be added to communication.
        $table = new xmldb_table('communication');

        // Add the field and allow it to be nullable.
        // We need to backfill data before setting it to NOT NULL.
        $field = new xmldb_field(
            name: 'contextid',
            type: XMLDB_TYPE_INTEGER,
            precision: '10',
            notnull: null,
            previous: 'id',
        );

        // Conditionally launch add field id.
        if (!$dbman->field_exists($table, $field)) {
            $dbman->add_field($table, $field);
        }

        // Fill the existing data.
        $sql = <<<EOF
                    SELECT comm.id, c.id AS contextid
                      FROM {communication} comm
                INNER JOIN {context} c ON c.instanceid = comm.instanceid AND c.contextlevel = :contextcourse
                     WHERE comm.contextid IS NULL
                       AND comm.instancetype = :instancetype
        EOF;
        $rs = $DB->get_recordset_sql(
            sql: $sql,
            params: [
                'contextcourse' => CONTEXT_COURSE,
                'instancetype' => 'coursecommunication',
            ],
        );
        foreach ($rs as $comm) {
            $DB->set_field(
                table: 'communication',
                newfield: 'contextid',
                newvalue: $comm->contextid,
                conditions: [
                    'id' => $comm->id,
                ],
            );
        }
        $rs->close();

        $systemcontext = \core\context\system::instance();
        $DB->set_field_select(
            table: 'communication',
            newfield: 'contextid',
            newvalue: $systemcontext->id,
            select: 'contextid IS NULL',
        );

        // Now make it NOTNULL.
        $field = new xmldb_field(
            name: 'contextid',
            type: XMLDB_TYPE_INTEGER,
            precision: '10',
            notnull:  XMLDB_NOTNULL,
        );
        $dbman->change_field_notnull($table, $field);

        // Add the contextid constraint.
        $key = new xmldb_key('contextid', XMLDB_KEY_FOREIGN, ['contextid'], 'context', ['id']);
        $dbman->add_key($table, $key);

        // Main savepoint reached.
        upgrade_main_savepoint(true, 2023100400.03);
    }

    // Automatically generated Moodle v4.3.0 release upgrade line.
    // Put any upgrade step following this.

    if ($oldversion < 2023110900.00) {
        // Reorder the editors to make Tiny the default for all upgrades.
        $editors = [];
        array_push($editors, 'tiny');
        $list = explode(',', $CFG->texteditors);
        foreach ($list as $editor) {
            if ($editor != 'tiny') {
                array_push($editors, $editor);
            }
        }
        set_config('texteditors', implode(',', $editors));

        // Main savepoint reached.
        upgrade_main_savepoint(true, 2023110900.00);
    }

    if ($oldversion < 2023120100.01) {
        // The $CFG->linkcoursesections setting has been removed because it's not required anymore.
        // From now, sections will be always linked because a new page, section.php, has been created to display a single section.
        unset_config('linkcoursesections');

        upgrade_main_savepoint(true, 2023120100.01);
    }

    if ($oldversion < 2023121800.02) {
        // Define field attemptsavailable to be added to task_adhoc.
        $table = new xmldb_table('task_adhoc');
        $field = new xmldb_field(
            name: 'attemptsavailable',
            type: XMLDB_TYPE_INTEGER,
            precision: '2',
            unsigned: null,
            notnull: null,
            sequence: null,
            default: null,
            previous: 'pid',
        );

        // Conditionally launch add field attemptsavailable.
        if (!$dbman->field_exists($table, $field)) {
            $dbman->add_field($table, $field);
        }

        // Set attemptsavailable to 0 for the tasks that have not been run before.
        // Set attemptsavailable to 1 for the tasks that have been run and failed before.
        $DB->execute('
            UPDATE {task_adhoc}
               SET attemptsavailable = CASE
                                            WHEN faildelay = 0 THEN 1
                                            WHEN faildelay > 0 THEN 0
                                       END
        ');

        // Main savepoint reached.
        upgrade_main_savepoint(true, 2023121800.02);
    }

    if ($oldversion < 2023122100.01) {

        // Define field component to be added to course_sections.
        $table = new xmldb_table('course_sections');
        $field = new xmldb_field('component', XMLDB_TYPE_CHAR, '100', null, null, null, null, 'availability');

        // Conditionally launch add field component.
        if (!$dbman->field_exists($table, $field)) {
            $dbman->add_field($table, $field);
        }

        // Define field itemid to be added to course_sections.
        $field = new xmldb_field('itemid', XMLDB_TYPE_INTEGER, '10', null, null, null, null, 'component');

        // Conditionally launch add field itemid.
        if (!$dbman->field_exists($table, $field)) {
            $dbman->add_field($table, $field);
        }

        // Main savepoint reached.
        upgrade_main_savepoint(true, 2023122100.01);
    }

    if ($oldversion < 2023122100.02) {
        $sqllike = $DB->sql_like('filtercondition', '?');
        $params[] = '%includesubcategories%';

        $sql = "SELECT qsr.* FROM {question_set_references} qsr WHERE $sqllike";
        $results = $DB->get_recordset_sql($sql, $params);
        foreach ($results as $result) {
            $filtercondition = json_decode($result->filtercondition);
            if (isset($filtercondition->filter->category->includesubcategories)) {
                $filtercondition->filter->category->filteroptions =
                    ['includesubcategories' => $filtercondition->filter->category->includesubcategories];
                unset($filtercondition->filter->category->includesubcategories);
                $result->filtercondition = json_encode($filtercondition);
                $DB->update_record('question_set_references', $result);
            }
        }
        $results->close();

        upgrade_main_savepoint(true, 2023122100.02);
    }

    if ($oldversion < 2024010400.01) {

        // Define index timecreated (not unique) to be added to notifications.
        $table = new xmldb_table('notifications');
        $createdindex = new xmldb_index('timecreated', XMLDB_INDEX_NOTUNIQUE, ['timecreated']);

        // Conditionally launch add index timecreated.
        if (!$dbman->index_exists($table, $createdindex)) {
            $dbman->add_index($table, $createdindex);
        }

        // Define index timeread (not unique) to be added to notifications.
        $readindex = new xmldb_index('timeread', XMLDB_INDEX_NOTUNIQUE, ['timeread']);

        // Conditionally launch add index timeread.
        if (!$dbman->index_exists($table, $readindex)) {
            $dbman->add_index($table, $readindex);
        }

        // Main savepoint reached.
        upgrade_main_savepoint(true, 2024010400.01);
    }

    if ($oldversion < 2024012300.00) {

        // Define field valuetrust to be added to customfield_data.
        $table = new xmldb_table('customfield_data');
        $field = new xmldb_field('valuetrust', XMLDB_TYPE_INTEGER, '2', null, XMLDB_NOTNULL, null, '0', 'valueformat');

        // Conditionally launch add field valuetrust.
        if (!$dbman->field_exists($table, $field)) {
            $dbman->add_field($table, $field);
        }

        // Main savepoint reached.
        upgrade_main_savepoint(true, 2024012300.00);
    }

    if ($oldversion < 2024020200.01) {
        // If h5plib_v124 is no longer present, remove it.
        if (!file_exists($CFG->dirroot . '/h5p/h5plib/v124/version.php')) {
            // Clean config.
            uninstall_plugin('h5plib', 'v124');
        }

        // If h5plib_v126 is present, set it as the default one.
        if (file_exists($CFG->dirroot . '/h5p/h5plib/v126/version.php')) {
            set_config('h5plibraryhandler', 'h5plib_v126');
        }

        upgrade_main_savepoint(true, 2024020200.01);
    }

    if ($oldversion < 2024021500.01) {
        // Change default course formats order for sites never changed the default order.
        if (!get_config('core', 'format_plugins_sortorder')) {
            set_config('format_plugins_sortorder', 'topics,weeks,singleactivity,social');
        }

        // Main savepoint reached.
        upgrade_main_savepoint(true, 2024021500.01);
    }

    if ($oldversion < 2024021500.02) {
        // A [name => url] map of new OIDC endpoints to be updated/created.
        $endpointuris = [
            'authorization_endpoint' => 'https://clever.com/oauth/authorize',
            'token_endpoint' => 'https://clever.com/oauth/tokens',
            'userinfo_endpoint' => 'https://api.clever.com/userinfo',
            'jwks_uri' => 'https://clever.com/oauth/certs',
        ];

        // A [internalfield => externalfield] map of new OIDC-based user field mappings to be updated/created.
        $userfieldmappings = [
            'idnumber' => 'sub',
            'firstname' => 'given_name',
            'lastname' => 'family_name',
            'email' => 'email',
        ];

        $admin = get_admin();
        $adminid = $admin ? $admin->id : '0';

        $cleverservices = $DB->get_records('oauth2_issuer', ['servicetype' => 'clever']);
        foreach ($cleverservices as $cleverservice) {
            $time = time();

            // Insert/update the new endpoints.
            foreach ($endpointuris as $endpointname => $endpointuri) {
                $endpoint = ['issuerid' => $cleverservice->id, 'name' => $endpointname];
                $endpointid = $DB->get_field('oauth2_endpoint', 'id', $endpoint);

                if ($endpointid) {
                    $endpoint = array_merge($endpoint, [
                        'id' => $endpointid,
                        'url' => $endpointuri,
                        'timemodified' => $time,
                        'usermodified' => $adminid,
                    ]);
                    $DB->update_record('oauth2_endpoint', $endpoint);
                } else {
                    $endpoint = array_merge($endpoint, [
                        'url' => $endpointuri,
                        'timecreated' => $time,
                        'timemodified' => $time,
                        'usermodified' => $adminid,
                    ]);
                    $DB->insert_record('oauth2_endpoint', $endpoint);
                }
            }

            // Insert/update new user field mappings.
            foreach ($userfieldmappings as $internalfieldname => $externalfieldname) {
                $fieldmap = ['issuerid' => $cleverservice->id, 'internalfield' => $internalfieldname];
                $fieldmapid = $DB->get_field('oauth2_user_field_mapping', 'id', $fieldmap);

                if ($fieldmapid) {
                    $fieldmap = array_merge($fieldmap, [
                        'id' => $fieldmapid,
                        'externalfield' => $externalfieldname,
                        'timemodified' => $time,
                        'usermodified' => $adminid,
                    ]);
                    $DB->update_record('oauth2_user_field_mapping', $fieldmap);
                } else {
                    $fieldmap = array_merge($fieldmap, [
                        'externalfield' => $externalfieldname,
                        'timecreated' => $time,
                        'timemodified' => $time,
                        'usermodified' => $adminid,
                    ]);
                    $DB->insert_record('oauth2_user_field_mapping', $fieldmap);
                }
            }

            // Update the baseurl for the issuer.
            $cleverservice->baseurl = 'https://clever.com';
            $cleverservice->timemodified = $time;
            $cleverservice->usermodified = $adminid;
            $DB->update_record('oauth2_issuer', $cleverservice);
        }

        upgrade_main_savepoint(true, 2024021500.02);
    }

    if ($oldversion < 2024022300.02) {
        // Removed advanced grade item settings.
        unset_config('grade_item_advanced');

        upgrade_main_savepoint(true, 2024022300.02);
    }

    if ($oldversion < 2024030500.01) {

        // Define field firststartingtime to be added to task_adhoc.
        $table = new xmldb_table('task_adhoc');
        $field = new xmldb_field('firststartingtime', XMLDB_TYPE_INTEGER, '10', null, null, null, null, 'attemptsavailable');

        // Conditionally launch add field firststartingtime.
        if (!$dbman->field_exists($table, $field)) {
            $dbman->add_field($table, $field);
            // Main savepoint reached.
            upgrade_main_savepoint(true, 2024030500.01);
        }

    }

    if ($oldversion < 2024030500.02) {

        // Get all "select" custom field shortnames.
        $fieldshortnames = $DB->get_fieldset('customfield_field', 'shortname', ['type' => 'select']);

        // Ensure any used in custom reports columns are not using integer type aggregation.
        foreach ($fieldshortnames as $fieldshortname) {
            $DB->execute("
                UPDATE {reportbuilder_column}
                   SET aggregation = NULL
                 WHERE " . $DB->sql_like('uniqueidentifier', ':uniqueidentifier', false) . "
                   AND aggregation IN ('avg', 'max', 'min', 'sum')
            ", [
                'uniqueidentifier' => '%' . $DB->sql_like_escape(":customfield_{$fieldshortname}"),
            ]);
        }

        // Main savepoint reached.
        upgrade_main_savepoint(true, 2024030500.02);
    }

    if ($oldversion < 2024032600.01) {

        // Changing precision of field attemptsavailable on table task_adhoc to (2).
        $table = new xmldb_table('task_adhoc');
        $field = new xmldb_field('attemptsavailable', XMLDB_TYPE_INTEGER, '2', null, null, null, null, 'pid');

        // Launch change of precision for field.
        if (!$dbman->field_exists($table, $field)) {
            $dbman->change_field_precision($table, $field);
        }

        // Main savepoint reached.
        upgrade_main_savepoint(true, 2024032600.01);
    }

    if ($oldversion < 2024041200.00) {
        // Define field blocking to be dropped from task_adhoc.
        $table = new xmldb_table('task_adhoc');
        $field = new xmldb_field('blocking');

        // Conditionally launch drop field blocking.
        if ($dbman->field_exists($table, $field)) {
            $dbman->drop_field($table, $field);
        }

        // Define field blocking to be dropped from task_scheduled.
        $table = new xmldb_table('task_scheduled');
        $field = new xmldb_field('blocking');

        // Conditionally launch drop field blocking.
        if ($dbman->field_exists($table, $field)) {
            $dbman->drop_field($table, $field);
        }

        // Main savepoint reached.
        upgrade_main_savepoint(true, 2024041200.00);
    }

    // Automatically generated Moodle v4.4.0 release upgrade line.
    // Put any upgrade step following this.

    if ($oldversion < 2024070500.01) {
        // Remove the site_contactable config of the hub plugin from config plugin table.
        unset_config('site_contactable', 'hub');

        // Main savepoint reached.
        upgrade_main_savepoint(true, 2024070500.01);
    }

    if ($oldversion < 2024071900.01) {
        // Define table stored_progress to be created.
        $table = new xmldb_table('stored_progress');

        // Adding fields to table stored_progress.
        $table->add_field('id', XMLDB_TYPE_INTEGER, '10', null, XMLDB_NOTNULL, XMLDB_SEQUENCE, null);
        $table->add_field('idnumber', XMLDB_TYPE_CHAR, '255', null, XMLDB_NOTNULL, null, null);
        $table->add_field('timestart', XMLDB_TYPE_INTEGER, '20', null, null, null, null);
        $table->add_field('lastupdate', XMLDB_TYPE_INTEGER, '20', null, null, null, null);
        $table->add_field('percentcompleted', XMLDB_TYPE_NUMBER, '5, 2', null, null, null, '0');
        $table->add_field('message', XMLDB_TYPE_CHAR, '255', null, null, null, null);
        $table->add_field('haserrored', XMLDB_TYPE_INTEGER, '1', null, XMLDB_NOTNULL, null, '0');

        // Adding keys to table stored_progress.
        $table->add_key('primary', XMLDB_KEY_PRIMARY, ['id']);

        // Adding indexes to table stored_progress.
        $table->add_index('uid_index', XMLDB_INDEX_NOTUNIQUE, ['idnumber']);

        // Conditionally launch create table for stored_progress.
        if (!$dbman->table_exists($table)) {
            $dbman->create_table($table);
        }

        // Main savepoint reached.
        upgrade_main_savepoint(true, 2024071900.01);
    }

    if ($oldversion < 2024072600.01) {
        // If tool_innodb is no longer present, remove it.
        if (!file_exists($CFG->dirroot . '/admin/tool/innodb/version.php')) {
            // Delete tool_innodb.
            uninstall_plugin('tool', 'innodb');
        }

        // Main savepoint reached.
        upgrade_main_savepoint(true, 2024072600.01);
    }

    if ($oldversion < 2024080500.00) {

        // Fix missing default admin presets "sensible settings" (those that should be treated as sensitive).
        $newsensiblesettings = [
            'bigbluebuttonbn_shared_secret@@none',
            'apikey@@tiny_premium',
            'matrixaccesstoken@@communication_matrix',
            'api_secret@@factor_sms',
        ];

        $sensiblesettings = get_config('adminpresets', 'sensiblesettings');
        foreach ($newsensiblesettings as $newsensiblesetting) {
            if (strpos($sensiblesettings, $newsensiblesetting) === false) {
                $sensiblesettings .= ", {$newsensiblesetting}";
            }
        }

        set_config('sensiblesettings', $sensiblesettings, 'adminpresets');

        // Main savepoint reached.
        upgrade_main_savepoint(true, 2024080500.00);
    }

    if ($oldversion < 2024082900.01) {
        // If filter_tidy is no longer present, remove it.
        if (!file_exists($CFG->dirroot . '/filter/tidy/version.php')) {
            // Clean config.
            uninstall_plugin('filter', 'tidy');
        }

        upgrade_main_savepoint(true, 2024082900.01);
    }

    if ($oldversion < 2024091000.01) {
        // Define table ai_policy_register to be created.
        $table = new xmldb_table('ai_policy_register');

        // Adding fields to table ai_policy_register.
        $table->add_field('id', XMLDB_TYPE_INTEGER, '10', null, XMLDB_NOTNULL, XMLDB_SEQUENCE, null);
        $table->add_field('userid', XMLDB_TYPE_INTEGER, '10', null, XMLDB_NOTNULL, null, null);
        $table->add_field('contextid', XMLDB_TYPE_INTEGER, '10', null, XMLDB_NOTNULL, null, null);
        $table->add_field('timeaccepted', XMLDB_TYPE_INTEGER, '10', null, XMLDB_NOTNULL, null, null);

        // Adding keys to table ai_policy_register.
        $table->add_key('primary', XMLDB_KEY_PRIMARY, ['id']);
        $table->add_key('userid', XMLDB_KEY_FOREIGN_UNIQUE, ['userid'], 'user', ['id']);

        // Conditionally launch create table for ai_policy_register.
        if (!$dbman->table_exists($table)) {
            $dbman->create_table($table);
        }

        // Define table ai_action_generate_image to be created.
        $table = new xmldb_table('ai_action_generate_image');

        // Adding fields to table ai_action_generate_image.
        $table->add_field('id', XMLDB_TYPE_INTEGER, '10', null, XMLDB_NOTNULL, XMLDB_SEQUENCE, null);
        $table->add_field('prompt', XMLDB_TYPE_TEXT, null, null, null, null, null);
        $table->add_field('numberimages', XMLDB_TYPE_INTEGER, '10', null, XMLDB_NOTNULL, null, null);
        $table->add_field('quality', XMLDB_TYPE_CHAR, '21', null, XMLDB_NOTNULL, null, null);
        $table->add_field('aspectratio', XMLDB_TYPE_CHAR, '20', null, null, null, null);
        $table->add_field('style', XMLDB_TYPE_CHAR, '20', null, null, null, null);
        $table->add_field('sourceurl', XMLDB_TYPE_TEXT, null, null, null, null, null);
        $table->add_field('revisedprompt', XMLDB_TYPE_TEXT, null, null, null, null, null);

        // Adding keys to table ai_action_generate_image.
        $table->add_key('primary', XMLDB_KEY_PRIMARY, ['id']);

        // Conditionally launch create table for ai_action_generate_image.
        if (!$dbman->table_exists($table)) {
            $dbman->create_table($table);
        }

        // Define table ai_action_register to be created.
        $table = new xmldb_table('ai_action_register');

        // Adding fields to table ai_action_register.
        $table->add_field('id', XMLDB_TYPE_INTEGER, '10', null, XMLDB_NOTNULL, XMLDB_SEQUENCE, null);
        $table->add_field('actionname', XMLDB_TYPE_CHAR, '100', null, XMLDB_NOTNULL, null, null);
        $table->add_field('actionid', XMLDB_TYPE_INTEGER, '10', null, XMLDB_NOTNULL, null, null);
        $table->add_field('success', XMLDB_TYPE_INTEGER, '1', null, XMLDB_NOTNULL, null, '0');
        $table->add_field('userid', XMLDB_TYPE_INTEGER, '10', null, XMLDB_NOTNULL, null, null);
        $table->add_field('contextid', XMLDB_TYPE_INTEGER, '10', null, XMLDB_NOTNULL, null, null);
        $table->add_field('provider', XMLDB_TYPE_CHAR, '100', null, XMLDB_NOTNULL, null, null);
        $table->add_field('errorcode', XMLDB_TYPE_INTEGER, '4', null, null, null, null);
        $table->add_field('errormessage', XMLDB_TYPE_TEXT, null, null, null, null, null);
        $table->add_field('timecreated', XMLDB_TYPE_INTEGER, '10', null, XMLDB_NOTNULL, null, null);
        $table->add_field('timecompleted', XMLDB_TYPE_INTEGER, '10', null, null, null, null);

        // Adding keys to table ai_action_register.
        $table->add_key('primary', XMLDB_KEY_PRIMARY, ['id']);
        $table->add_key('userid', XMLDB_KEY_FOREIGN, ['userid'], 'user', ['id']);

        // Adding indexes to table ai_action_register.
        $table->add_index('action', XMLDB_INDEX_UNIQUE, ['actionname', 'actionid']);
        $table->add_index('provider', XMLDB_INDEX_NOTUNIQUE, ['actionname', 'provider']);

        // Conditionally launch create table for ai_action_register.
        if (!$dbman->table_exists($table)) {
            $dbman->create_table($table);
        }

        // Define table ai_action_generate_text to be created.
        $table = new xmldb_table('ai_action_generate_text');

        // Adding fields to table ai_action_generate_text.
        $table->add_field('id', XMLDB_TYPE_INTEGER, '10', null, XMLDB_NOTNULL, XMLDB_SEQUENCE, null);
        $table->add_field('prompt', XMLDB_TYPE_TEXT, null, null, null, null, null);
        $table->add_field('responseid', XMLDB_TYPE_CHAR, '128', null, null, null, null);
        $table->add_field('fingerprint', XMLDB_TYPE_CHAR, '128', null, null, null, null);
        $table->add_field('generatedcontent', XMLDB_TYPE_TEXT, null, null, null, null, null);
        $table->add_field('finishreason', XMLDB_TYPE_CHAR, '128', null, null, null, null);
        $table->add_field('prompttokens', XMLDB_TYPE_INTEGER, '10', null, null, null, null);
        $table->add_field('completiontoken', XMLDB_TYPE_INTEGER, '10', null, null, null, null);

        // Adding keys to table ai_action_generate_text.
        $table->add_key('primary', XMLDB_KEY_PRIMARY, ['id']);

        // Conditionally launch create table for ai_action_generate_text.
        if (!$dbman->table_exists($table)) {
            $dbman->create_table($table);
        }

        // Define table ai_action_summarise_text to be created.
        $table = new xmldb_table('ai_action_summarise_text');

        // Adding fields to table ai_action_summarise_text.
        $table->add_field('id', XMLDB_TYPE_INTEGER, '10', null, XMLDB_NOTNULL, XMLDB_SEQUENCE, null);
        $table->add_field('prompt', XMLDB_TYPE_TEXT, null, null, null, null, null);
        $table->add_field('responseid', XMLDB_TYPE_CHAR, '128', null, null, null, null);
        $table->add_field('fingerprint', XMLDB_TYPE_CHAR, '128', null, null, null, null);
        $table->add_field('generatedcontent', XMLDB_TYPE_TEXT, null, null, null, null, null);
        $table->add_field('finishreason', XMLDB_TYPE_CHAR, '128', null, null, null, null);
        $table->add_field('prompttokens', XMLDB_TYPE_INTEGER, '10', null, null, null, null);
        $table->add_field('completiontoken', XMLDB_TYPE_INTEGER, '10', null, null, null, null);

        // Adding keys to table ai_action_summarise_text.
        $table->add_key('primary', XMLDB_KEY_PRIMARY, ['id']);

        // Conditionally launch create table for ai_action_summarise_text.
        if (!$dbman->table_exists($table)) {
            $dbman->create_table($table);
        }

        // Main savepoint reached.
        upgrade_main_savepoint(true, 2024091000.01);
    }

    if ($oldversion < 2024091700.01) {
        // Convert the ai_action_register.success column to an integer, if necessary.
        upgrade_change_binary_column_to_int('ai_action_register', 'success', XMLDB_NOTNULL, 'actionid');

        // Main savepoint reached.
        upgrade_main_savepoint(true, 2024091700.01);
    }

    if ($oldversion < 2024092000.01) {

        // Define table sms_messages to be created.
        $table = new xmldb_table('sms_messages');

        // Adding fields to table sms_messages.
        $table->add_field('id', XMLDB_TYPE_INTEGER, '10', null, XMLDB_NOTNULL, XMLDB_SEQUENCE, null);
        $table->add_field('recipientnumber', XMLDB_TYPE_CHAR, '30', null, XMLDB_NOTNULL, null, null);
        $table->add_field('content', XMLDB_TYPE_TEXT, null, null, null, null, null);
        $table->add_field('component', XMLDB_TYPE_CHAR, '100', null, XMLDB_NOTNULL, null, null);
        $table->add_field('messagetype', XMLDB_TYPE_CHAR, '100', null, XMLDB_NOTNULL, null, null);
        $table->add_field('recipientuserid', XMLDB_TYPE_INTEGER, '10', null, null, null, null);
        $table->add_field('issensitive', XMLDB_TYPE_INTEGER, '2', null, XMLDB_NOTNULL, null, '0');
        $table->add_field('gatewayid', XMLDB_TYPE_INTEGER, '10', null, null, null, null);
        $table->add_field('status', XMLDB_TYPE_CHAR, '100', null, null, null, null);
        $table->add_field('timecreated', XMLDB_TYPE_INTEGER, '10', null, XMLDB_NOTNULL, null, null);

        // Adding keys to table sms_messages.
        $table->add_key('primary', XMLDB_KEY_PRIMARY, ['id']);
        $table->add_key('gateway', XMLDB_KEY_FOREIGN, ['gatewayid'], 'sms_gateways', ['id']);

        // Conditionally launch create table for sms_messages.
        if (!$dbman->table_exists($table)) {
            $dbman->create_table($table);
        }

        // Define table sms_gateways to be created.
        $table = new xmldb_table('sms_gateways');

        // Adding fields to table sms_gateways.
        $table->add_field('id', XMLDB_TYPE_INTEGER, '10', null, XMLDB_NOTNULL, XMLDB_SEQUENCE, null);
        $table->add_field('name', XMLDB_TYPE_CHAR, '255', null, XMLDB_NOTNULL, null, null);
        $table->add_field('gateway', XMLDB_TYPE_CHAR, '255', null, XMLDB_NOTNULL, null, null);
        $table->add_field('enabled', XMLDB_TYPE_INTEGER, '2', null, XMLDB_NOTNULL, null, '1');
        $table->add_field('config', XMLDB_TYPE_TEXT, null, null, XMLDB_NOTNULL, null, null);

        // Adding keys to table sms_gateways.
        $table->add_key('primary', XMLDB_KEY_PRIMARY, ['id']);

        // Conditionally launch create table for sms_gateways.
        if (!$dbman->table_exists($table)) {
            $dbman->create_table($table);
        }

        // Main savepoint reached.
        upgrade_main_savepoint(true, 2024092000.01);
    }

    if ($oldversion < 2024092600.00) {
        // If h5plib_v126 is no longer present, remove it.
        if (!file_exists($CFG->dirroot . '/h5p/h5plib/v126/version.php')) {
            // Clean config.
            uninstall_plugin('h5plib', 'v126');
        }

        // If h5plib_v127 is present, set it as the default one.
        if (file_exists($CFG->dirroot . '/h5p/h5plib/v127/version.php')) {
            set_config('h5plibraryhandler', 'h5plib_v127');
        }
        // Main savepoint reached.
        upgrade_main_savepoint(true, 2024092600.00);
    }

    if ($oldversion < 2024100100.02) {
        upgrade_store_relative_url_sitehomepage();

        // Main savepoint reached.
        upgrade_main_savepoint(true, 2024100100.02);
    }

    // Automatically generated Moodle v4.5.0 release upgrade line.
    // Put any upgrade step following this.

    if ($oldversion < 2024110400.00) {

        // Define field model to be added to ai_action_register.
        $table = new xmldb_table('ai_action_register');
        $field = new xmldb_field('model', XMLDB_TYPE_CHAR, '50', null, null, null, null, null);

        // Conditionally launch add field model.
        if (!$dbman->field_exists($table, $field)) {
            $dbman->add_field($table, $field);
        }

        // Main savepoint reached.
        upgrade_main_savepoint(true, 2024110400.00);
    }
    if ($oldversion < 2024110800.00) {
        // Delete settings that were removed from code.
        $settings = ['backup_general_questionbank', 'backup_import_questionbank', 'backup_auto_questionbank'];
        array_walk($settings, static fn($setting) => unset_config($setting, 'backup'));

        // Main savepoint reached.
        upgrade_main_savepoint(true, 2024110800.00);
    }

    if ($oldversion < 2024110800.02) {
        // Changing type of field value on table user_preferences to text.
        $table = new xmldb_table('user_preferences');
        $field = new xmldb_field('value', XMLDB_TYPE_TEXT, null, null, XMLDB_NOTNULL, null, null, 'name');

        // Launch change of type for field value.
        $dbman->change_field_type($table, $field);

        // Main savepoint reached.
        upgrade_main_savepoint(true, 2024110800.02);
    }

    if ($oldversion < 2024111500.00) {

        // Changing precision of field fullname on table course to (1333).
        $table = new xmldb_table('course');
        $field = new xmldb_field('fullname', XMLDB_TYPE_CHAR, '1333', null, XMLDB_NOTNULL, null, null, 'sortorder');

        // Launch change of precision for field fullname.
        $dbman->change_field_precision($table, $field);

        // Main savepoint reached.
        upgrade_main_savepoint(true, 2024111500.00);
    }

    if ($oldversion < 2024111500.01) {

        // Changing precision of field fullname on table course_request to (1333).
        $table = new xmldb_table('course_request');
        $field = new xmldb_field('fullname', XMLDB_TYPE_CHAR, '1333', null, XMLDB_NOTNULL, null, null, 'id');

        // Launch change of precision for field fullname.
        $dbman->change_field_precision($table, $field);

        // Main savepoint reached.
        upgrade_main_savepoint(true, 2024111500.01);
    }

    // Now we want to change the precision of course_request.shortname.
    // To do this, we need to first drop the index, then re-create it.
    if ($oldversion < 2024111500.02) {

        // Define index shortname (not unique) to be dropped form course_request.
        $table = new xmldb_table('course_request');
        $index = new xmldb_index('shortname', XMLDB_INDEX_NOTUNIQUE, ['shortname']);

        // Conditionally launch drop index shortname.
        if ($dbman->index_exists($table, $index)) {
            $dbman->drop_index($table, $index);
        }

        // Main savepoint reached.
        upgrade_main_savepoint(true, 2024111500.02);
    }

    if ($oldversion < 2024111500.03) {

        // Changing precision of field shortname on table course_request to (255).
        $table = new xmldb_table('course_request');
        $field = new xmldb_field('shortname', XMLDB_TYPE_CHAR, '255', null, XMLDB_NOTNULL, null, null, 'fullname');

        // Launch change of precision for field shortname.
        $dbman->change_field_precision($table, $field);

        // Main savepoint reached.
        upgrade_main_savepoint(true, 2024111500.03);
    }

    if ($oldversion < 2024111500.04) {

        // Define index shortname (not unique) to be added to course_request.
        $table = new xmldb_table('course_request');
        $index = new xmldb_index('shortname', XMLDB_INDEX_NOTUNIQUE, ['shortname']);

        // Conditionally launch add index shortname.
        if (!$dbman->index_exists($table, $index)) {
            $dbman->add_index($table, $index);
        }

        // Main savepoint reached.
        upgrade_main_savepoint(true, 2024111500.04);
    }

    if ($oldversion < 2024112900.01) {

        // Define table reportbuilder_user_filter to be created.
        $table = new xmldb_table('reportbuilder_user_filter');

        // Adding fields to table reportbuilder_user_filter.
        $table->add_field('id', XMLDB_TYPE_INTEGER, '10', null, XMLDB_NOTNULL, XMLDB_SEQUENCE, null);
        $table->add_field('reportid', XMLDB_TYPE_INTEGER, '10', null, XMLDB_NOTNULL, null, '0');
        $table->add_field('filterdata', XMLDB_TYPE_TEXT, null, null, XMLDB_NOTNULL, null, null);
        $table->add_field('usercreated', XMLDB_TYPE_INTEGER, '10', null, XMLDB_NOTNULL, null, '0');
        $table->add_field('usermodified', XMLDB_TYPE_INTEGER, '10', null, XMLDB_NOTNULL, null, '0');
        $table->add_field('timecreated', XMLDB_TYPE_INTEGER, '10', null, XMLDB_NOTNULL, null, '0');
        $table->add_field('timemodified', XMLDB_TYPE_INTEGER, '10', null, XMLDB_NOTNULL, null, '0');

        // Adding keys to table reportbuilder_user_filter.
        $table->add_key('primary', XMLDB_KEY_PRIMARY, ['id']);
        $table->add_key('reportid', XMLDB_KEY_FOREIGN, ['reportid'], 'reportbuilder_report', ['id']);
        $table->add_key('usercreated', XMLDB_KEY_FOREIGN, ['usercreated'], 'user', ['id']);
        $table->add_key('usermodified', XMLDB_KEY_FOREIGN, ['usermodified'], 'user', ['id']);

        // Adding indexes to table reportbuilder_user_filter.
        $table->add_index('report-user', XMLDB_INDEX_UNIQUE, ['reportid', 'usercreated']);

        // Conditionally launch create table for reportbuilder_user_filter.
        if (!$dbman->table_exists($table)) {
            $dbman->create_table($table);
        }

        // Main savepoint reached.
        upgrade_main_savepoint(true, 2024112900.01);
    }

    if ($oldversion < 2024112900.02) {

        // Structure to collect current user filter preferences.
        $userfilterdata = [];

        $select = $DB->sql_like('name', '?');
        $params = [$DB->sql_like_escape('reportbuilder-report-') . '%'];

        $preferences = $DB->get_records_select('user_preferences', $select, $params, 'userid, name');
        foreach ($preferences as $preference) {
            preg_match('/^reportbuilder-report-(?<reportid>\d+)-/', $preference->name, $matches);
            $userfilterdata[$preference->userid][$matches['reportid']][] = $preference->value;
        }

        // Migrate user filter preferences to new schema (combining previously chunked values due to size limitation).
        foreach ($userfilterdata as $userid => $reportfilterdata) {
            foreach ($reportfilterdata as $reportid => $filterdata) {
                $DB->insert_record('reportbuilder_user_filter', (object) [
                    'reportid' => $reportid,
                    'filterdata' => implode('', $filterdata),
                    'usercreated' => $userid,
                    'usermodified' => $userid,
                    'timecreated' => time(),
                    'timemodified' => time(),
                ]);
            }
        }

        // Clean up old user filter preferences.
        $DB->delete_records_select('user_preferences', $select, $params);

        // Main savepoint reached.
        upgrade_main_savepoint(true, 2024112900.02);
    }

    // Moodle 5.0 Upgrade.
    // Remove survey.
    if ($oldversion < 2024120500.01) {
        if (!file_exists($CFG->dirroot . "/mod/survey/version.php")) {
            uninstall_plugin('mod', 'survey');
        }
        // Main savepoint reached.
        upgrade_main_savepoint(true, 2024120500.01);
    }

    // Remove chat.
    if ($oldversion < 2024120500.02) {
        if (!file_exists($CFG->dirroot . "/mod/chat/version.php")) {
            uninstall_plugin('mod', 'chat');
        }
        // Main savepoint reached.
        upgrade_main_savepoint(true, 2024120500.02);
    }

    if ($oldversion < 2024121800.00) {
        $smsgateways = $DB->get_records('sms_gateways');
        foreach ($smsgateways as $gateway) {
            $newconfig = json_decode($gateway->config);
            // Continue only if either the `returnurl` OR the `saveandreturn` property exists.
            if (property_exists($newconfig, "returnurl") || property_exists($newconfig, "saveandreturn")) {
                // Remove unnecessary data in the config.
                unset($newconfig->returnurl, $newconfig->saveandreturn);

                // Update the record with the new config.
                $gateway->config = json_encode($newconfig);
                $DB->update_record('sms_gateways', $gateway);
            }
        }

        // Main savepoint reached.
        upgrade_main_savepoint(true, 2024121800.00);
    }

    if ($oldversion < 2024121900.01) {
        // Enable mod_subsection unless 'keepsubsectiondisabled' is set.
        if ((empty($CFG->keepsubsectiondisabled) || !$CFG->keepsubsectiondisabled)
                && $DB->get_record('modules', ['name' => 'subsection'])) {
            $manager = \core_plugin_manager::resolve_plugininfo_class('mod');
            $manager::enable_plugin('subsection', 1);
        }

        // Main savepoint reached.
        upgrade_main_savepoint(true, 2024121900.01);
    }

    if ($oldversion < 2025011700.02) {
        // Define table ai_providers to be created.
        $table = new xmldb_table('ai_providers');

        // Adding fields to table ai_providers.
        $table->add_field('id', XMLDB_TYPE_INTEGER, '10', null, XMLDB_NOTNULL, XMLDB_SEQUENCE, null);
        $table->add_field('name', XMLDB_TYPE_CHAR, '255', null, XMLDB_NOTNULL, null, null);
        $table->add_field('provider', XMLDB_TYPE_CHAR, '255', null, XMLDB_NOTNULL, null, null);
        $table->add_field('enabled', XMLDB_TYPE_INTEGER, '1', null, XMLDB_NOTNULL, null, '1');
        $table->add_field('config', XMLDB_TYPE_TEXT, null, null, XMLDB_NOTNULL, null, null);
        $table->add_field('actionconfig', XMLDB_TYPE_TEXT, null, null, null, null, null);

        // Adding keys to table ai_provider.
        $table->add_key('primary', XMLDB_KEY_PRIMARY, ['id']);

        // Adding indexes to table ai_provider.
        $table->add_index('provider', XMLDB_INDEX_NOTUNIQUE, ['provider']);

        // Conditionally launch create table for ai_provider.
        if (!$dbman->table_exists($table)) {
            $dbman->create_table($table);
        }

        // Now the instance table exists, migrate the existing providers.
        upgrade_convert_ai_providers_to_instances();

        // Main savepoint reached.
        upgrade_main_savepoint(true, 2025011700.02);
    }

    if ($oldversion < 2025012400.01) {
        // Remove the default value for the apiversion field.
        $table = new xmldb_table('badge_external_backpack');
        $apiversionfield = new xmldb_field('apiversion', XMLDB_TYPE_CHAR, '12', null, XMLDB_NOTNULL, null, null);
        $dbman->change_field_default($table, $apiversionfield);

        // Main savepoint reached.
        upgrade_main_savepoint(true, 2025012400.01);
    }

    if ($oldversion < 2025013100.01) {
        // Remove imageauthorname, imageauthoremail and imageauthorurl fields for badges.
        $table = new xmldb_table('badge');
        $fields = [
            'imageauthorname',
            'imageauthoremail',
            'imageauthorurl',
        ];

        foreach ($fields as $field) {
            $field = new xmldb_field($field);
            if ($dbman->field_exists($table, $field)) {
                $dbman->drop_field($table, $field);
            }
        }

        // Main savepoint reached.
        upgrade_main_savepoint(true, 2025013100.01);
    }

    if ($oldversion < 2025022100.01) {
        // Define table ai_action_explain_text to be created.
        $table = new xmldb_table('ai_action_explain_text');

        // Adding fields to table ai_action_explain_text.
        $table->add_field('id', XMLDB_TYPE_INTEGER, '10', null, XMLDB_NOTNULL, XMLDB_SEQUENCE, null);
        $table->add_field('prompt', XMLDB_TYPE_TEXT, null, null, null, null, null);
        $table->add_field('responseid', XMLDB_TYPE_CHAR, '128', null, null, null, null);
        $table->add_field('fingerprint', XMLDB_TYPE_CHAR, '128', null, null, null, null);
        $table->add_field('generatedcontent', XMLDB_TYPE_TEXT, null, null, null, null, null);
        $table->add_field('finishreason', XMLDB_TYPE_CHAR, '128', null, null, null, null);
        $table->add_field('prompttokens', XMLDB_TYPE_INTEGER, '10', null, null, null, null);
        $table->add_field('completiontoken', XMLDB_TYPE_INTEGER, '10', null, null, null, null);

        // Adding keys to table ai_action_explain_text.
        $table->add_key('primary', XMLDB_KEY_PRIMARY, ['id']);

        // Conditionally launch create table for ai_action_explain_text.
        if (!$dbman->table_exists($table)) {
            $dbman->create_table($table);
        }

        // Add explain action config to the AI providers.
        upgrade_add_explain_action_to_ai_providers();

        // Main savepoint reached.
        upgrade_main_savepoint(true, 2025022100.01);
    }

    if ($oldversion < 2025022100.02) {
        // Due to a code restriction on the upgrade, invoking any core functions is not permitted.
        // Thus, to acquire the list of provider plugins,
        // we should extract them from the `config_plugins` database table.
        $condition = $DB->sql_like('plugin', ':pattern');
        $params = ['pattern' => 'aiprovider_%', 'name' => 'version'];
        $sql = "SELECT plugin FROM {config_plugins} WHERE {$condition} AND name = :name";
        $providers = $DB->get_fieldset_sql($sql, $params);
        foreach ($providers as $provider) {
            // Replace the provider's language string with the provider component's name.
            if (get_string_manager()->string_exists('pluginname', $provider)) {
                $providername = get_string('pluginname', $provider);
                $sql = 'UPDATE {ai_action_register}
                        SET provider = :provider
                        WHERE LOWER(provider) = :providername';
                $DB->execute($sql, ['provider' => $provider, 'providername' => strtolower($providername)]);
            }
        }

        // Main savepoint reached.
        upgrade_main_savepoint(true, 2025022100.02);
    }

<<<<<<< HEAD
    // Uninstall auth_cas and remove dependencies.
    if ($oldversion < 2025030500.00) {
        if (!file_exists($CFG->dirroot . "/auth/cas/version.php")) {
            uninstall_plugin('auth', 'cas');

            // Remove the sensiblesettings config for auth_cas.
            $sensiblesettingsraw = explode(',', get_config('adminpresets', 'sensiblesettings'));
            $sensiblesettings = array_map('trim', $sensiblesettingsraw);

            if (($key = array_search('bind_pw@@auth_cas', $sensiblesettings)) !== false) {
                unset($sensiblesettings[$key]);
            }
            $sensiblesettings = implode(', ', $sensiblesettings);
            set_config('sensiblesettings', $sensiblesettings, 'adminpresets');
        }

        // Main savepoint reached.
=======
    if ($oldversion < 2025030500.00) {
        // If atto is no longer present, remove it.
        if (!file_exists("{$CFG->dirroot}/lib/editor/atto/version.php")) {
            // Remove each of the subplugins first. These are no longer on disk so the standard `uninstall_plugin` approach
            // on atto itself will not remove them.
            $plugins = array_keys(core_plugin_manager::instance()->get_plugins_of_type('atto'));

            // Now remove each.
            foreach ($plugins as $pluginname) {
                uninstall_plugin('atto', $pluginname);
            }

            // Finally uninstall the actual plugin.
            uninstall_plugin('editor', 'atto');
        }

>>>>>>> 63fbef8b
        upgrade_main_savepoint(true, 2025030500.00);
    }

    return true;
}<|MERGE_RESOLUTION|>--- conflicted
+++ resolved
@@ -1464,7 +1464,6 @@
         upgrade_main_savepoint(true, 2025022100.02);
     }
 
-<<<<<<< HEAD
     // Uninstall auth_cas and remove dependencies.
     if ($oldversion < 2025030500.00) {
         if (!file_exists($CFG->dirroot . "/auth/cas/version.php")) {
@@ -1482,8 +1481,10 @@
         }
 
         // Main savepoint reached.
-=======
-    if ($oldversion < 2025030500.00) {
+        upgrade_main_savepoint(true, 2025030500.00);
+    }
+
+    if ($oldversion < 2025030500.01) {
         // If atto is no longer present, remove it.
         if (!file_exists("{$CFG->dirroot}/lib/editor/atto/version.php")) {
             // Remove each of the subplugins first. These are no longer on disk so the standard `uninstall_plugin` approach
@@ -1499,8 +1500,7 @@
             uninstall_plugin('editor', 'atto');
         }
 
->>>>>>> 63fbef8b
-        upgrade_main_savepoint(true, 2025030500.00);
+        upgrade_main_savepoint(true, 2025030500.01);
     }
 
     return true;
