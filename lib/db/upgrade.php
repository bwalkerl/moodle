--- conflicted
+++ resolved
@@ -6974,7 +6974,6 @@
         upgrade_main_savepoint(true, 2011120500.03);
     }
 
-<<<<<<< HEAD
     if ($oldversion < 2011120501.08) {
         // Check if we need to fix post.uniquehash
         $columns = $DB->get_columns('post');
@@ -6991,7 +6990,7 @@
 
         upgrade_main_savepoint(true, 2011120501.08);
     }
-=======
+
     if ($oldversion < 2011120501.09) {
         // Somewhere before 1.9 summary and content column in post table were not null. In 1.9+
         // not null became false.
@@ -7022,6 +7021,5 @@
         upgrade_main_savepoint(true, 2011120501.09);
     }
 
->>>>>>> 21144ea8
     return true;
 }
