<?php
// This file is part of Moodle - http://moodle.org/
//
// Moodle is free software: you can redistribute it and/or modify
// it under the terms of the GNU General Public License as published by
// the Free Software Foundation, either version 3 of the License, or
// (at your option) any later version.
//
// Moodle is distributed in the hope that it will be useful,
// but WITHOUT ANY WARRANTY; without even the implied warranty of
// MERCHANTABILITY or FITNESS FOR A PARTICULAR PURPOSE.  See the
// GNU General Public License for more details.
//
// You should have received a copy of the GNU General Public License
// along with Moodle.  If not, see <http://www.gnu.org/licenses/>.

/**
 * This file keeps track of upgrades to Moodle.
 *
 * Sometimes, changes between versions involve
 * alterations to database structures and other
 * major things that may break installations.
 *
 * The upgrade function in this file will attempt
 * to perform all the necessary actions to upgrade
 * your older installation to the current version.
 *
 * If there's something it cannot do itself, it
 * will tell you what you need to do.
 *
 * The commands in here will all be database-neutral,
 * using the methods of database_manager class
 *
 * Please do not forget to use upgrade_set_timeout()
 * before any action that may take longer time to finish.
 *
 * @package   core_install
 * @category  upgrade
 * @copyright 2006 onwards Martin Dougiamas  http://dougiamas.com
 * @license   http://www.gnu.org/copyleft/gpl.html GNU GPL v3 or later
 */

defined('MOODLE_INTERNAL') || die();

/**
 * Main upgrade tasks to be executed on Moodle version bump
 *
 * This function is automatically executed after one bump in the Moodle core
 * version is detected. It's in charge of performing the required tasks
 * to raise core from the previous version to the next one.
 *
 * It's a collection of ordered blocks of code, named "upgrade steps",
 * each one performing one isolated (from the rest of steps) task. Usually
 * tasks involve creating new DB objects or performing manipulation of the
 * information for cleanup/fixup purposes.
 *
 * Each upgrade step has a fixed structure, that can be summarised as follows:
 *
 * if ($oldversion < XXXXXXXXXX.XX) {
 *     // Explanation of the update step, linking to issue in the Tracker if necessary
 *     upgrade_set_timeout(XX); // Optional for big tasks
 *     // Code to execute goes here, usually the XMLDB Editor will
 *     // help you here. See {@link http://docs.moodle.org/dev/XMLDB_editor}.
 *     upgrade_main_savepoint(true, XXXXXXXXXX.XX);
 * }
 *
 * All plugins within Moodle (modules, blocks, reports...) support the existence of
 * their own upgrade.php file, using the "Frankenstyle" component name as
 * defined at {@link http://docs.moodle.org/dev/Frankenstyle}, for example:
 *     - {@link xmldb_page_upgrade($oldversion)}. (modules don't require the plugintype ("mod_") to be used.
 *     - {@link xmldb_auth_manual_upgrade($oldversion)}.
 *     - {@link xmldb_workshopform_accumulative_upgrade($oldversion)}.
 *     - ....
 *
 * In order to keep the contents of this file reduced, it's allowed to create some helper
 * functions to be used here in the {@link upgradelib.php} file at the same directory. Note
 * that such a file must be manually included from upgrade.php, and there are some restrictions
 * about what can be used within it.
 *
 * For more information, take a look to the documentation available:
 *     - Data definition API: {@link http://docs.moodle.org/dev/Data_definition_API}
 *     - Upgrade API: {@link http://docs.moodle.org/dev/Upgrade_API}
 *
 * @param int $oldversion
 * @return bool always true
 */
function xmldb_main_upgrade($oldversion) {
    global $CFG, $USER, $DB, $OUTPUT, $SITE;

    require_once($CFG->libdir.'/db/upgradelib.php'); // Core Upgrade-related functions

    $dbman = $DB->get_manager(); // loads ddl manager and xmldb classes

    if ($oldversion < 2011120500) {
        // just in case somebody hacks upgrade scripts or env, we really can not continue
        echo("You need to upgrade to 2.2.x first!\n");
        exit(1);
        // Note this savepoint is 100% unreachable, but needed to pass the upgrade checks
        upgrade_main_savepoint(true, 2011120500);
    }

    // Moodle v2.2.0 release upgrade line
    // Put any upgrade step following this

    if ($oldversion < 2011120500.02) {

        upgrade_set_timeout(60*20); // This may take a while
        // MDL-28180. Some missing restrictions in certain backup & restore operations
        // were causing incorrect duplicates in the course_completion_aggr_methd table.
        // This upgrade step takes rid of them.
        $sql = 'SELECT course, criteriatype, MIN(id) AS minid
                  FROM {course_completion_aggr_methd}
              GROUP BY course, criteriatype
                HAVING COUNT(*) > 1';
        $duprs = $DB->get_recordset_sql($sql);
        foreach ($duprs as $duprec) {
            // We need to handle NULLs in criteriatype diferently
            if (is_null($duprec->criteriatype)) {
                $where = 'course = ? AND criteriatype IS NULL AND id > ?';
                $params = array($duprec->course, $duprec->minid);
            } else {
                $where = 'course = ? AND criteriatype = ? AND id > ?';
                $params = array($duprec->course, $duprec->criteriatype, $duprec->minid);
            }
            $DB->delete_records_select('course_completion_aggr_methd', $where, $params);
        }
        $duprs->close();

        // Main savepoint reached
        upgrade_main_savepoint(true, 2011120500.02);
    }

    if ($oldversion < 2011120500.03) {

        // Changing precision of field value on table user_preferences to (1333)
        $table = new xmldb_table('user_preferences');
        $field = new xmldb_field('value', XMLDB_TYPE_CHAR, '1333', null, XMLDB_NOTNULL, null, null, 'name');

        // Launch change of precision for field value
        $dbman->change_field_precision($table, $field);

        // Main savepoint reached
        upgrade_main_savepoint(true, 2011120500.03);
    }

    if ($oldversion < 2012020200.03) {

        // Define index rolecontext (not unique) to be added to role_assignments
        $table = new xmldb_table('role_assignments');
        $index = new xmldb_index('rolecontext', XMLDB_INDEX_NOTUNIQUE, array('roleid', 'contextid'));

        // Conditionally launch add index rolecontext
        if (!$dbman->index_exists($table, $index)) {
            $dbman->add_index($table, $index);
        }

        // Define index usercontextrole (not unique) to be added to role_assignments
        $index = new xmldb_index('usercontextrole', XMLDB_INDEX_NOTUNIQUE, array('userid', 'contextid', 'roleid'));

        // Conditionally launch add index usercontextrole
        if (!$dbman->index_exists($table, $index)) {
            $dbman->add_index($table, $index);
        }

        // Main savepoint reached
        upgrade_main_savepoint(true, 2012020200.03);
    }

    if ($oldversion < 2012020200.06) {
        // Previously we always allowed users to override their email address via the messaging system
        // We have now added a setting to allow admins to turn this this ability on and off
        // While this setting defaults to 0 (off) we're setting it to 1 (on) to maintain the behaviour for upgrading sites
        set_config('messagingallowemailoverride', 1);

        // Main savepoint reached
        upgrade_main_savepoint(true, 2012020200.06);
    }

    if ($oldversion < 2012021700.01) {
        // Changing precision of field uniquehash on table post to 255
        $table = new xmldb_table('post');
        $field = new xmldb_field('uniquehash', XMLDB_TYPE_CHAR, '255', null, XMLDB_NOTNULL, null, null, 'content');

        // Launch change of precision for field uniquehash
        $dbman->change_field_precision($table, $field);

        // Main savepoint reached
        upgrade_main_savepoint(true, 2012021700.01);
    }

    if ($oldversion < 2012021700.02) {
        // Somewhere before 1.9 summary and content column in post table were not null. In 1.9+
        // not null became false.
        $columns = $DB->get_columns('post');

        // Fix discrepancies in summary field after upgrade from 1.9
        if (array_key_exists('summary', $columns) && $columns['summary']->not_null != false) {
            $table = new xmldb_table('post');
            $summaryfield = new xmldb_field('summary', XMLDB_TYPE_TEXT, 'big', null, null, null, null, 'subject');

            if ($dbman->field_exists($table, $summaryfield)) {
                $dbman->change_field_notnull($table, $summaryfield);
            }

        }

        // Fix discrepancies in content field after upgrade from 1.9
        if (array_key_exists('content', $columns) && $columns['content']->not_null != false) {
            $table = new xmldb_table('post');
            $contentfield = new xmldb_field('content', XMLDB_TYPE_TEXT, 'big', null, null, null, null, 'summary');

            if ($dbman->field_exists($table, $contentfield)) {
                $dbman->change_field_notnull($table, $contentfield);
            }

        }

        upgrade_main_savepoint(true, 2012021700.02);
    }

    // The ability to backup user (private) files is out completely - MDL-29248
    if ($oldversion < 2012030100.01) {
        unset_config('backup_general_user_files', 'backup');
        unset_config('backup_general_user_files_locked', 'backup');
        unset_config('backup_auto_user_files', 'backup');

        upgrade_main_savepoint(true, 2012030100.01);
    }

    if ($oldversion < 2012030900.01) {
        // Migrate all numbers to signed & all texts and binaries to big size.
        // It should be safe to interrupt this and continue later.
        upgrade_mysql_fix_unsigned_and_lob_columns();

        // Main savepoint reached
        upgrade_main_savepoint(true, 2012030900.01);
    }

    if ($oldversion < 2012031500.01) {
        // Upgrade old course_allowed_modules data to be permission overrides.
        if ($CFG->restrictmodulesfor === 'all') {
            $courses = $DB->get_records_menu('course', array(), 'id', 'id, 1');
        } else if ($CFG->restrictmodulesfor === 'requested') {
            $courses = $DB->get_records_menu('course', array('restrictmodules' => 1), 'id', 'id, 1');
        } else {
            $courses = array();
        }

        if (!$dbman->table_exists('course_allowed_modules')) {
            // Upgrade must already have been run on this server. This might happen,
            // for example, during development of these changes.
            $courses = array();
        }

        $modidtoname = $DB->get_records_menu('modules', array(), 'id', 'id, name');

        $coursecount = count($courses);
        if ($coursecount) {
            $pbar = new progress_bar('allowedmods', 500, true);
            $transaction = $DB->start_delegated_transaction();
        }

        $i = 0;
        foreach ($courses as $courseid => $notused) {
            $i += 1;
            upgrade_set_timeout(60); // 1 minute per course should be fine.

            $allowedmoduleids = $DB->get_records_menu('course_allowed_modules',
            array('course' => $courseid), 'module', 'module, 1');
            if (empty($allowedmoduleids)) {
                // This seems to be the best match for backwards compatibility,
                // not necessarily with the old code in course_allowed_module function,
                // but with the code that used to be in the coures settings form.
                $allowedmoduleids = explode(',', $CFG->defaultallowedmodules);
                $allowedmoduleids = array_combine($allowedmoduleids, $allowedmoduleids);
            }

            $context = context_course::instance($courseid);

            list($roleids) = get_roles_with_cap_in_context($context, 'moodle/course:manageactivities');
            list($managerroleids) = get_roles_with_cap_in_context($context, 'moodle/site:config');
            foreach ($managerroleids as $roleid) {
                unset($roleids[$roleid]);
            }

            foreach ($modidtoname as $modid => $modname) {
                if (isset($allowedmoduleids[$modid])) {
                    // Module is allowed, no worries.
                    continue;
                }

                $capability = 'mod/' . $modname . ':addinstance';
                foreach ($roleids as $roleid) {
                    assign_capability($capability, CAP_PREVENT, $roleid, $context);
                }
            }

            $pbar->update($i, $coursecount, "Upgrading legacy course_allowed_modules data - $i/$coursecount.");
        }

        if ($coursecount) {
            $transaction->allow_commit();
        }

        upgrade_main_savepoint(true, 2012031500.01);
    }

    if ($oldversion < 2012031500.02) {

        // Define field restrictmodules to be dropped from course
        $table = new xmldb_table('course');
        $field = new xmldb_field('restrictmodules');

        // Conditionally launch drop field requested
        if ($dbman->field_exists($table, $field)) {
            $dbman->drop_field($table, $field);
        }

        upgrade_main_savepoint(true, 2012031500.02);
    }

    if ($oldversion < 2012031500.03) {

        // Define table course_allowed_modules to be dropped
        $table = new xmldb_table('course_allowed_modules');

        // Conditionally launch drop table for course_allowed_modules
        if ($dbman->table_exists($table)) {
            $dbman->drop_table($table);
        }

        upgrade_main_savepoint(true, 2012031500.03);
    }

    if ($oldversion < 2012031500.04) {
        // Clean up the old admin settings.
        unset_config('restrictmodulesfor');
        unset_config('restrictbydefault');
        unset_config('defaultallowedmodules');

        upgrade_main_savepoint(true, 2012031500.04);
    }

    if ($oldversion < 2012032300.02) {
        // Migrate the old admin debug setting.
        if ($CFG->debug == 38911) {
            set_config('debug', DEBUG_DEVELOPER);
        } else if ($CFG->debug == 6143) {
            set_config('debug', DEBUG_ALL);
        }
        upgrade_main_savepoint(true, 2012032300.02);
    }

    if ($oldversion < 2012042300.00) {
        // This change makes the course_section index unique.

        // xmldb does not allow changing index uniqueness - instead we must drop
        // index then add it again
        $table = new xmldb_table('course_sections');
        $index = new xmldb_index('course_section', XMLDB_INDEX_NOTUNIQUE, array('course', 'section'));

        // Conditionally launch drop index course_section
        if ($dbman->index_exists($table, $index)) {
            $dbman->drop_index($table, $index);
        }

        // Look for any duplicate course_sections entries. There should not be
        // any but on some busy systems we found a few, maybe due to previous
        // bugs.
        $transaction = $DB->start_delegated_transaction();
        $rs = $DB->get_recordset_sql('
                SELECT DISTINCT
                    cs.id, cs.course
                FROM
                    {course_sections} cs
                    INNER JOIN {course_sections} older
                        ON cs.course = older.course AND cs.section = older.section
                        AND older.id < cs.id');
        foreach ($rs as $rec) {
            $DB->delete_records('course_sections', array('id' => $rec->id));
            // We can't use rebuild_course_cache() here because introducing sectioncache later
            // so reset modinfo manually.
            $DB->set_field('course', 'modinfo', null, array('id' => $rec->course));
        }
        $rs->close();
        $transaction->allow_commit();

        // Define index course_section (unique) to be added to course_sections
        $index = new xmldb_index('course_section', XMLDB_INDEX_UNIQUE, array('course', 'section'));

        // Conditionally launch add index course_section
        if (!$dbman->index_exists($table, $index)) {
            $dbman->add_index($table, $index);
        }

        // Main savepoint reached
        upgrade_main_savepoint(true, 2012042300.00);
    }

    if ($oldversion < 2012042300.02) {
        require_once($CFG->dirroot.'/completion/criteria/completion_criteria.php');
        // Delete orphaned criteria which were left when modules were removed
        if ($DB->get_dbfamily() === 'mysql') {
            $sql = "DELETE cc FROM {course_completion_criteria} cc
                    LEFT JOIN {course_modules} cm ON cm.id = cc.moduleinstance
                    WHERE cm.id IS NULL AND cc.criteriatype = ".COMPLETION_CRITERIA_TYPE_ACTIVITY;
        } else {
            $sql = "DELETE FROM {course_completion_criteria}
                    WHERE NOT EXISTS (
                        SELECT 'x' FROM {course_modules}
                        WHERE {course_modules}.id = {course_completion_criteria}.moduleinstance)
                    AND {course_completion_criteria}.criteriatype = ".COMPLETION_CRITERIA_TYPE_ACTIVITY;
        }
        $DB->execute($sql);

        // Main savepoint reached
        upgrade_main_savepoint(true, 2012042300.02);
    }

    if ($oldversion < 2012050300.01) {
        // Make sure deleted users do not have picture flag.
        $DB->set_field('user', 'picture', 0, array('deleted'=>1, 'picture'=>1));
        upgrade_main_savepoint(true, 2012050300.01);
    }

    if ($oldversion < 2012050300.02) {

        // Changing precision of field picture on table user to (10)
        $table = new xmldb_table('user');
        $field = new xmldb_field('picture', XMLDB_TYPE_INTEGER, '10', null, XMLDB_NOTNULL, null, '0', 'secret');

        // Launch change of precision for field picture
        $dbman->change_field_precision($table, $field);

        // Main savepoint reached
        upgrade_main_savepoint(true, 2012050300.02);
    }

    if ($oldversion < 2012050300.03) {

        // Define field coursedisplay to be added to course
        $table = new xmldb_table('course');
        $field = new xmldb_field('coursedisplay', XMLDB_TYPE_INTEGER, '2', null, XMLDB_NOTNULL, null, '0', 'completionnotify');

        // Conditionally launch add field coursedisplay
        if (!$dbman->field_exists($table, $field)) {
            $dbman->add_field($table, $field);
        }

        // Main savepoint reached
        upgrade_main_savepoint(true, 2012050300.03);
    }

    if ($oldversion < 2012050300.04) {

        // Define table course_display to be dropped
        $table = new xmldb_table('course_display');

        // Conditionally launch drop table for course_display
        if ($dbman->table_exists($table)) {
            $dbman->drop_table($table);
        }

        // Main savepoint reached
        upgrade_main_savepoint(true, 2012050300.04);
    }

    if ($oldversion < 2012050300.05) {

        // Clean up removed admin setting.
        unset_config('navlinkcoursesections');

        upgrade_main_savepoint(true, 2012050300.05);
    }

    if ($oldversion < 2012050400.01) {

        // Define index sortorder (not unique) to be added to course
        $table = new xmldb_table('course');
        $index = new xmldb_index('sortorder', XMLDB_INDEX_NOTUNIQUE, array('sortorder'));

        // Conditionally launch add index sortorder
        if (!$dbman->index_exists($table, $index)) {
            $dbman->add_index($table, $index);
        }

        // Main savepoint reached
        upgrade_main_savepoint(true, 2012050400.01);
    }

    if ($oldversion < 2012050400.02) {

        // Clean up removed admin setting.
        unset_config('enablecourseajax');

        upgrade_main_savepoint(true, 2012050400.02);
    }

    if ($oldversion < 2012051100.01) {

        // Define field idnumber to be added to groups
        $table = new xmldb_table('groups');
        $field = new xmldb_field('idnumber', XMLDB_TYPE_CHAR, '100', null, XMLDB_NOTNULL, null, null, 'courseid');
        $index = new xmldb_index('idnumber', XMLDB_INDEX_NOTUNIQUE, array('idnumber'));

        // Conditionally launch add field idnumber
        if (!$dbman->field_exists($table, $field)) {
            $dbman->add_field($table, $field);
        }

        // Conditionally launch add index idnumber
        if (!$dbman->index_exists($table, $index)) {
            $dbman->add_index($table, $index);
        }

        // Define field idnumber to be added to groupings
        $table = new xmldb_table('groupings');
        $field = new xmldb_field('idnumber', XMLDB_TYPE_CHAR, '100', null, XMLDB_NOTNULL, null, null, 'name');
        $index = new xmldb_index('idnumber', XMLDB_INDEX_NOTUNIQUE, array('idnumber'));

        // Conditionally launch add field idnumber
        if (!$dbman->field_exists($table, $field)) {
            $dbman->add_field($table, $field);
        }

        // Conditionally launch add index idnumber
        if (!$dbman->index_exists($table, $index)) {
            $dbman->add_index($table, $index);
        }

        // Main savepoint reached
        upgrade_main_savepoint(true, 2012051100.01);
    }

    if ($oldversion < 2012051100.03) {

        // Amend course table to add sectioncache cache
        $table = new xmldb_table('course');
        $field = new xmldb_field('sectioncache', XMLDB_TYPE_TEXT, null, null, null, null, null, 'showgrades');
        if (!$dbman->field_exists($table, $field)) {
            $dbman->add_field($table, $field);
        }

        // Amend course_sections to add date, time and groupingid availability
        // conditions and a setting about whether to show them
        $table = new xmldb_table('course_sections');
        $field = new xmldb_field('availablefrom', XMLDB_TYPE_INTEGER, '10', null, XMLDB_NOTNULL, null, '0', 'visible');
        if (!$dbman->field_exists($table, $field)) {
            $dbman->add_field($table, $field);
        }
        $field = new xmldb_field('availableuntil', XMLDB_TYPE_INTEGER, '10', null, XMLDB_NOTNULL, null, '0', 'availablefrom');
        if (!$dbman->field_exists($table, $field)) {
            $dbman->add_field($table, $field);
        }
        $field = new xmldb_field('showavailability', XMLDB_TYPE_INTEGER, '1', null, XMLDB_NOTNULL, null, '0', 'availableuntil');
        // Conditionally launch add field showavailability
        if (!$dbman->field_exists($table, $field)) {
            $dbman->add_field($table, $field);
        }
        $field = new xmldb_field('groupingid', XMLDB_TYPE_INTEGER, '10', null, XMLDB_NOTNULL, null, '0', 'showavailability');
        // Conditionally launch add field groupingid
        if (!$dbman->field_exists($table, $field)) {
            $dbman->add_field($table, $field);
        }

        // Add course_sections_availability to add completion & grade availability conditions
        $table = new xmldb_table('course_sections_availability');

        $table->add_field('id', XMLDB_TYPE_INTEGER, '10', null, XMLDB_NOTNULL, XMLDB_SEQUENCE, null);
        $table->add_field('coursesectionid', XMLDB_TYPE_INTEGER, '10', null, XMLDB_NOTNULL, null, null);
        $table->add_field('sourcecmid', XMLDB_TYPE_INTEGER, '10', null, null, null, null);
        $table->add_field('requiredcompletion', XMLDB_TYPE_INTEGER, '1', null, null, null, null);
        $table->add_field('gradeitemid', XMLDB_TYPE_INTEGER, '10', null, null, null, null);
        $table->add_field('grademin', XMLDB_TYPE_NUMBER, '10, 5', null, null, null, null);
        $table->add_field('grademax', XMLDB_TYPE_NUMBER, '10, 5', null, null, null, null);

        $table->add_key('primary', XMLDB_KEY_PRIMARY, array('id'));
        $table->add_key('coursesectionid', XMLDB_KEY_FOREIGN, array('coursesectionid'), 'course_sections', array('id'));
        $table->add_key('sourcecmid', XMLDB_KEY_FOREIGN, array('sourcecmid'), 'course_modules', array('id'));
        $table->add_key('gradeitemid', XMLDB_KEY_FOREIGN, array('gradeitemid'), 'grade_items', array('id'));

        if (!$dbman->table_exists($table)) {
            $dbman->create_table($table);
        }

        // Main savepoint reached
        upgrade_main_savepoint(true, 2012051100.03);
    }

    if ($oldversion < 2012052100.00) {

        // Define field referencefileid to be added to files.
        $table = new xmldb_table('files');

        // Define field referencefileid to be added to files.
        $field = new xmldb_field('referencefileid', XMLDB_TYPE_INTEGER, '10', null, null, null, null, 'sortorder');

        // Conditionally launch add field referencefileid.
        if (!$dbman->field_exists($table, $field)) {
            $dbman->add_field($table, $field);
        }

        // Define field referencelastsync to be added to files.
        $field = new xmldb_field('referencelastsync', XMLDB_TYPE_INTEGER, '10', null, null, null, null, 'referencefileid');

        // Conditionally launch add field referencelastsync.
        if (!$dbman->field_exists($table, $field)) {
            $dbman->add_field($table, $field);
        }

        // Define field referencelifetime to be added to files.
        $field = new xmldb_field('referencelifetime', XMLDB_TYPE_INTEGER, '10', null, null, null, null, 'referencelastsync');

        // Conditionally launch add field referencelifetime.
        if (!$dbman->field_exists($table, $field)) {
            $dbman->add_field($table, $field);
        }

        $key = new xmldb_key('referencefileid', XMLDB_KEY_FOREIGN, array('referencefileid'), 'files_reference', array('id'));
        // Launch add key referencefileid
        $dbman->add_key($table, $key);

        // Define table files_reference to be created.
        $table = new xmldb_table('files_reference');

        // Adding fields to table files_reference.
        $table->add_field('id', XMLDB_TYPE_INTEGER, '10', null, XMLDB_NOTNULL, XMLDB_SEQUENCE, null);
        $table->add_field('repositoryid', XMLDB_TYPE_INTEGER, '10', null, XMLDB_NOTNULL, null, null);
        $table->add_field('lastsync', XMLDB_TYPE_INTEGER, '10', null, null, null, null);
        $table->add_field('lifetime', XMLDB_TYPE_INTEGER, '10', null, null, null, null);
        $table->add_field('reference', XMLDB_TYPE_TEXT, null, null, null, null, null);

        // Adding keys to table files_reference.
        $table->add_key('primary', XMLDB_KEY_PRIMARY, array('id'));
        $table->add_key('repositoryid', XMLDB_KEY_FOREIGN, array('repositoryid'), 'repository_instances', array('id'));

        // Conditionally launch create table for files_reference
        if (!$dbman->table_exists($table)) {
            $dbman->create_table($table);
        }

        // Main savepoint reached
        upgrade_main_savepoint(true, 2012052100.00);
    }

    if ($oldversion < 2012052500.03) { // fix invalid course_completion_records MDL-27368
        //first get all instances of duplicate records
        $sql = 'SELECT userid, course FROM {course_completions} WHERE (deleted IS NULL OR deleted <> 1) GROUP BY userid, course HAVING (count(id) > 1)';
        $duplicates = $DB->get_recordset_sql($sql, array());

        foreach ($duplicates as $duplicate) {
            $pointer = 0;
            //now get all the records for this user/course
            $sql = 'userid = ? AND course = ? AND (deleted IS NULL OR deleted <> 1)';
            $completions = $DB->get_records_select('course_completions', $sql,
                array($duplicate->userid, $duplicate->course), 'timecompleted DESC, timestarted DESC');
            $needsupdate = false;
            $origcompletion = null;
            foreach ($completions as $completion) {
                $pointer++;
                if ($pointer === 1) { //keep 1st record but delete all others.
                    $origcompletion = $completion;
                } else {
                    //we need to keep the "oldest" of all these fields as the valid completion record.
                    $fieldstocheck = array('timecompleted', 'timestarted', 'timeenrolled');
                    foreach ($fieldstocheck as $f) {
                        if ($origcompletion->$f > $completion->$f) {
                            $origcompletion->$f = $completion->$f;
                            $needsupdate = true;
                        }
                    }
                    $DB->delete_records('course_completions', array('id'=>$completion->id));
                }
            }
            if ($needsupdate) {
                $DB->update_record('course_completions', $origcompletion);
            }
        }

        // Main savepoint reached
        upgrade_main_savepoint(true, 2012052500.03);
    }

    if ($oldversion < 2012052900.00) {
        // Clean up all duplicate records in the course_completions table in preparation
        // for adding a new index there.
        upgrade_course_completion_remove_duplicates(
            'course_completions',
            array('userid', 'course'),
            array('timecompleted', 'timestarted', 'timeenrolled')
        );

        // Main savepoint reached
        upgrade_main_savepoint(true, 2012052900.00);
    }

    if ($oldversion < 2012052900.01) {
        // Add indexes to prevent new duplicates in the course_completions table.
        // Define index useridcourse (unique) to be added to course_completions
        $table = new xmldb_table('course_completions');
        $index = new xmldb_index('useridcourse', XMLDB_INDEX_UNIQUE, array('userid', 'course'));

        // Conditionally launch add index useridcourse
        if (!$dbman->index_exists($table, $index)) {
            $dbman->add_index($table, $index);
        }

        // Main savepoint reached
        upgrade_main_savepoint(true, 2012052900.01);
    }

    if ($oldversion < 2012052900.02) {
        // Clean up all duplicate records in the course_completion_crit_compl table in preparation
        // for adding a new index there.
        upgrade_course_completion_remove_duplicates(
            'course_completion_crit_compl',
            array('userid', 'course', 'criteriaid'),
            array('timecompleted')
        );

        // Main savepoint reached
        upgrade_main_savepoint(true, 2012052900.02);
    }

    if ($oldversion < 2012052900.03) {
        // Add indexes to prevent new duplicates in the course_completion_crit_compl table.
        // Define index useridcoursecriteraid (unique) to be added to course_completion_crit_compl
        $table = new xmldb_table('course_completion_crit_compl');
        $index = new xmldb_index('useridcoursecriteraid', XMLDB_INDEX_UNIQUE, array('userid', 'course', 'criteriaid'));

        // Conditionally launch add index useridcoursecriteraid
        if (!$dbman->index_exists($table, $index)) {
            $dbman->add_index($table, $index);
        }

        // Main savepoint reached
        upgrade_main_savepoint(true, 2012052900.03);
    }

    if ($oldversion < 2012052900.04) {
        // Clean up all duplicate records in the course_completion_aggr_methd table in preparation
        // for adding a new index there.
        upgrade_course_completion_remove_duplicates(
            'course_completion_aggr_methd',
            array('course', 'criteriatype')
        );

        // Main savepoint reached
        upgrade_main_savepoint(true, 2012052900.04);
    }

    if ($oldversion < 2012052900.05) {
        // Add indexes to prevent new duplicates in the course_completion_aggr_methd table.
        // Define index coursecriteratype (unique) to be added to course_completion_aggr_methd
        $table = new xmldb_table('course_completion_aggr_methd');
        $index = new xmldb_index('coursecriteriatype', XMLDB_INDEX_UNIQUE, array('course', 'criteriatype'));

        // Conditionally launch add index coursecriteratype
        if (!$dbman->index_exists($table, $index)) {
            $dbman->add_index($table, $index);
        }

        // Main savepoint reached
        upgrade_main_savepoint(true, 2012052900.05);
    }

    if ($oldversion < 2012060600.01) {
        // Add field referencehash to files_reference
        $table = new xmldb_table('files_reference');
        $field = new xmldb_field('referencehash', XMLDB_TYPE_CHAR, '40', null, XMLDB_NOTNULL, null, null, 'reference');
        if (!$dbman->field_exists($table, $field)) {
            $dbman->add_field($table, $field);
        }
        upgrade_main_savepoint(true, 2012060600.01);
    }

    if ($oldversion < 2012060600.02) {
        // Populate referencehash field with SHA1 hash of the reference - this shoudl affect only 2.3dev sites
        // that were using the feature for testing. Production sites have the table empty.
        $rs = $DB->get_recordset('files_reference', null, '', 'id, reference');
        foreach ($rs as $record) {
            $hash = sha1($record->reference);
            $DB->set_field('files_reference', 'referencehash', $hash, array('id' => $record->id));
        }
        $rs->close();

        upgrade_main_savepoint(true, 2012060600.02);
    }

    if ($oldversion < 2012060600.03) {
        // Merge duplicate records in files_reference that were created during the development
        // phase at 2.3dev sites. This is needed so we can create the unique index over
        // (repositoryid, referencehash) fields.
        $sql = "SELECT repositoryid, referencehash, MIN(id) AS minid
                  FROM {files_reference}
              GROUP BY repositoryid, referencehash
                HAVING COUNT(*) > 1";
        $duprs = $DB->get_recordset_sql($sql);
        foreach ($duprs as $duprec) {
            // get the list of all ids in {files_reference} that need to be remapped
            $dupids = $DB->get_records_select('files_reference', "repositoryid = ? AND referencehash = ? AND id > ?",
                array($duprec->repositoryid, $duprec->referencehash, $duprec->minid), '', 'id');
            $dupids = array_keys($dupids);
            // relink records in {files} that are now referring to a duplicate record
            // in {files_reference} to refer to the first one
            list($subsql, $subparams) = $DB->get_in_or_equal($dupids);
            $DB->set_field_select('files', 'referencefileid', $duprec->minid, "referencefileid $subsql", $subparams);
            // and finally remove all orphaned records from {files_reference}
            $DB->delete_records_list('files_reference', 'id', $dupids);
        }
        $duprs->close();

        upgrade_main_savepoint(true, 2012060600.03);
    }

    if ($oldversion < 2012060600.04) {
        // Add a unique index over repositoryid and referencehash fields in files_reference table
        $table = new xmldb_table('files_reference');
        $index = new xmldb_index('uq_external_file', XMLDB_INDEX_UNIQUE, array('repositoryid', 'referencehash'));

        if (!$dbman->index_exists($table, $index)) {
            $dbman->add_index($table, $index);
        }

        upgrade_main_savepoint(true, 2012060600.04);
    }

    if ($oldversion < 2012061800.01) {

        // Define field screenreader to be dropped from user
        $table = new xmldb_table('user');
        $field = new xmldb_field('ajax');

        // Conditionally launch drop field screenreader
        if ($dbman->field_exists($table, $field)) {
            $dbman->drop_field($table, $field);
        }

        // Main savepoint reached
        upgrade_main_savepoint(true, 2012061800.01);
    }

    if ($oldversion < 2012062000.00) {
        // Add field newcontextid to backup_files_template
        $table = new xmldb_table('backup_files_template');
        $field = new xmldb_field('newcontextid', XMLDB_TYPE_INTEGER, '10', null, null, null, null, 'info');

        if (!$dbman->field_exists($table, $field)) {
            $dbman->add_field($table, $field);
        }

        upgrade_main_savepoint(true, 2012062000.00);
    }

    if ($oldversion < 2012062000.01) {
        // Add field newitemid to backup_files_template
        $table = new xmldb_table('backup_files_template');
        $field = new xmldb_field('newitemid', XMLDB_TYPE_INTEGER, '10', null, null, null, null, 'newcontextid');

        if (!$dbman->field_exists($table, $field)) {
            $dbman->add_field($table, $field);
        }

        upgrade_main_savepoint(true, 2012062000.01);
    }


    // Moodle v2.3.0 release upgrade line
    // Put any upgrade step following this


    if ($oldversion < 2012062500.02) {
        // Drop some old backup tables, not used anymore

        // Define table backup_files to be dropped
        $table = new xmldb_table('backup_files');

        // Conditionally launch drop table for backup_files
        if ($dbman->table_exists($table)) {
            $dbman->drop_table($table);
        }

        // Define table backup_ids to be dropped
        $table = new xmldb_table('backup_ids');

        // Conditionally launch drop table for backup_ids
        if ($dbman->table_exists($table)) {
            $dbman->drop_table($table);
        }

        // Main savepoint reached
        upgrade_main_savepoint(true, 2012062500.02);
    }

    if ($oldversion < 2012070600.04) {
        // Define table course_modules_avail_fields to be created
        $table = new xmldb_table('course_modules_avail_fields');

        // Adding fields to table course_modules_avail_fields
        $table->add_field('id', XMLDB_TYPE_INTEGER, '10', null, XMLDB_NOTNULL, XMLDB_SEQUENCE, null);
        $table->add_field('coursemoduleid', XMLDB_TYPE_INTEGER, '10', null, XMLDB_NOTNULL, null, null);
        $table->add_field('userfield', XMLDB_TYPE_CHAR, '50', null, null, null, null);
        $table->add_field('customfieldid', XMLDB_TYPE_INTEGER, '10', null, null, null, null);
        $table->add_field('operator', XMLDB_TYPE_CHAR, '20', null, XMLDB_NOTNULL, null, null);
        $table->add_field('value', XMLDB_TYPE_CHAR, '255', null, XMLDB_NOTNULL, null, null);

        // Adding keys to table course_modules_avail_fields
        $table->add_key('primary', XMLDB_KEY_PRIMARY, array('id'));
        $table->add_key('coursemoduleid', XMLDB_KEY_FOREIGN, array('coursemoduleid'), 'course_modules', array('id'));

        // Conditionally launch create table for course_modules_avail_fields
        if (!$dbman->table_exists($table)) {
            $dbman->create_table($table);
        }

        // Main savepoint reached
        upgrade_main_savepoint(true, 2012070600.04);
    }

    if ($oldversion < 2012070600.05) {
        // Define table course_sections_avail_fields to be created
        $table = new xmldb_table('course_sections_avail_fields');

        // Adding fields to table course_sections_avail_fields
        $table->add_field('id', XMLDB_TYPE_INTEGER, '10', null, XMLDB_NOTNULL, XMLDB_SEQUENCE, null);
        $table->add_field('coursesectionid', XMLDB_TYPE_INTEGER, '10', null, XMLDB_NOTNULL, null, null);
        $table->add_field('userfield', XMLDB_TYPE_CHAR, '50', null, null, null, null);
        $table->add_field('customfieldid', XMLDB_TYPE_INTEGER, '10', null, null, null, null);
        $table->add_field('operator', XMLDB_TYPE_CHAR, '20', null, XMLDB_NOTNULL, null, null);
        $table->add_field('value', XMLDB_TYPE_CHAR, '255', null, XMLDB_NOTNULL, null, null);

        // Adding keys to table course_sections_avail_fields
        $table->add_key('primary', XMLDB_KEY_PRIMARY, array('id'));
        $table->add_key('coursesectionid', XMLDB_KEY_FOREIGN, array('coursesectionid'), 'course_sections', array('id'));

        // Conditionally launch create table for course_sections_avail_fields
        if (!$dbman->table_exists($table)) {
            $dbman->create_table($table);
        }

        // Main savepoint reached
        upgrade_main_savepoint(true, 2012070600.05);
    }

    if ($oldversion < 2012070600.06) {

        // Drop "deleted" fields
        $table = new xmldb_table('course_completions');
        $field = new xmldb_field('timenotified');
        $field = new xmldb_field('deleted');

        // Conditionally launch drop field deleted from course_completions
        if ($dbman->field_exists($table, $field)) {
            $dbman->drop_field($table, $field);
        }

        $field = new xmldb_field('timenotified');
        // Conditionally launch drop field timenotified from course_completions
        if ($dbman->field_exists($table, $field)) {
            $dbman->drop_field($table, $field);
        }

        // Main savepoint reached
        upgrade_main_savepoint(true, 2012070600.06);
    }

    if ($oldversion < 2012070600.07) {
        $table = new xmldb_table('course_completion_crit_compl');
        $field = new xmldb_field('deleted');

        // Conditionally launch drop field deleted from course_completion_crit_compl
        if ($dbman->field_exists($table, $field)) {
            $dbman->drop_field($table, $field);
        }
        // Main savepoint reached
        upgrade_main_savepoint(true, 2012070600.07);
    }

    if ($oldversion < 2012070600.08) {

        // Drop unused table "course_completion_notify"
        $table = new xmldb_table('course_completion_notify');

        // Conditionally launch drop table course_completion_notify
        if ($dbman->table_exists($table)) {
            $dbman->drop_table($table);
        }

        // Main savepoint reached
        upgrade_main_savepoint(true, 2012070600.08);
     }

    if ($oldversion < 2012070600.09) {

        // Define index path (not unique) to be added to context
        $table = new xmldb_table('context');
        $index = new xmldb_index('path', XMLDB_INDEX_NOTUNIQUE, array('path'), array('varchar_pattern_ops'));

        // Recreate index with new pattern hint
        if ($DB->get_dbfamily() === 'postgres') {
            if ($dbman->index_exists($table, $index)) {
                $dbman->drop_index($table, $index);
            }
            $dbman->add_index($table, $index);
        }

        // Main savepoint reached
        upgrade_main_savepoint(true, 2012070600.09);
    }

    if ($oldversion < 2012070600.10) {

        // Define index name (unique) to be dropped form role
        $table = new xmldb_table('role');
        $index = new xmldb_index('name', XMLDB_INDEX_UNIQUE, array('name'));

        // Conditionally launch drop index name
        if ($dbman->index_exists($table, $index)) {
            $dbman->drop_index($table, $index);
        }

        // Main savepoint reached
        upgrade_main_savepoint(true, 2012070600.10);
    }

    if ($oldversion < 2012070600.11) {

        // Define index component-itemid-userid (not unique) to be added to role_assignments
        $table = new xmldb_table('role_assignments');
        $index = new xmldb_index('component-itemid-userid', XMLDB_INDEX_NOTUNIQUE, array('component', 'itemid', 'userid'));

        // Conditionally launch add index component-itemid-userid
        if (!$dbman->index_exists($table, $index)) {
            $dbman->add_index($table, $index);
        }

        // Main savepoint reached
        upgrade_main_savepoint(true, 2012070600.11);
    }

    if ($oldversion < 2012071900.01) {
        // Cleanup after simpeltests tool
        capabilities_cleanup('tool_unittest');
        unset_all_config_for_plugin('tool_unittest');

        upgrade_main_savepoint(true, 2012071900.01);
    }

    if ($oldversion < 2012072400.00) {
        // Remove obsolete xhtml strict setting - use THEME->doctype in theme config if necessary,
        // see theme_config->doctype in lib/outputlib.php for more details.
        unset_config('xmlstrictheaders');
        upgrade_main_savepoint(true, 2012072400.00);
    }

    if ($oldversion < 2012072401.00) {

        // Saves orphaned questions from the Dark Side
        upgrade_save_orphaned_questions();

        // Main savepoint reached
        upgrade_main_savepoint(true, 2012072401.00);
    }

    if ($oldversion < 2012072600.01) {
        // Handle events with empty eventtype //MDL-32827

        $DB->set_field('event', 'eventtype', 'site', array('eventtype' => '', 'courseid' => $SITE->id));
        $DB->set_field_select('event', 'eventtype', 'due', "eventtype = '' AND courseid != 0 AND groupid = 0 AND (modulename = 'assignment' OR modulename = 'assign')");
        $DB->set_field_select('event', 'eventtype', 'course', "eventtype = '' AND courseid != 0 AND groupid = 0");
        $DB->set_field_select('event', 'eventtype', 'group', "eventtype = '' AND groupid != 0");
        $DB->set_field_select('event', 'eventtype', 'user', "eventtype = '' AND userid != 0");

        // Main savepoint reached
        upgrade_main_savepoint(true, 2012072600.01);
    }

    if ($oldversion < 2012080200.02) {
        // Drop obsolete question upgrade field that should have been added to the install.xml.
        $table = new xmldb_table('question');
        $field = new xmldb_field('oldquestiontextformat', XMLDB_TYPE_INTEGER, '2', null, XMLDB_NOTNULL, null, '0');

        if ($dbman->field_exists($table, $field)) {
            $dbman->drop_field($table, $field);
        }

        upgrade_main_savepoint(true, 2012080200.02);
    }

    if ($oldversion < 2012081400.01) {
        // Move the ability to disable blogs to its own setting MDL-25012.

        if (isset($CFG->bloglevel)) {
            // Only change settings if existing setting was set.
            if (empty($CFG->bloglevel)) {
                set_config('enableblogs', 0);
                // Now set the bloglevel to a valid setting as the disabled setting has been removed.
                // This prevents confusing results when users enable the blog system in future.
                set_config('bloglevel', BLOG_USER_LEVEL);
            } else {
                set_config('enableblogs', 1);
            }
        }

        // Main savepoint reached
        upgrade_main_savepoint(true, 2012081400.01);
    }

    if ($oldversion < 2012081600.01) {
        // Delete removed setting - Google Maps API V2 will not work in 2013.
        unset_config('googlemapkey');
        upgrade_main_savepoint(true, 2012081600.01);
    }

    if ($oldversion < 2012082300.01) {
        // Add more custom enrol fields.
        $table = new xmldb_table('enrol');
        $field = new xmldb_field('customint5', XMLDB_TYPE_INTEGER, '10', null, null, null, null, 'customint4');

        if (!$dbman->field_exists($table, $field)) {
            $dbman->add_field($table, $field);
        }

        $field = new xmldb_field('customint6', XMLDB_TYPE_INTEGER, '10', null, null, null, null, 'customint5');
        if (!$dbman->field_exists($table, $field)) {
            $dbman->add_field($table, $field);
        }

        $field = new xmldb_field('customint7', XMLDB_TYPE_INTEGER, '10', null, null, null, null, 'customint6');
        if (!$dbman->field_exists($table, $field)) {
            $dbman->add_field($table, $field);
        }

        $field = new xmldb_field('customint8', XMLDB_TYPE_INTEGER, '10', null, null, null, null, 'customint7');
        if (!$dbman->field_exists($table, $field)) {
            $dbman->add_field($table, $field);
        }

        $field = new xmldb_field('customchar3', XMLDB_TYPE_CHAR, '1333', null, null, null, null, 'customchar2');
        if (!$dbman->field_exists($table, $field)) {
            $dbman->add_field($table, $field);
        }

        $field = new xmldb_field('customtext3', XMLDB_TYPE_TEXT, null, null, null, null, null, 'customtext2');
        if (!$dbman->field_exists($table, $field)) {
            $dbman->add_field($table, $field);
        }

        $field = new xmldb_field('customtext4', XMLDB_TYPE_TEXT, null, null, null, null, null, 'customtext3');
        if (!$dbman->field_exists($table, $field)) {
            $dbman->add_field($table, $field);
        }

        // Main savepoint reached.
        upgrade_main_savepoint(true, 2012082300.01);
    }

    if ($oldversion < 2012082300.02) {
        // Define field component to be added to groups_members
        $table = new xmldb_table('groups_members');
        $field = new xmldb_field('component', XMLDB_TYPE_CHAR, '100', null, XMLDB_NOTNULL, null, null, 'timeadded');

        // Conditionally launch add field component
        if (!$dbman->field_exists($table, $field)) {
            $dbman->add_field($table, $field);
        }

        // Define field itemid to be added to groups_members
        $field = new xmldb_field('itemid', XMLDB_TYPE_INTEGER, '10', null, XMLDB_NOTNULL, null, '0', 'component');

        // Conditionally launch add field itemid
        if (!$dbman->field_exists($table, $field)) {
            $dbman->add_field($table, $field);
        }

        // Main savepoint reached
        upgrade_main_savepoint(true, 2012082300.02);
    }

    if ($oldversion < 2012090500.00) {
        $subquery = 'SELECT b.id FROM {blog_external} b where b.id = ' . $DB->sql_cast_char2int('{post}.content', true);
        $sql = 'DELETE FROM {post}
                      WHERE {post}.module = \'blog_external\'
                            AND NOT EXISTS (' . $subquery . ')
                            AND ' . $DB->sql_isnotempty('post', 'uniquehash', false, false);
        $DB->execute($sql);
        upgrade_main_savepoint(true, 2012090500.00);
    }

    if ($oldversion < 2012090700.01) {
        // Add a category field in the course_request table
        $table = new xmldb_table('course_request');
        $field = new xmldb_field('category', XMLDB_TYPE_INTEGER, '10', null, XMLDB_NOTNULL, null, 0, 'summaryformat');
        if (!$dbman->field_exists($table, $field)) {
            $dbman->add_field($table, $field);
        }

        // Main savepoint reached.
        upgrade_main_savepoint(true, 2012090700.01);
    }

    if ($oldversion < 2012091700.00) {

        // Dropping screenreader field from user.
        $table = new xmldb_table('user');
        $field = new xmldb_field('screenreader');

        if ($dbman->field_exists($table, $field)) {
            $dbman->drop_field($table, $field);
        }

        // Main savepoint reached.
        upgrade_main_savepoint(true, 2012091700.00);
    }

    if ($oldversion < 2012092100.01) {
        // Some folders still have a sortorder set, which is used for main files but is not
        // supported by the folder resource. We reset the value here.
        $sql = 'UPDATE {files} SET sortorder = ? WHERE component = ? AND filearea = ? AND sortorder <> ?';
        $DB->execute($sql, array(0, 'mod_folder', 'content', 0));

        // Main savepoint reached.
        upgrade_main_savepoint(true, 2012092100.01);
    }

    if ($oldversion < 2012092600.00) {
        // Define index idname (unique) to be added to tag
        $table = new xmldb_table('tag');
        $index = new xmldb_index('idname', XMLDB_INDEX_UNIQUE, array('id', 'name'));

        // Conditionally launch add index idname
        if (!$dbman->index_exists($table, $index)) {
            $dbman->add_index($table, $index);
        }

        // Main savepoint reached
        upgrade_main_savepoint(true, 2012092600.00);
    }

    if ($oldversion < 2012101500.01) {
        // Find all orphaned blog associations that might exist.
        $sql = "SELECT ba.id
                  FROM {blog_association} ba
             LEFT JOIN {post} p
                    ON p.id = ba.blogid
                 WHERE p.id IS NULL";
        $orphanedrecordids = $DB->get_records_sql($sql);
        // Now delete these associations.
        foreach ($orphanedrecordids as $orphanedrecord) {
            $DB->delete_records('blog_association', array('id' => $orphanedrecord->id));
        }

        upgrade_main_savepoint(true, 2012101500.01);
    }

    if ($oldversion < 2012101800.02) {
        // Renaming backups using previous file naming convention.
        upgrade_rename_old_backup_files_using_shortname();

        // Main savepoint reached.
        upgrade_main_savepoint(true, 2012101800.02);
    }

    if ($oldversion < 2012103001.00) {
        // create new event_subscriptions table
        $table = new xmldb_table('event_subscriptions');
        $table->add_field('id', XMLDB_TYPE_INTEGER, '10', null, XMLDB_NOTNULL, XMLDB_SEQUENCE, null);
        $table->add_field('url', XMLDB_TYPE_CHAR, '255', null, XMLDB_NOTNULL, null, null);
        $table->add_field('courseid', XMLDB_TYPE_INTEGER, '10', null, XMLDB_NOTNULL, null, '0');
        $table->add_field('groupid', XMLDB_TYPE_INTEGER, '10', null, XMLDB_NOTNULL, null, '0');
        $table->add_field('userid', XMLDB_TYPE_INTEGER, '10', null, XMLDB_NOTNULL, null, '0');
        $table->add_field('pollinterval', XMLDB_TYPE_INTEGER, '10', null, XMLDB_NOTNULL, null, '0');
        $table->add_field('lastupdated', XMLDB_TYPE_INTEGER, '10', null, null, null, null);
        $table->add_field('name', XMLDB_TYPE_CHAR, '255', null, XMLDB_NOTNULL, null, null);
        $table->add_key('primary', XMLDB_KEY_PRIMARY, array('id'));
        if (!$dbman->table_exists($table)) {
            $dbman->create_table($table);
        }
        // Main savepoint reached
        upgrade_main_savepoint(true, 2012103001.00);
    }

    if ($oldversion < 2012103002.00) {
        // Add subscription field to the event table
        $table = new xmldb_table('event');
        $field = new xmldb_field('subscriptionid', XMLDB_TYPE_INTEGER, '10', null, null, null, null, 'timemodified');

        // Conditionally launch add field subscriptionid
        if (!$dbman->field_exists($table, $field)) {
            $dbman->add_field($table, $field);
        }
        upgrade_main_savepoint(true, 2012103002.00);
    }

    if ($oldversion < 2012103003.00) {
        // Fix uuid field in event table to match RFC-2445 UID property
        $table = new xmldb_table('event');
        $field = new xmldb_field('uuid', XMLDB_TYPE_CHAR, '255', null, XMLDB_NOTNULL, null, null, 'visible');
        if ($dbman->field_exists($table, $field)) {
            // Changing precision of field uuid on table event to (255)
            $dbman->change_field_precision($table, $field);
        }
        // Main savepoint reached
        upgrade_main_savepoint(true, 2012103003.00);
    }

    if ($oldversion < 2012110200.00) {

        // Define table course_format_options to be created
        $table = new xmldb_table('course_format_options');

        // Adding fields to table course_format_options
        $table->add_field('id', XMLDB_TYPE_INTEGER, '10', null, XMLDB_NOTNULL, XMLDB_SEQUENCE, null);
        $table->add_field('courseid', XMLDB_TYPE_INTEGER, '10', null, XMLDB_NOTNULL, null, null);
        $table->add_field('format', XMLDB_TYPE_CHAR, '21', null, XMLDB_NOTNULL, null, null);
        $table->add_field('sectionid', XMLDB_TYPE_INTEGER, '10', null, XMLDB_NOTNULL, null, '0', 'format');
        $table->add_field('name', XMLDB_TYPE_CHAR, '100', null, XMLDB_NOTNULL, null, null);
        $table->add_field('value', XMLDB_TYPE_TEXT, null, null, null, null, null);

        // Adding keys to table course_format_options
        $table->add_key('primary', XMLDB_KEY_PRIMARY, array('id'));
        $table->add_key('courseid', XMLDB_KEY_FOREIGN, array('courseid'), 'course', array('id'));

        // Adding indexes to table course_format_options
        $table->add_index('formatoption', XMLDB_INDEX_UNIQUE, array('courseid', 'format', 'sectionid', 'name'));

        // Conditionally launch create table for course_format_options
        if (!$dbman->table_exists($table)) {
            $dbman->create_table($table);
        }

        // Changing type of field format on table course to char with length 21
        $table = new xmldb_table('course');
        $field = new xmldb_field('format', XMLDB_TYPE_CHAR, '21', null, XMLDB_NOTNULL, null, 'topics', 'summaryformat');

        // Launch change of type for field format
        $dbman->change_field_type($table, $field);

        // Main savepoint reached
        upgrade_main_savepoint(true, 2012110200.00);
    }

    if ($oldversion < 2012110201.00) {

        // Copy fields 'coursedisplay', 'numsections', 'hiddensections' from table {course}
        // to table {course_format_options} as the additional format options
        $fields = array();
        $table = new xmldb_table('course');
        foreach (array('coursedisplay', 'numsections', 'hiddensections') as $fieldname) {
            // first check that fields still exist
            $field = new xmldb_field($fieldname);
            if ($dbman->field_exists($table, $field)) {
                $fields[] = $fieldname;
            }
        }

        if (!empty($fields)) {
            $transaction = $DB->start_delegated_transaction();
            $rs = $DB->get_recordset_sql('SELECT id, format, '. join(',', $fields).'
                FROM {course}
                WHERE format <> ? AND format <> ?',
                array('scorm', 'social'));
            // (do not copy fields from scrom and social formats, we already know that they are not used)
            foreach ($rs as $rec) {
                foreach ($fields as $field) {
                    try {
                        $DB->insert_record('course_format_options',
                                array(
                                    'courseid'  => $rec->id,
                                    'format'    => $rec->format,
                                    'sectionid' => 0,
                                    'name'      => $field,
                                    'value'     => $rec->$field
                                ));
                    } catch (dml_exception $e) {
                        // index 'courseid,format,sectionid,name' violation
                        // continue; the entry in course_format_options already exists, use it
                    }
                }
            }
            $rs->close();
            $transaction->allow_commit();

            // Drop fields from table course
            foreach ($fields as $fieldname) {
                $field = new xmldb_field($fieldname);
                $dbman->drop_field($table, $field);
            }
        }

        // Main savepoint reached
        upgrade_main_savepoint(true, 2012110201.00);
    }

    if ($oldversion < 2012110700.01) {

        // Define field caller_component to be added to portfolio_log.
        $table = new xmldb_table('portfolio_log');
        $field = new xmldb_field('caller_component', XMLDB_TYPE_CHAR, '255', null, null, null, null, 'caller_file');

        // Conditionally launch add field caller_component.
        if (!$dbman->field_exists($table, $field)) {
            $dbman->add_field($table, $field);
        }

        // Main savepoint reached.
        upgrade_main_savepoint(true, 2012110700.01);
    }

    if ($oldversion < 2012111200.00) {

        // Define table temp_enroled_template to be created
        $table = new xmldb_table('temp_enroled_template');

        // Adding fields to table temp_enroled_template
        $table->add_field('id', XMLDB_TYPE_INTEGER, '10', null, XMLDB_NOTNULL, XMLDB_SEQUENCE, null);
        $table->add_field('userid', XMLDB_TYPE_INTEGER, '10', null, XMLDB_NOTNULL, null, '0');
        $table->add_field('courseid', XMLDB_TYPE_INTEGER, '10', null, XMLDB_NOTNULL, null, '0');
        $table->add_field('roleid', XMLDB_TYPE_INTEGER, '10', null, XMLDB_NOTNULL, null, null);

        // Adding keys to table temp_enroled_template
        $table->add_key('primary', XMLDB_KEY_PRIMARY, array('id'));

        // Adding indexes to table temp_enroled_template
        $table->add_index('userid', XMLDB_INDEX_NOTUNIQUE, array('userid'));
        $table->add_index('courseid', XMLDB_INDEX_NOTUNIQUE, array('courseid'));
        $table->add_index('roleid', XMLDB_INDEX_NOTUNIQUE, array('roleid'));

        // Conditionally launch create table for temp_enroled_template
        if (!$dbman->table_exists($table)) {
            $dbman->create_table($table);
        }

        // Define table temp_log_template to be created
        $table = new xmldb_table('temp_log_template');

        // Adding fields to table temp_log_template
        $table->add_field('id', XMLDB_TYPE_INTEGER, '10', null, XMLDB_NOTNULL, XMLDB_SEQUENCE, null);
        $table->add_field('userid', XMLDB_TYPE_INTEGER, '10', null, XMLDB_NOTNULL, null, '0');
        $table->add_field('course', XMLDB_TYPE_INTEGER, '10', null, XMLDB_NOTNULL, null, '0');
        $table->add_field('action', XMLDB_TYPE_CHAR, '40', null, XMLDB_NOTNULL, null, null);

        // Adding keys to table temp_log_template
        $table->add_key('primary', XMLDB_KEY_PRIMARY, array('id'));

        // Adding indexes to table temp_log_template
        $table->add_index('action', XMLDB_INDEX_NOTUNIQUE, array('action'));
        $table->add_index('course', XMLDB_INDEX_NOTUNIQUE, array('course'));
        $table->add_index('user', XMLDB_INDEX_NOTUNIQUE, array('userid'));
        $table->add_index('usercourseaction', XMLDB_INDEX_NOTUNIQUE, array('userid', 'course', 'action'));

        // Conditionally launch create table for temp_log_template
        if (!$dbman->table_exists($table)) {
            $dbman->create_table($table);
        }

        // Main savepoint reached
        upgrade_main_savepoint(true, 2012111200.00);
    }

    if ($oldversion < 2012111200.01) {
        // Force the rebuild of the cache of every courses, some cached information could contain wrong icon references.
        $DB->execute('UPDATE {course} set modinfo = ?, sectioncache = ?', array(null, null));

        // Main savepoint reached.
        upgrade_main_savepoint(true, 2012111200.01);
    }

    if ($oldversion < 2012111601.01) {
        // Clea up after old shared memory caching support.
        unset_config('cachetype');
        unset_config('rcache');
        unset_config('rcachettl');
        unset_config('intcachemax');
        unset_config('memcachedhosts');
        unset_config('memcachedpconn');

        // Main savepoint reached.
        upgrade_main_savepoint(true, 2012111601.01);
    }

    if ($oldversion < 2012112100.00) {

        // Define field eventtype to be added to event_subscriptions.
        $table = new xmldb_table('event_subscriptions');
        $field = new xmldb_field('eventtype', XMLDB_TYPE_CHAR, '20', null, XMLDB_NOTNULL, null, null, 'userid');

        // Conditionally launch add field eventtype.
        if (!$dbman->field_exists($table, $field)) {
            $dbman->add_field($table, $field);
        }

        // Main savepoint reached.
        upgrade_main_savepoint(true, 2012112100.00);
    }

    // Moodle v2.4.0 release upgrade line
    // Put any upgrade step following this


    if ($oldversion < 2012120300.01) {
        // Make sure site-course has format='site' //MDL-36840

        if ($SITE->format !== 'site') {
            $DB->set_field('course', 'format', 'site', array('id' => $SITE->id));
            $SITE->format = 'site';
        }

        // Main savepoint reached
        upgrade_main_savepoint(true, 2012120300.01);
    }

    if ($oldversion < 2012120300.04) {
        // Remove "_utf8" suffix from all langs in course table.
        $langs = $DB->get_records_sql("SELECT DISTINCT lang FROM {course} WHERE lang LIKE ?", array('%_utf8'));

        foreach ($langs as $lang=>$unused) {
            $newlang = str_replace('_utf8', '', $lang);
            $sql = "UPDATE {course} SET lang = :newlang WHERE lang = :lang";
            $DB->execute($sql, array('newlang'=>$newlang, 'lang'=>$lang));
        }

        // Main savepoint reached.
        upgrade_main_savepoint(true, 2012120300.04);
    }

    if ($oldversion < 2012120300.07) {
        // Purge removed module filters and all their settings.

        $tables = array('filter_active', 'filter_config');
        foreach ($tables as $table) {
            $DB->delete_records_select($table, "filter LIKE 'mod/%'");
            $filters = $DB->get_records_sql("SELECT DISTINCT filter FROM {{$table}} WHERE filter LIKE 'filter/%'");
            foreach ($filters as $filter) {
                $DB->set_field($table, 'filter', substr($filter->filter, 7), array('filter'=>$filter->filter));
            }
        }

        $configs = array('stringfilters', 'filterall');
        foreach ($configs as $config) {
            if ($filters = get_config(null, $config)) {
                $filters = explode(',', $filters);
                $newfilters = array();
                foreach($filters as $filter) {
                    if (strpos($filter, '/') === false) {
                        $newfilters[] = $filter;
                    } else if (strpos($filter, 'filter/') === 0) {
                        $newfilters[] = substr($filter, 7);
                    }
                }
                $filters = implode(',', $newfilters);
                set_config($config, $filters);
            }
        }

        unset($tables);
        unset($table);
        unset($configs);
        unset($newfilters);
        unset($filters);
        unset($filter);

        // Main savepoint reached.
        upgrade_main_savepoint(true, 2012120300.07);
    }

    if ($oldversion < 2013021100.01) {

        // Changing precision of field password on table user to (255).
        $table = new xmldb_table('user');
        $field = new xmldb_field('password', XMLDB_TYPE_CHAR, '255', null, XMLDB_NOTNULL, null, null, 'username');

        // Launch change of precision for field password.
        $dbman->change_field_precision($table, $field);

        // Main savepoint reached.
        upgrade_main_savepoint(true, 2013021100.01);
    }

    if ($oldversion < 2013021800.00) {
        // Add the site identifier to the cache config's file.
        $siteidentifier = $DB->get_field('config', 'value', array('name' => 'siteidentifier'));
        cache_helper::update_site_identifier($siteidentifier);

        // Main savepoint reached.
        upgrade_main_savepoint(true, 2013021800.00);
    }

    if ($oldversion < 2013021801.00) {
        // Fixing possible wrong MIME types for SMART Notebook files.
        $extensions = array('%.gallery', '%.galleryitem', '%.gallerycollection', '%.nbk', '%.notebook', '%.xbk');
        $select = $DB->sql_like('filename', '?', false);
        foreach ($extensions as $extension) {
            $DB->set_field_select(
                'files',
                'mimetype',
                'application/x-smarttech-notebook',
                $select,
                array($extension)
            );
        }
        upgrade_main_savepoint(true, 2013021801.00);
    }

    if ($oldversion < 2013021801.01) {
        // Retrieve the list of course_sections as a recordset to save memory
        $coursesections = $DB->get_recordset('course_sections', null, 'course, id', 'id, course, sequence');
        foreach ($coursesections as $coursesection) {
            // Retrieve all of the actual modules in this course and section combination to reduce DB calls
            $actualsectionmodules = $DB->get_records('course_modules',
                    array('course' => $coursesection->course, 'section' => $coursesection->id), '', 'id, section');

            // Break out the current sequence so that we can compare it
            $currentsequence = explode(',', $coursesection->sequence);
            $newsequence = array();

            // Check each of the modules in the current sequence
            foreach ($currentsequence as $module) {
                if (isset($actualsectionmodules[$module])) {
                    $newsequence[] = $module;
                    // We unset the actualsectionmodules so that we don't get duplicates and that we can add orphaned
                    // modules later
                    unset($actualsectionmodules[$module]);
                }
            }

            // Append any modules which have somehow been orphaned
            foreach ($actualsectionmodules as $module) {
                $newsequence[] = $module->id;
            }

            // Piece it all back together
            $sequence = implode(',', $newsequence);

            // Only update if there have been changes
            if ($sequence !== $coursesection->sequence) {
                $coursesection->sequence = $sequence;
                $DB->update_record('course_sections', $coursesection);

                // And clear the sectioncache and modinfo cache - they'll be regenerated on next use
                $course = new stdClass();
                $course->id = $coursesection->course;
                $course->sectioncache = null;
                $course->modinfo = null;
                $DB->update_record('course', $course);
            }
        }
        $coursesections->close();

        // Main savepoint reached.
        upgrade_main_savepoint(true, 2013021801.01);
    }

    if ($oldversion < 2013021902.00) {
        // ISO country change: Netherlands Antilles is split into BQ, CW & SX
        // http://www.iso.org/iso/iso_3166-1_newsletter_vi-8_split_of_the_dutch_antilles_final-en.pdf
        $sql = "UPDATE {user} SET country = '' WHERE country = ?";
        $DB->execute($sql, array('AN'));

        upgrade_main_savepoint(true, 2013021902.00);
    }

    if ($oldversion < 2013022600.00) {
        // Delete entries regarding invalid 'interests' option which breaks course.
        $DB->delete_records('course_sections_avail_fields', array('userfield' => 'interests'));
        $DB->delete_records('course_modules_avail_fields', array('userfield' => 'interests'));
        // Clear course cache (will be rebuilt on first visit) in case of changes to these.
        $DB->execute('UPDATE {course} set modinfo = ?, sectioncache = ?', array(null, null));

        upgrade_main_savepoint(true, 2013022600.00);
    }

    // Add index to field "timemodified" for grade_grades_history table.
    if ($oldversion < 2013030400.00) {
        $table = new xmldb_table('grade_grades_history');
        $field = new xmldb_field('timemodified');

        if ($dbman->field_exists($table, $field)) {
            $index = new xmldb_index('timemodified', XMLDB_INDEX_NOTUNIQUE, array('timemodified'));
            if (!$dbman->index_exists($table, $index)) {
                $dbman->add_index($table, $index);
            }
        }

        // Main savepoint reached.
        upgrade_main_savepoint(true, 2013030400.00);
    }

    if ($oldversion < 2013030400.02) {
        // Cleanup qformat blackboard settings.
        unset_all_config_for_plugin('qformat_blackboard');

        upgrade_main_savepoint(true, 2013030400.02);
    }

    // This is checking to see if the site has been running a specific version with a bug in it
    // because this upgrade step is slow and is only needed if the site has been running with the affected versions.
    if ($oldversion >= 2012062504.08 && $oldversion < 2012062504.13) {
        // Retrieve the list of course_sections as a recordset to save memory.
        // This is to fix a regression caused by MDL-37939.
        // In this case the upgrade step is fixing records where:
        // The data in course_sections.sequence contains the correct module id
        // The section field for on the course modules table may have been updated to point to the incorrect id.

        // This query is looking for sections where the sequence is not in sync with the course_modules table.
        // The syntax for the like query is looking for a value in a comma separated list.
        // It adds a comma to either site of the list and then searches for LIKE '%,id,%'.
        $sequenceconcat = $DB->sql_concat("','", 's.sequence', "','");
        $moduleconcat = $DB->sql_concat("'%,'", 'cm.id', "',%'");
        $sql = 'SELECT s2.id, s2.course, s2.sequence
                FROM {course_sections} s2
                JOIN(
                    SELECT DISTINCT s.id
                    FROM
                    {course_modules} cm
                    JOIN {course_sections} s
                    ON
                        cm.course = s.course
                    WHERE cm.section != s.id AND ' . $sequenceconcat . ' LIKE ' . $moduleconcat . '
                ) d
                ON s2.id = d.id';
        $coursesections = $DB->get_recordset_sql($sql);

        foreach ($coursesections as $coursesection) {
            // Retrieve all of the actual modules in this course and section combination to reduce DB calls.
            $actualsectionmodules = $DB->get_records('course_modules',
                    array('course' => $coursesection->course, 'section' => $coursesection->id), '', 'id, section');

            // Break out the current sequence so that we can compare it.
            $currentsequence = explode(',', $coursesection->sequence);
            $orphanlist = array();

            // Check each of the modules in the current sequence.
            foreach ($currentsequence as $cmid) {
                if (!empty($cmid) && !isset($actualsectionmodules[$cmid])) {
                    $orphanlist[] = $cmid;
                }
            }

            if (!empty($orphanlist)) {
                list($sql, $params) = $DB->get_in_or_equal($orphanlist, SQL_PARAMS_NAMED);
                $sql = "id $sql";

                $DB->set_field_select('course_modules', 'section', $coursesection->id, $sql, $params);

                // And clear the sectioncache and modinfo cache - they'll be regenerated on next use.
                $course = new stdClass();
                $course->id = $coursesection->course;
                $course->sectioncache = null;
                $course->modinfo = null;
                $DB->update_record('course', $course);
            }
        }
        $coursesections->close();

        // No savepoint needed for this change.
    }

    if ($oldversion < 2013032200.01) {
        // GD is now always available
        set_config('gdversion', 2);

        upgrade_main_savepoint(true, 2013032200.01);
    }

    if ($oldversion < 2013032600.03) {
        // Fixing possible wrong MIME type for MIME HTML (MHTML) files.
        $extensions = array('%.mht', '%.mhtml');
        $select = $DB->sql_like('filename', '?', false);
        foreach ($extensions as $extension) {
            $DB->set_field_select(
                'files',
                'mimetype',
                'message/rfc822',
                $select,
                array($extension)
            );
        }
        upgrade_main_savepoint(true, 2013032600.03);
    }

    if ($oldversion < 2013032600.04) {
        // MDL-31983 broke the quiz version number. Fix it.
        $DB->set_field('modules', 'version', '2013021500',
                array('name' => 'quiz', 'version' => '2013310100'));
        upgrade_main_savepoint(true, 2013032600.04);
    }

    if ($oldversion < 2013040200.00) {
        // Add openbadges tables.

        // Define table 'badge' to be created.
        $table = new xmldb_table('badge');

        // Adding fields to table 'badge'.
        $table->add_field('id', XMLDB_TYPE_INTEGER, '10', null, XMLDB_NOTNULL, XMLDB_SEQUENCE, null, null);
        $table->add_field('name', XMLDB_TYPE_CHAR, '255', null, XMLDB_NOTNULL, null, null, 'id');
        $table->add_field('description', XMLDB_TYPE_TEXT, null, null, null, null, null, 'name');
        $table->add_field('image', XMLDB_TYPE_INTEGER, '10', null, XMLDB_NOTNULL, null, null, 'description');
        $table->add_field('timecreated', XMLDB_TYPE_INTEGER, '10', null, XMLDB_NOTNULL, null, '0', 'image');
        $table->add_field('timemodified', XMLDB_TYPE_INTEGER, '10', null, XMLDB_NOTNULL, null, '0', 'timecreated');
        $table->add_field('usercreated', XMLDB_TYPE_INTEGER, '10', null, XMLDB_NOTNULL, null, null, 'timemodified');
        $table->add_field('usermodified', XMLDB_TYPE_INTEGER, '10', null, XMLDB_NOTNULL, null, null, 'usercreated');
        $table->add_field('issuername', XMLDB_TYPE_CHAR, '255', null, XMLDB_NOTNULL, null, null, 'usermodified');
        $table->add_field('issuerurl', XMLDB_TYPE_CHAR, '255', null, XMLDB_NOTNULL, null, null, 'issuername');
        $table->add_field('issuercontact', XMLDB_TYPE_CHAR, '255', null, null, null, null, 'issuerurl');
        $table->add_field('expiredate', XMLDB_TYPE_INTEGER, '10', null, null, null, null, 'issuercontact');
        $table->add_field('expireperiod', XMLDB_TYPE_INTEGER, '10', null, null, null, null, 'expiredate');
        $table->add_field('type', XMLDB_TYPE_INTEGER, '1', null, XMLDB_NOTNULL, null, '1', 'expireperiod');
        $table->add_field('courseid', XMLDB_TYPE_INTEGER, '10', null, null, null, null, 'type');
        $table->add_field('message', XMLDB_TYPE_TEXT, null, null, XMLDB_NOTNULL, null, null, 'courseid');
        $table->add_field('messagesubject', XMLDB_TYPE_TEXT, null, null, XMLDB_NOTNULL, null, null, 'message');
        $table->add_field('attachment', XMLDB_TYPE_INTEGER, '1', null, XMLDB_NOTNULL, null, '1', 'messagesubject');
        $table->add_field('notification', XMLDB_TYPE_INTEGER, '1', null, XMLDB_NOTNULL, null, '1', 'attachment');
        $table->add_field('status', XMLDB_TYPE_INTEGER, '1', null, XMLDB_NOTNULL, null, '0', 'notification');
        $table->add_field('nextcron', XMLDB_TYPE_INTEGER, '10', null, null, null, null, 'status');

        // Adding keys to table 'badge'.
        $table->add_key('primary', XMLDB_KEY_PRIMARY, array('id'));
        $table->add_key('fk_courseid', XMLDB_KEY_FOREIGN, array('courseid'), 'course', array('id'));
        $table->add_key('fk_usermodified', XMLDB_KEY_FOREIGN, array('usermodified'), 'user', array('id'));
        $table->add_key('fk_usercreated', XMLDB_KEY_FOREIGN, array('usercreated'), 'user', array('id'));

        // Adding indexes to table 'badge'.
        $table->add_index('type', XMLDB_INDEX_NOTUNIQUE, array('type'));

        // Conditionally launch create table for 'badge'.
        if (!$dbman->table_exists($table)) {
            $dbman->create_table($table);
        }

        // Define table 'badge_criteria' to be created.
        $table = new xmldb_table('badge_criteria');

        // Adding fields to table 'badge_criteria'.
        $table->add_field('id', XMLDB_TYPE_INTEGER, '10', null, XMLDB_NOTNULL, XMLDB_SEQUENCE, null, null);
        $table->add_field('badgeid', XMLDB_TYPE_INTEGER, '10', null, XMLDB_NOTNULL, null, '0', 'id');
        $table->add_field('criteriatype', XMLDB_TYPE_INTEGER, '10', null, null, null, null, 'badgeid');
        $table->add_field('method', XMLDB_TYPE_INTEGER, '1', null, XMLDB_NOTNULL, null, '1', 'criteriatype');

        // Adding keys to table 'badge_criteria'.
        $table->add_key('primary', XMLDB_KEY_PRIMARY, array('id'));
        $table->add_key('fk_badgeid', XMLDB_KEY_FOREIGN, array('badgeid'), 'badge', array('id'));

        // Adding indexes to table 'badge_criteria'.
        $table->add_index('criteriatype', XMLDB_INDEX_NOTUNIQUE, array('criteriatype'));
        $table->add_index('badgecriteriatype', XMLDB_INDEX_UNIQUE, array('badgeid', 'criteriatype'));

        // Conditionally launch create table for 'badge_criteria'.
        if (!$dbman->table_exists($table)) {
            $dbman->create_table($table);
        }

        // Define table 'badge_criteria_param' to be created.
        $table = new xmldb_table('badge_criteria_param');

        // Adding fields to table 'badge_criteria_param'.
        $table->add_field('id', XMLDB_TYPE_INTEGER, '10', null, XMLDB_NOTNULL, XMLDB_SEQUENCE, null, null);
        $table->add_field('critid', XMLDB_TYPE_INTEGER, '10', null, XMLDB_NOTNULL, null, null, 'id');
        $table->add_field('name', XMLDB_TYPE_CHAR, '255', null, XMLDB_NOTNULL, null, null, 'critid');
        $table->add_field('value', XMLDB_TYPE_CHAR, '255', null, null, null, null, 'name');

        // Adding keys to table 'badge_criteria_param'.
        $table->add_key('primary', XMLDB_KEY_PRIMARY, array('id'));
        $table->add_key('fk_critid', XMLDB_KEY_FOREIGN, array('critid'), 'badge_criteria', array('id'));

        // Conditionally launch create table for 'badge_criteria_param'.
        if (!$dbman->table_exists($table)) {
            $dbman->create_table($table);
        }

        // Define table 'badge_issued' to be created.
        $table = new xmldb_table('badge_issued');

        // Adding fields to table 'badge_issued'.
        $table->add_field('id', XMLDB_TYPE_INTEGER, '10', null, XMLDB_NOTNULL, XMLDB_SEQUENCE, null, null);
        $table->add_field('badgeid', XMLDB_TYPE_INTEGER, '10', null, XMLDB_NOTNULL, null, '0', 'id');
        $table->add_field('userid', XMLDB_TYPE_INTEGER, '10', null, XMLDB_NOTNULL, null, '0', 'badgeid');
        $table->add_field('uniquehash', XMLDB_TYPE_TEXT, null, null, XMLDB_NOTNULL, null, null, 'userid');
        $table->add_field('dateissued', XMLDB_TYPE_INTEGER, '10', null, XMLDB_NOTNULL, null, '0', 'uniquehash');
        $table->add_field('dateexpire', XMLDB_TYPE_INTEGER, '10', null, null, null, null, 'dateissued');
        $table->add_field('visible', XMLDB_TYPE_INTEGER, '1', null, XMLDB_NOTNULL, null, '0', 'dateexpire');
        $table->add_field('issuernotified', XMLDB_TYPE_INTEGER, '10', null, null, null, null, 'visible');

        // Adding keys to table 'badge_issued'.
        $table->add_key('primary', XMLDB_KEY_PRIMARY, array('id'));
        $table->add_key('fk_badgeid', XMLDB_KEY_FOREIGN, array('badgeid'), 'badge', array('id'));
        $table->add_key('fk_userid', XMLDB_KEY_FOREIGN, array('userid'), 'user', array('id'));

        $table->add_index('badgeuser', XMLDB_INDEX_UNIQUE, array('badgeid', 'userid'));

        // Conditionally launch create table for 'badge_issued'.
        if (!$dbman->table_exists($table)) {
            $dbman->create_table($table);
        }

        // Define table 'badge_criteria_met' to be created.
        $table = new xmldb_table('badge_criteria_met');

        // Adding fields to table 'badge_criteria_met'.
        $table->add_field('id', XMLDB_TYPE_INTEGER, '10', null, XMLDB_NOTNULL, XMLDB_SEQUENCE, null, null);
        $table->add_field('issuedid', XMLDB_TYPE_INTEGER, '10', null, null, null, null, 'id');
        $table->add_field('critid', XMLDB_TYPE_INTEGER, '10', null, XMLDB_NOTNULL, null, null, 'issuedid');
        $table->add_field('userid', XMLDB_TYPE_INTEGER, '10', null, XMLDB_NOTNULL, null, null, 'critid');
        $table->add_field('datemet', XMLDB_TYPE_INTEGER, '10', null, XMLDB_NOTNULL, null, null, 'userid');

        // Adding keys to table 'badge_criteria_met'
        $table->add_key('primary', XMLDB_KEY_PRIMARY, array('id'));
        $table->add_key('fk_critid', XMLDB_KEY_FOREIGN, array('critid'), 'badge_criteria', array('id'));
        $table->add_key('fk_userid', XMLDB_KEY_FOREIGN, array('userid'), 'user', array('id'));
        $table->add_key('fk_issuedid', XMLDB_KEY_FOREIGN, array('issuedid'), 'badge_issued', array('id'));

        // Conditionally launch create table for 'badge_criteria_met'.
        if (!$dbman->table_exists($table)) {
            $dbman->create_table($table);
        }

        // Define table 'badge_manual_award' to be created.
        $table = new xmldb_table('badge_manual_award');

        // Adding fields to table 'badge_manual_award'.
        $table->add_field('id', XMLDB_TYPE_INTEGER, '10', null, XMLDB_NOTNULL, XMLDB_SEQUENCE, null, null);
        $table->add_field('badgeid', XMLDB_TYPE_INTEGER, '10', null, XMLDB_NOTNULL, null, null, 'id');
        $table->add_field('recipientid', XMLDB_TYPE_INTEGER, '10', null, XMLDB_NOTNULL, null, null, 'badgeid');
        $table->add_field('issuerid', XMLDB_TYPE_INTEGER, '10', null, XMLDB_NOTNULL, null, null, 'recipientid');
        $table->add_field('issuerrole', XMLDB_TYPE_INTEGER, '10', null, XMLDB_NOTNULL, null, null, 'issuerid');
        $table->add_field('datemet', XMLDB_TYPE_INTEGER, '10', null, XMLDB_NOTNULL, null, null, 'issuerrole');

        // Adding keys to table 'badge_manual_award'.
        $table->add_key('primary', XMLDB_KEY_PRIMARY, array('id'));
        $table->add_key('fk_badgeid', XMLDB_KEY_FOREIGN, array('badgeid'), 'badge', array('id'));
        $table->add_key('fk_recipientid', XMLDB_KEY_FOREIGN, array('recipientid'), 'user', array('id'));
        $table->add_key('fk_issuerid', XMLDB_KEY_FOREIGN, array('issuerid'), 'user', array('id'));
        $table->add_key('fk_issuerrole', XMLDB_KEY_FOREIGN, array('issuerrole'), 'role', array('id'));

        // Conditionally launch create table for 'badge_manual_award'.
        if (!$dbman->table_exists($table)) {
            $dbman->create_table($table);
        }

        // Define table 'badge_backpack' to be created.
        $table = new xmldb_table('badge_backpack');

        // Adding fields to table 'badge_backpack'.
        $table->add_field('id', XMLDB_TYPE_INTEGER, '10', null, XMLDB_NOTNULL, XMLDB_SEQUENCE, null, null);
        $table->add_field('userid', XMLDB_TYPE_INTEGER, '10', null, XMLDB_NOTNULL, null, '0', 'id');
        $table->add_field('email', XMLDB_TYPE_CHAR, '100', null, XMLDB_NOTNULL, null, null, 'userid');
        $table->add_field('backpackurl', XMLDB_TYPE_CHAR, '255', null, XMLDB_NOTNULL, null, null, 'email');
        $table->add_field('backpackuid', XMLDB_TYPE_INTEGER, '10', null, XMLDB_NOTNULL, null, null, 'backpackurl');
        $table->add_field('backpackgid', XMLDB_TYPE_INTEGER, '10', null, XMLDB_NOTNULL, null, null, 'backpackuid');
        $table->add_field('autosync', XMLDB_TYPE_INTEGER, '1', null, XMLDB_NOTNULL, null, '0', 'backpackgid');
        $table->add_field('password', XMLDB_TYPE_CHAR, '50', null, null, null, null, 'autosync');

        // Adding keys to table 'badge_backpack'.
        $table->add_key('primary', XMLDB_KEY_PRIMARY, array('id'));
        $table->add_key('fk_userid', XMLDB_KEY_FOREIGN, array('userid'), 'user', array('id'));

        // Conditionally launch create table for 'badge_backpack'.
        if (!$dbman->table_exists($table)) {
            $dbman->create_table($table);
        }

        // Main savepoint reached.
        upgrade_main_savepoint(true, 2013040200.00);
    }

    if ($oldversion < 2013040201.00) {
        // Convert name field in event table to text type as RFC-2445 doesn't have any limitation on it.
        $table = new xmldb_table('event');
        $field = new xmldb_field('name', XMLDB_TYPE_TEXT, null, null, XMLDB_NOTNULL, null, null);
        if ($dbman->field_exists($table, $field)) {
            $dbman->change_field_type($table, $field);
        }
        // Main savepoint reached.
        upgrade_main_savepoint(true, 2013040201.00);
    }

    if ($oldversion < 2013040300.01) {

        // Define field completionstartonenrol to be dropped from course.
        $table = new xmldb_table('course');
        $field = new xmldb_field('completionstartonenrol');

        // Conditionally launch drop field completionstartonenrol.
        if ($dbman->field_exists($table, $field)) {
            $dbman->drop_field($table, $field);
        }

        // Main savepoint reached.
        upgrade_main_savepoint(true, 2013040300.01);
    }

    if ($oldversion < 2013041200.00) {
        // MDL-29877 Some bad restores created grade items with no category information.
        $sql = "UPDATE {grade_items}
                   SET categoryid = courseid
                 WHERE itemtype <> 'course' and itemtype <> 'category'
                       AND categoryid IS NULL";
        $DB->execute($sql);
        upgrade_main_savepoint(true, 2013041200.00);
    }

<<<<<<< HEAD
    if ($oldversion < 2013041600.00) {
        // Copy constants from /course/lib.php instead of including the whole library:
        $c = array( 'FRONTPAGENEWS'                 => 0,
                    'FRONTPAGECOURSELIST'           => 1,
                    'FRONTPAGECATEGORYNAMES'        => 2,
                    'FRONTPAGETOPICONLY'            => 3,
                    'FRONTPAGECATEGORYCOMBO'        => 4,
                    'FRONTPAGEENROLLEDCOURSELIST'   => 5,
                    'FRONTPAGEALLCOURSELIST'        => 6,
                    'FRONTPAGECOURSESEARCH'         => 7);
        // Update frontpage settings $CFG->frontpage and $CFG->frontpageloggedin. In 2.4 there was too much of hidden logic about them.
        // This script tries to make sure that with the new (more user-friendly) frontpage settings the frontpage looks as similar as possible to what it was before upgrade.
        $ncourses = $DB->count_records('course');
        foreach (array('frontpage', 'frontpageloggedin') as $configkey) {
            if ($frontpage = explode(',', $CFG->{$configkey})) {
                $newfrontpage = array();
                foreach ($frontpage as $v) {
                    switch ($v) {
                        case $c['FRONTPAGENEWS']:
                            // Not related to course listings, leave as it is.
                            $newfrontpage[] = $c['FRONTPAGENEWS'];
                            break;
                        case $c['FRONTPAGECOURSELIST']:
                            if ($configkey === 'frontpageloggedin' && empty($CFG->disablemycourses)) {
                                // In 2.4 unless prohibited in config, the "list of courses" was considered "list of enrolled courses" plus course search box.
                                $newfrontpage[] = $c['FRONTPAGEENROLLEDCOURSELIST'];
                            } else if ($ncourses <= 200) {
                                // Still list of courses was only displayed in there were less than 200 courses in system. Otherwise - search box only.
                                $newfrontpage[] = $c['FRONTPAGEALLCOURSELIST'];
                                break; // skip adding search box
                            }
                            if (!in_array($c['FRONTPAGECOURSESEARCH'], $newfrontpage)) {
                                $newfrontpage[] = $c['FRONTPAGECOURSESEARCH'];
                            }
                            break;
                        case $c['FRONTPAGECATEGORYNAMES']:
                            // In 2.4 search box was displayed automatically after categories list. In 2.5 it is displayed as a separate setting.
                            $newfrontpage[] = $c['FRONTPAGECATEGORYNAMES'];
                            if (!in_array($c['FRONTPAGECOURSESEARCH'], $newfrontpage)) {
                                $newfrontpage[] = $c['FRONTPAGECOURSESEARCH'];
                            }
                            break;
                        case $c['FRONTPAGECATEGORYCOMBO']:
                            $maxcourses = empty($CFG->numcoursesincombo) ? 500 : $CFG->numcoursesincombo;
                            // In 2.4 combo list was not displayed if there are more than $CFG->numcoursesincombo courses in the system.
                            if ($ncourses < $maxcourses) {
                                $newfrontpage[] = $c['FRONTPAGECATEGORYCOMBO'];
                            }
                            if (!in_array($c['FRONTPAGECOURSESEARCH'], $newfrontpage)) {
                                $newfrontpage[] = $c['FRONTPAGECOURSESEARCH'];
                            }
                            break;
                    }
                }
                set_config($configkey, join(',', $newfrontpage));
            }
        }
        // $CFG->numcoursesincombo no longer affects whether the combo list is displayed. Setting is deprecated.
        unset_config('numcoursesincombo');

        upgrade_main_savepoint(true, 2013041600.00);
=======
    if ($oldversion < 2013041500.00) {
        // Create a new 'badge_external' table first.
        // Define table 'badge_external' to be created.
        $table = new xmldb_table('badge_external');
        
        // Adding fields to table 'badge_external'.
        $table->add_field('id', XMLDB_TYPE_INTEGER, '10', null, XMLDB_NOTNULL, XMLDB_SEQUENCE, null, null);
        $table->add_field('backpackid', XMLDB_TYPE_INTEGER, '10', null, XMLDB_NOTNULL, null, null, 'id');
        $table->add_field('collectionid', XMLDB_TYPE_INTEGER, '10', null, XMLDB_NOTNULL, null, null, 'backpackid');
        
        // Adding keys to table 'badge_external'.
        $table->add_key('primary', XMLDB_KEY_PRIMARY, array('id'));
        $table->add_key('fk_backpackid', XMLDB_KEY_FOREIGN, array('backpackid'), 'badge_backpack', array('id'));
        
        // Conditionally launch create table for 'badge_external'.
        if (!$dbman->table_exists($table)) {
            $dbman->create_table($table);
        }
        
        // Perform user data migration.
        $usercollections = $DB->get_records('badge_backpack');
        foreach ($usercollections as $usercollection) {
            $collection = new stdClass();
            $collection->backpackid = $usercollection->id;
            $collection->collectionid = $usercollection->backpackgid;
            $DB->insert_record('badge_external', $collection);
        }
        
        // Finally, drop the column.
        // Define field backpackgid to be dropped from 'badge_backpack'.
        $table = new xmldb_table('badge_backpack');
        $field = new xmldb_field('backpackgid');
        
        // Conditionally launch drop field backpackgid.
        if ($dbman->field_exists($table, $field)) {
            $dbman->drop_field($table, $field);
        }
        
        // Main savepoint reached.
        upgrade_main_savepoint(true, 2013041500.00);
>>>>>>> e2805314
    }

    return true;
}<|MERGE_RESOLUTION|>--- conflicted
+++ resolved
@@ -2000,7 +2000,6 @@
         upgrade_main_savepoint(true, 2013041200.00);
     }
 
-<<<<<<< HEAD
     if ($oldversion < 2013041600.00) {
         // Copy constants from /course/lib.php instead of including the whole library:
         $c = array( 'FRONTPAGENEWS'                 => 0,
@@ -2062,8 +2061,9 @@
         unset_config('numcoursesincombo');
 
         upgrade_main_savepoint(true, 2013041600.00);
-=======
-    if ($oldversion < 2013041500.00) {
+    }
+
+    if ($oldversion < 2013041601.00) {
         // Create a new 'badge_external' table first.
         // Define table 'badge_external' to be created.
         $table = new xmldb_table('badge_external');
@@ -2102,8 +2102,7 @@
         }
         
         // Main savepoint reached.
-        upgrade_main_savepoint(true, 2013041500.00);
->>>>>>> e2805314
+        upgrade_main_savepoint(true, 2013041601.00);
     }
 
     return true;
