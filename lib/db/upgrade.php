--- conflicted
+++ resolved
@@ -2465,7 +2465,6 @@
         upgrade_main_savepoint(true, 2016122800.00);
     }
 
-<<<<<<< HEAD
     if ($oldversion < 2017020200.01) {
 
         // Define index useridfrom_timeuserfromdeleted_notification (not unique) to be added to message.
@@ -2535,11 +2534,11 @@
 
         // Main savepoint reached.
         upgrade_main_savepoint(true, 2017020901.00);
-=======
-    if ($oldversion < 2017011900.00) {
+    }
+
+    if ($oldversion < 2017021300.00) {
         unset_config('loginpasswordautocomplete');
-        upgrade_main_savepoint(true, 2017011900.00);
->>>>>>> 83806582
+        upgrade_main_savepoint(true, 2017021300.00);
     }
 
     return true;
