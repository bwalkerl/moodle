--- conflicted
+++ resolved
@@ -1565,7 +1565,6 @@
     }
 
     if ($oldversion < 2013021100.01) {
-<<<<<<< HEAD
 
         // Changing precision of field password on table user to (255).
         $table = new xmldb_table('user');
@@ -1573,7 +1572,21 @@
 
         // Launch change of precision for field password.
         $dbman->change_field_precision($table, $field);
-=======
+
+        // Main savepoint reached.
+        upgrade_main_savepoint(true, 2013021100.01);
+    }
+
+    if ($oldversion < 2013021800.00) {
+        // Add the site identifier to the cache config's file.
+        $siteidentifier = $DB->get_field('config', 'value', array('name' => 'siteidentifier'));
+        cache_helper::update_site_identifier($siteidentifier);
+
+        // Main savepoint reached.
+        upgrade_main_savepoint(true, 2013021800.00);
+    }
+
+    if ($oldversion < 2013021801.00) {
         // Fixing possible wrong MIME types for SMART Notebook files.
         $extensions = array('%.gallery', '%.galleryitem', '%.gallerycollection', '%.nbk', '%.notebook', '%.xbk');
         $select = $DB->sql_like('filename', '?', false);
@@ -1586,24 +1599,8 @@
                 array($extension)
             );
         }
->>>>>>> 58b1904f
-
-        // Main savepoint reached.
-        upgrade_main_savepoint(true, 2013021100.01);
-    }
-<<<<<<< HEAD
-
-    if ($oldversion < 2013021800.00) {
-        // Add the site identifier to the cache config's file.
-        $siteidentifier = $DB->get_field('config', 'value', array('name' => 'siteidentifier'));
-        cache_helper::update_site_identifier($siteidentifier);
-
-        // Main savepoint reached.
-        upgrade_main_savepoint(true, 2013021800.00);
-    }
-
-=======
->>>>>>> 58b1904f
+        upgrade_main_savepoint(true, 2013021801.00);                                                                                                                                                                                                                          =
+    }
 
     return true;
 }