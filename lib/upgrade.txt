--- conflicted
+++ resolved
@@ -4,12 +4,9 @@
 === 3.11 ===
 * New optional parameter $extracontent for print_collapsible_region_start(). This allows developers to add interactive HTML elements
   (e.g. a help icon) after the collapsible region's toggle link.
-<<<<<<< HEAD
 * Final deprecation i_dock_block() in behat_deprecated.php
-=======
 * Final deprecation of get_courses_page. Function has been removed and core_course_category::get_courses() should be
   used instead.
->>>>>>> 86269654
 
 === 3.10 ===
 * PHPUnit has been upgraded to 8.5. That comes with a few changes:
