--- conflicted
+++ resolved
@@ -128,7 +128,6 @@
   -get_safe_orderby() - where a single sort parameter is required.
   -get_safe_orderby_multiple() - where multiple sort parameters are required.
 * Added the cleanstr mustache template helper to clean strings after loading them from language packs.
-<<<<<<< HEAD
 * The following behat functions have been modified to work with the new navigation
   - i_add_the_block
   - the_add_block_selector_should_contain_block
@@ -148,13 +147,11 @@
 * The following behat step has been deprecated
   - i_select_from_flat_navigation_drawer
 * The type for the "message" field in the external_warnings() structure has been changed from PARAM_TEXT to PARAM_RAW
-=======
 * A new parameter $displayoptions has been added to the core_renderer::confirm() to allow better customization for confirming page
 such as the title and strings for continue and cancel buttons.
 * The method get_enabled_plugin($pluginname) has been added to the core_plugininfo\base class. It has a default implementation for
 all the plugininfo classes and it can be overwritten when required (like it has been done with filter). This method returns the
 current value for a pluginname depending on its status (enabled, disabled, other...).
->>>>>>> 9e4f2a45
 
 === 3.11.4 ===
 * A new option dontforcesvgdownload has been added to the $options parameter of the send_file() function.
