This files describes API changes in core libraries and APIs,
information provided here is intended especially for developers.

=== 3.2 ===

* Node.js versions >=4 are now required to run grunt.
* JQuery has been updated to 3.1.0. JQuery migrate plugins are no longer shipped - please read
  https://jquery.com/upgrade-guide/3.0/ and update your javascript.
* New option 'blanktarget' added to format_text. This option adds target="_blank" to links
* A new webservice structure `external_files` has been created which provides a standardised view of files in Moodle and
  should be used for all file return descriptions.
  Files matching this format can be retrieved via the new `external_util::get_area_files` method.
  See MDL-54951 for further information.
* The parameter $usepost of the following functions has been deprecated and is not used any more:
  - get_max_upload_file_size()
  - get_user_max_upload_file_size()
* The following classes have been removed and should not be used any more:
    - boxclient - See MDL-49599 for more information.
* The following functions have been removed and should not be used any more:
    - file_modify_html_header() - See MDL-29738 for more information.
* core_grades_external::get_grades has been deprecated. Please do not call this function any more.
  External function gradereport_user_external::get_grades_table can be used for retrieving the course grades table.
  Please note that the information returned from that WS is intended for displaying (not for data consumption).
* New option 'escape' added to format_string. When true (default), escapes HTML entities from the string
* The following functions have been deprecated and are not used any more:
  - get_records_csv() Please use csv_import_reader::load_csv_content() instead.
  - put_records_csv() Please use download_as_dataformat (lib/dataformatlib.php) instead.
  - zip_files()   - See MDL-24343 for more information.
  - unzip_file()  - See MDL-24343 for more information.
* The password_compat library was removed as it is no longer required.
* Phpunit has been upgraded to 5.4.x and following has been deprecated and is not used any more:
  - setExpectedException(), use @expectedException or $this->expectException() and $this->expectExceptionMessage()
  - getMock(), use createMock() or getMockBuilder()->getMock()
  - UnitTestCase class is removed.
* The following methods have been finally deprecated and should no longer be used:
  - course_modinfo::build_section_cache()
  - cm_info::get_deprecated_group_members_only()
  - cm_info::is_user_access_restricted_by_group()
* The following methods in cm_info::standardmethods have also been finally deprecated and should no longer be used:
  - cm_info::get_after_edit_icons()
  - cm_info::get_after_link()
  - cm_info::get_content()
  - cm_info::get_custom_data()
  - cm_info::get_extra_classes()
  - cm_info::get_on_click()
  - cm_info::get_url()
  - cm_info::obtain_dynamic_data()
  Calling them through the magic method __call() will throw a coding exception.
* The alfresco library has been removed from core. It was an old version of
  the library which was not compatible with newer versions of Alfresco.
* Added down arrow: $OUTPUT->darrow.
* All file_packer implementations now accept an additional parameter to allow a simple boolean return value instead of
  an array of individual file statuses.
* "I set the field "field_string" to multiline:" now end with colon (:), as PyStrings is supposed to end with ":"
* New functions to support deprecation of events have been added to the base event. See MDL-46214 for further details.
* A new function `get_name_with_info` has been added to the base event. This function adds information about event
  deprecations and should be used where this information is relevant.
* Following api's have been deprecated in behat_config_manager, please use behat_config_util instead.
  - get_features_with_tags
  - get_components_steps_definitions
  - get_config_file_contents
  - merge_behat_config
  - get_behat_profile
  - profile_guided_allocate
  - merge_config
  - clean_path
  - get_behat_tests_path
* behat_util::start_test_mode() accepts 3 options now:
  - 1. Theme sute with all features: If behat should initialise theme suite with all core features.
  - 2. Parallel runs: How many parallel runs will be running.
  - 3. Run: Which process behat should be initialise for.
* behat_context_helper::set_session() has been deprecated, please use behat_context_helper::set_environment() instead.
* data-fieldtype="type" attribute has been added to form field default template.
* form elements extending MoodleQuickForm_group must call $this->createFormElement() instead of
  @MoodleQuickForm::createElement() in order to be compatible with PHP 7.1
* Relative paths in $CFG->alternateloginurl will be resolved to absolute path within moodle site. Previously they
  were resolved to absolute path within the server. That means:
  - $CFG->wwwroot: http://example.com/moodle
  - $CFG->alternateloginurl : /my/super/login.php
  - Login url will be: http://example.com/moodle/my/super/login.php (moodle root based)
<<<<<<< HEAD
* Database (DML) layer:
  - new sql_equal() method available for places where case sensitive/insensitive varchar comparisons are required.
=======
* PostgreSQL connections now use advanced options to reduce connection overhead.  These options are not compatible
  with some connection poolers.  The dbhandlesoptions parameter has been added to allow the database to configure the
  required defaults. The parameters that are required in the database are;
    ALTER DATABASE moodle SET client_encoding = UTF8;
    ALTER DATABASE moodle SET standard_conforming_strings = on;
    ALTER DATABASE moodle SET search_path = 'moodle,public';  -- If you wish to use a default schema.
  You can set these options against the database or the moodle user who connects.
>>>>>>> f834a8f5

=== 3.1 ===

* Webservice function core_course_search_courses accepts a new parameter 'limittoenrolled' to filter the results
  only to courses the user is enrolled in, and are visible to them.
* External functions that are not calling external_api::validate_context are buggy and will now generate
  exceptions. Previously they were only generating warnings in the webserver error log.
  See https://docs.moodle.org/dev/External_functions_API#Security
* The moodle/blog:associatecourse and moodle/blog:associatemodule capabilities has been removed.
* The following functions has been finally deprecated and can not be used any more:
    - profile_display_badges()
    - useredit_shared_definition_preferences()
    - calendar_normalize_tz()
    - get_user_timezone_offset()
    - get_timezone_offset()
    - get_list_of_timezones()
    - calculate_user_dst_table()
    - dst_changes_for_year()
    - get_timezone_record()
    - test_get_list_of_timezones()
    - test_get_timezone_offset()
    - test_get_user_timezone_offset()
* The google api library has been updated to version 1.1.7. There was some important changes
  on the SSL handling. Now the SSL version will be determined by the underlying library.
  For more information see https://github.com/google/google-api-php-client/pull/644
* The get_role_users() function will now add the $sort fields that are not part
  of the requested fields to the query result and will throw a debugging message
  with the added fields when that happens.
* The core_user::fill_properties_cache() static method has been introduced to be a reference
  and allow standard user fields data validation. Right now only type validation is supported
  checking it against the parameter (PARAM_*) type of the target user field. MDL-52781 is
  going to add support to null/not null and choices validation, replacing the existing code to
  validate the user fields in different places in a common way.
* Webservice function core_course_search_courses now returns results when the search string
  is less than 2 chars long.
* Webservice function core_course_search_courses accepts a new parameter 'requiredcapabilities' to filter the results
  by the capabilities of the current user.
* New mform element 'course' handles thousands of courses with good performance and usability.
* The redirect() function will now redirect immediately if output has not
  already started. Messages will be displayed on the subsequent page using
  session notifications. The type of message output can be configured using the
  fourth parameter to redirect().
* The specification of extra classes in the $OUTPUT->notification()
  function, and \core\output\notification renderable have been deprecated
  and will be removed in a future version.
  Notifications should use the levels found in \core\output\notification.
* The constants for NOTIFY_PROBLEM, NOTIFY_REDIRECT, and NOTIFY_MESSAGE in
  \core\output\notification have been deprecated in favour of NOTIFY_ERROR,
  NOTIFY_WARNING, and NOTIFY_INFO respectively.
* The following functions, previously used (exclusively) by upgrade steps are not available
  anymore because of the upgrade cleanup performed for this version. See MDL-51580 for more info:
    - upgrade_mysql_fix_unsigned_and_lob_columns()
    - upgrade_course_completion_remove_duplicates()
    - upgrade_save_orphaned_questions()
    - upgrade_rename_old_backup_files_using_shortname()
    - upgrade_mssql_nvarcharmax()
    - upgrade_mssql_varbinarymax()
    - upgrade_fix_missing_root_folders()
    - upgrade_course_modules_sequences()
    - upgrade_grade_item_fix_sortorder()
    - upgrade_availability_item()
* A new parameter $ajaxformdata was added to the constructor for moodleform. When building a
  moodleform in a webservice or ajax script (for example using the new fragments API) we
  cannot allow the moodleform to parse it's own data from _GET and _POST - we must pass it as
  an array.
* Plugins can extend the navigation for user by declaring the following callback:
  <frankenstyle>_extend_navigation_user(navigation_node $parentnode, stdClass $user,
                                        context_user $context, stdClass $course,
                                        context_course $coursecontext)
* The function notify() now throws a debugging message - see MDL-50269.
* Ajax calls going through lib/ajax/* now validate the return values before sending
  the response. If the validation does not pass an exception is raised. This behaviour
  is consistent with web services.
* Several changes in Moodle core, standard plugins and third party libraries to
  ensure compatibility with PHP7. All plugins are recommended to perform testing
  against PHP7 as well. Refer to https://docs.moodle.org/dev/Moodle_and_PHP7 for more
  information. The following changes may affect you:
  * Class moodleform, moodleform_mod and some module classes have been changed to use
    __construct() for the constructor. Calling parent constructors by the class
    name will display debugging message. Incorrect: parent::moodleform(),
    correct: parent::__construct()
  * All form elements have also changed the constructor syntax. No changes are
    needed for using form elements, however if plugin defines new form element it
    needs to use correct syntax. For example, incorrect: parent::HTML_QuickForm_input(),
    HTML_QuickForm_input::HTML_QuickForm_input(), $this->HTML_QuickForm_input().
    Correct: HTML_QuickForm_input::__construct() or parent::__construct().
  * profile_field_base::profile_field_base() is deprecated, use parent::__construct()
    in custom profile fields constructors. Similar deprecations in exsiting
    profile_field_* classes.
  * user_filter_type::user_filter_type() is deprecated, use parent::__construct() in
    custom user filters. Similar deprecations in existing user_filter_* classes.
  * table_default_export_format_parent::table_default_export_format_parent() is
    deprecated, use parent::__construct() in extending classes.
* groups_delete_group_members() $showfeedback parameter has been removed and is no longer
  respected. Users of this function should output their own feedback if required.
* Number of changes to Tags API, see tag/upgrade.txt for more details
* The previous events API handlers are being deprecated in favour of events 2 API, debugging messages are being displayed if
  there are 3rd party plugins using it. Switch to events 2 API please, see https://docs.moodle.org/dev/Event_2#Event_dispatching_and_observers
  Note than you will need to bump the plugin version so moodle is aware that you removed the plugin's event handlers.
* mforms validation functions are not available in the global JS namespace anymore, event listeners
  are assigned to fields and buttons through a self-contained JS function.
* Added $CFG->urlrewriteclass option to config.php allowing clean / semantic urls to
  be implemented in a plugin, eg local_cleanurls.
* $CFG->pathtoclam global setting has been moved to clamav antivirus plugin setting of the same name.
* clam_message_admins() and get_clam_error_code() have been deprecated, its functionality
  is now a part of \antivirus_clamav\scanner class methods.
* \repository::antivir_scan_file() has been deprecated, \core\antivirus\manager::scan_file() that
  applies antivirus plugins is replacing its functionality.
* Added core_text::str_max_bytes() which safely truncates multi-byte strings to a maximum number of bytes.
* Zend Framework has been removed completely.
* Any plugin can report when a scale is being used with the callback function [pluginname]_scale_used_anywhere(int $scaleid).
* Changes in file_rewrite_pluginfile_urls: Passing a new option reverse = true in the $options var will make the function to convert
  actual URLs in $text to encoded URLs in the @@PLUGINFILE@@ form.
* behat_util::is_server_running() is removed, please use behat_util::check_server_status() instead.
* Behat\Mink\Selector\SelectorsHandler::xpathLiteral() method is deprecated use behat_context_helper::escape instead
  when building Xpath, or pass the unescaped value when using the named selector.',
* table_sql download process is using the new data formats plugin which you can't use if you are buffering any output
    * flexible_table::get_download_menu(), considered private, has been deleted. Use
      $OUTPUT->download_dataformat_selector() instead.
  when building Xpath, or pass the unescaped value when using the named selector.
* Add new file_is_executable(), to consistently check for executables even in Windows (PHP bug #41062).
* Introduced new hooks for plugin developers.
    - <component>_pre_course_category_delete($category)
    - <component>_pre_course_delete($course)
    - <component>_pre_course_module_delete($cm)
    - <component>_pre_block_delete($instance)
    - <component>_pre_user_delete($user)
  These hooks allow developers to use the item in question before it is deleted by core. For example, if your plugin is
  a module (plugins located in the mod folder) called 'xxx' and you wish to interact with the user object before it is
  deleted then the function to create would be mod_xxx_pre_user_delete($user) in mod/xxx/lib.php.
* pear::Net::GeoIP has been removed.

=== 3.0 ===

* Minify updated to 2.2.1
* htmlpurifier upgraded to 4.7.0
* Less.php upgraded to 1.7.0.9
* The horde library has been updated to version 5.2.7.
* Google libraries (lib/google) updated to 1.1.5
* Html2Text library has been updated to the latest version of the library.
* External functions x_is_allowed_from_ajax() methods have been deprecated. Define 'ajax' => true in db/services.php instead.
* External functions can be called without a session if they define 'loginrequired' => true in db/services.php.
* All plugins are required to declare their frankenstyle component name via
  the $plugin->component property in their version.php file. See
  https://docs.moodle.org/dev/version.php for details (MDL-48494).
* PHPUnit is upgraded to 4.7. Some tests using deprecated assertions etc may need changes to work correctly.
* Users of the text editor API to manually create a text editor should call set_text before calling use_editor.
* Javascript - SimpleYUI and the Y instance used for modules have been merged. Y is now always the same instance of Y.
* get_referer() has been deprecated, please use the get_local_referer function instead.
* \core\progress\null is renamed to \core\progress\none for improved PHP7 compatibility as null is a reserved word (see MDL-50453).
* \webservice_xmlrpc_client now respects proxy server settings. If your XMLRPC server is available on your local network and not via your proxy server, you may need to add it to the list of proxy
  server exceptions in $CFG->proxybypass. See MDL-39353 for details.
* Group and groupings idnumbers can now be passed to and/or are returned from the following web services functions:
  ** core_group_external::create_groups
  ** core_group_external::get_groups
  ** core_group_external::get_course_groups
  ** core_group_external::create_groupings
  ** core_group_external::update_groupings
  ** core_group_external::get_groupings
  ** core_group_external::get_course_groupings
  ** core_group_external::get_course_user_groups
* Following functions are removed from core. See MDL-50049 for details.
    password_compat_not_supported()
    session_get_instance()
    session_is_legacy()
    session_kill_all()
    session_touch()
    session_kill()
    session_kill_user()
    session_set_user()
    session_is_loggedinas()
    session_get_realuser()
    session_loginas()
    js_minify()
    css_minify_css()
    update_login_count()
    reset_login_count()
    check_gd_version()
    update_log_display_entry()
    get_recent_enrolments()
    groups_filter_users_by_course_module_visible()
    groups_course_module_visible()
    error()
    formerr()
    editorhelpbutton()
    editorshortcutshelpbutton()
    choose_from_menu()
    update_event()
    get_generic_section_name()
    get_all_sections()
    add_mod_to_section()
    get_all_mods()
    get_course_section()
    format_weeks_get_section_dates()
    get_print_section_cm_text()
    print_section_add_menus()
    make_editing_buttons()
    print_section()
    print_overview()
    print_recent_activity()
    delete_course_module()
    update_category_button()
    make_categories_list()
    category_delete_move()
    category_delete_full()
    move_category()
    course_category_hide()
    course_category_show()
    get_course_category()
    create_course_category()
    get_all_subcategories()
    get_child_categories()
    get_categories()
    print_course_search()
    print_my_moodle()
    print_remote_course()
    print_remote_host()
    print_whole_category_list()
    print_category_info()
    get_course_category_tree()
    print_courses()
    print_course()
    get_category_courses_array()
    get_category_courses_array_recursively()
    blog_get_context_url()
    get_courses_wmanagers()
    convert_tree_to_html()
    convert_tabrows_to_tree()
    can_use_rotated_text()
    get_parent_contexts()
    get_parent_contextid()
    get_child_contexts()
    create_contexts()
    cleanup_contexts()
    build_context_path()
    rebuild_contexts()
    preload_course_contexts()
    context_moved()
    fetch_context_capabilities()
    context_instance_preload()
    get_contextlevel_name()
    print_context_name()
    mark_context_dirty()
    delete_context()
    get_context_url()
    get_course_context()
    get_user_courses_bycap()
    get_role_context_caps()
    get_courseid_from_context()
    context_instance_preload_sql()
    get_related_contexts_string()
    get_plugin_list_with_file()
    check_browser_operating_system()
    check_browser_version()
    get_device_type()
    get_device_type_list()
    get_selected_theme_for_device_type()
    get_device_cfg_var_name()
    set_user_device_type()
    get_user_device_type()
    get_browser_version_classes()
    generate_email_supportuser()
    badges_get_issued_badge_info()
    can_use_html_editor()
    enrol_cohort_get_cohorts()
    enrol_cohort_can_view_cohort()
    cohort_get_visible_list()
    enrol_cohort_enrol_all_users()
    enrol_cohort_search_cohorts()
* The never unused webdav_locks table was dropped.
* The actionmenu hideMenu() function now expects an EventFacade object to be passed to it,
  i.e. a call to M.core.actionmenu.instance.hideMenu() should be change to M.core.actionmenu.instance.hideMenu(e)
* In the html_editors (tinyMCE, Atto), the manage files button can be hidden by changing the 'enable_filemanagement' option to false.
* external_api::validate_context now is public, it can be called from other classes.
* rss_error() now supports returning of correct HTTP status of error and will return '404 Not Found'
  unless other status is specified.
* Plugins can extend the navigation for categories settings by declaring the following callback:
  <frankenstyle>_extend_navigation_category_settings(navigation_node, context_coursecat)
* The clilib.php provides two new functions cli_write() and cli_writeln() that should be used for outputting texts from the command
  line interface scripts.
* External function core_course_external::get_course_contents returned parameter "name" has been changed to PARAM_RAW,
  this is because the new external_format_string function may return raw data if the global moodlewssettingraw parameter is used.
* Function is_web_crawler() has been deprecated, please use core_useragent::is_web_crawler() instead.

=== 2.9.1 ===

* New methods grade_grade::get_grade_max() and get_grade_min() must be used rather than directly the public properties rawgrademax and rawgrademin.
* New method grade_item::is_aggregate_item() indicates when a grade_item is an aggreggated type grade.

=== 2.9 ===

* The default home page for users has been changed to the dashboard (formely my home). See MDL-45774.
* Support for rendering templates from php or javascript has been added. See MDL-49152.
* Support for loading AMD javascript modules has been added. See MDL-49046.
* Webservice core_course_delete_courses now return warning messages on any failures and does not try to rollback the entire deletion.
* \core\event\course_viewed 'other' argument renamed from coursesectionid to coursesectionnumber as it contains the section number.
* New API core_filetypes::add_type (etc.) allows custom filetypes to be added and modified.
* PHPUnit: PHPMailer Sink is now started for all tests and is setup within the phpunit wrapper for advanced tests.
  Catching debugging messages when sending mail will no longer work. Use $sink = $this->redirectEmails(); and then check
  the message in the sink instead.
* The file pluginlib.php was deprecated since 2.6 and has now been removed, do not include or require it.
* \core_component::fetch_subsystems() now returns a valid path for completion component instead of null.
* Deprecated JS global methods have been removed (show_item, destroy_item, hide_item, addonload, getElementsByTagName, findChildNodes).
* For 3rd party plugin specific environment.xml files, it's now possible to specify version independent checks by using the
  <PLUGIN name="component_name"> tag instead of the version dependent <MOODLE version="x.y"> one. If the PLUGIN tag is used any
  Moodle specific tags will be ignored.
* html_table: new API for adding captions to tables (new field, $table->caption) and subsequently hiding said captions from sighted users using accesshide (enabled using $table->captionhide).
* The authorization procedure in the mdeploy.php script has been improved. The script
  now relies on the main config.php when deploying an available update.
* sql_internal_reader and sql_select_reader interfaces have been deprecated in favour of sql_internal_table_reader
  and sql_reader which use iterators to be more memory efficient.
* $CFG->enabletgzbackups setting has been removed as now backups are stored internally using .tar.gz format by default, you can
  set $CFG->usezipbackups to store them in zip format. This does not affect the restore process, which continues accepting both.
* Added support for custom string manager implementations via $CFG->customstringmanager
  directive in the config.php. See MDL-49361 for details.
* Add new make_request_directory() for creation of per-request files.
* Added generate_image_thumbnail_from_string. This should be used instead of generate_image_thumbnail when the source is a string.
  This prevents the need to write files to disk unnecessarily.
* Added generate_image_thumbnail to stored_file class. This should be used when generating thumbnails for stored files.
  This prevents the need to write files to disk unnecessarily.
* Removed pear/HTTP/WebDav. See MDL-49534 for details.
* Use standard PHP date time classes and methods - see new core_date class for timezone normalisation methods.
* Moved lib/google/Google/ to lib/google/src/Google. This is to address autoloader issues with Google's provided autoloader
  for the library. See MDL-49519 for details.
* The outdated lib/google/Google_Client.php and related files have been completely removed. To use
  the new client, read lib/google/readme_moodle.txt, please.
* profile_display_badges() has been deprecated. See MDL-48935 for details.
* Added a new method add_report_nodes() to pagelib.php. If you are looking to add links to the user profile page under the heading "Reports"
  then please use this function to ensure that the breadcrumb and navigation block are created properly for all user profile pages.
* process_new_icon() now does not always return a PNG file. When possible, it will try to keep the format of the original file.
  Set the new argument $preferpng to true to force PNG. See MDL-46763 and MDL-50041 for details.

=== 2.8 ===

* Gradebook grade category option "aggregatesubcats" has been removed completely.
  This means that the database column is removed, the admin settings are removed and
  the properties from the grade_category object have been removed. If any courses were
  found to be using this setting, a warning to check the grades will be shown in the
  course grader report after upgrading the site. The same warning will be shown on
  courses restored from backup that had this setting enabled (see MDL-47503).
* lib/excelllib.class.php has been updated. The class MoodleExcelWorkbook will now only produce excel 2007 files.
* renderers: We now remove the suffix _renderable when looking for a render method for a renderable.
  If you have a renderable class named like "blah_renderable" and have a method on a renderer named "render_blah_renderable"
  you will need to change the name of your render method to "render_blah" instead, as renderable at the end is no longer accepted.
* New functions get_course_and_cm_from_cmid($cmorid, $modulename) and
  get_course_and_cm_from_instance($instanceorid, $modulename) can be used to
  more efficiently load these basic data objects at the start of a script.
* New function cm_info::create($cm) can be used when you need a cm_info
  object, but have a $cm which might only be a standard database record.
* $CFG->enablegroupmembersonly no longer exists.
* Scheduled tasks have gained support for syntax to introduce variability when a
  task will run across installs. When a when hour or minute are defined as 'R'
  they will be installed with a random hour/minute value.
* Several classes grade_edit_tree_column_xxx were removed since grades setup page
  has been significantly changed. These classes should not be used outside of
  gradebook or developers can copy them into their plugins from 2.7 branch.
* Google APIs Client Library (lib/google/) has been upgraded to 1.0.5-beta and
  API has changed dramatically without backward compatibility. Any code accessing
  it must be amended. It does not apply to lib/googleapi.php. See MDL-47297
* Added an extra parameter to the function get_formatted_help_string() (default null) which is used to specify
  additional string parameters.
* User settings node and course node in navigation now support callbacks from admin tools.
* grade_get_grades() optional parameteres $itemtype, $itemmodule, $iteminstance are now required.

DEPRECATIONS:
* completion_info->get_incomplete_criteria() is deprecated and will be removed in Moodle 3.0.
* grade_category::aggregate_values() is deprecated and will be removed in Moodle 3.0.
* groups_filter_users_by_course_module_visible() is deprecated; replace with
  core_availability\info::filter_user_list. Will be removed in Moodle 3.0.
* groups_course_module_visible() is deprecated; replace with $cm->uservisible.
* cm_info property $cm->groupmembersonly is deprecated and always returns 0.
  Use core_availability\info::filter_user_list if trying to determine which
  other users can see an activity.
* cm_info method $cm->is_user_access_restricted_by_group() is deprecated and
  always returns false. Use $cm->uservisible to determine whether the user can
  access the activity.
* Constant FEATURE_GROUPMEMBERSONLY (used in module _supports functions) is
  deprecated.
* cohort_get_visible_list() is deprecated. There is a better function cohort_get_available_cohorts()
  that respects user capabilities to view cohorts.
* enrol_cohort_get_cohorts() and enrol_cohort_search_cohorts() are deprecated since
  functionality is removed. Please use cohort_get_available_cohorts()
* enrol_cohort_enrol_all_users() is deprecated; enrol_manual is now responsible for this action
* enrol_cohort_can_view_cohort() is deprecated; replace with cohort_can_view_cohort()

=== 2.6.4 / 2.7.1 ===

* setnew_password_and_mail() and update_internal_user_password() will trigger
  \core\event\user_password_updated. Previously they used to generate
  \core\event\user_updated event.
* update_internal_user_password() accepts optional boolean $fasthash for fast
  hashing.
* user_update_user() and user_create_user() api's accept optional param
  $triggerevent to avoid respective events to be triggred from the api's.

=== 2.7 ===

* PHPUnit cannot be installed via PEAR any more, please use composer package manager instead.
* $core_renderer->block_move_target() changed to support more verbose move-block-here descriptions.

Events and Logging:
* Significant changes in Logging API. For upgrading existing events_trigger() and
  add_to_log() see http://docs.moodle.org/dev/Migrating_logging_calls_in_plugins
  For accessing logs from plugins see http://docs.moodle.org/dev/Migrating_log_access_in_reports
* The validation of the following events is now stricter (see MDL-45445):
    - \core\event\blog_entry_created
    - \core\event\blog_entry_deleted
    - \core\event\blog_entry_updated
    - \core\event\cohort_member_added
    - \core\event\cohort_member_removed
    - \core\event\course_category_deleted
    - \core\event\course_completed
    - \core\event\course_content_deleted
    - \core\event\course_created
    - \core\event\course_deleted
    - \core\event\course_restored
    - \core\event\course_section_updated (see MDL-45229)
    - \core\event\email_failed
    - \core\event\group_member_added
    - \core\event\group_member_removed
    - \core\event\note_created
    - \core\event\note_deleted
    - \core\event\note_updated
    - \core\event\role_assigned
    - \core\event\role_deleted
    - \core\event\role_unassigned
    - \core\event\user_graded
    - \core\event\user_loggedinas
    - \core\event\user_profile_viewed
    - \core\event\webservice_token_created

DEPRECATIONS:
* $module uses in mod/xxx/version.php files is now deprecated. Please use $plugin instead. It will be removed in Moodle 2.10.
* Update init methods in all event classes - "level" property was renamed to "edulevel", the level property is now deprecated.
* Abstract class \core\event\course_module_instances_list_viewed is deprecated now, use \core\event\instances_list_viewed instead.
* Abstract class core\event\content_viewed has been deprecated. Please extend base event or other relevant abstract class.
* mod_book\event\instances_list_viewed has been deprecated. Please use mod_book\event\course_module_instance_list_viewed instead.
* mod_chat\event\instances_list_viewed has been deprecated. Please use mod_chat\event\course_module_instance_list_viewed instead.
* mod_choice\event\instances_list_viewed has been deprecated. Please use mod_choice\event\course_module_instance_list_viewed instead.
* mod_feedback\event\instances_list_viewed has been deprecated. Please use mod_feedback\event\course_module_instance_list_viewed instead.
* mod_page\event\instances_list_viewed has been deprecated. Please use mod_page\event\course_module_instance_list_viewed instead.
* The constants FRONTPAGECOURSELIST, FRONTPAGETOPICONLY & FRONTPAGECOURSELIMIT have been removed.
* Conditional availability API has moved and changed. The condition_info class is
  replaced by \core_availability\info_module, and condition_info_section by
  \core_availability\info_section. (Code that uses the old classes will generally
  still work.)
* coursemodule_visible_for_user() has been deprecated but still works - replaced
  by a new static function \core_availability\info_module::is_user_visible()
* cm_info::is_user_access_restricted_by_conditional_access has been deprecated
  but still works (it has never done what its name suggests, and is
  unnecessary).
* cm_info and section_info property showavailability has been deprecated, but
  still works (with the caveat that this information is now per-user).
* cm_info and section_info properties availablefrom and availableuntil have been
  deprecated and always return zero (underlying data doesn't have these values).
* section_info property groupingid has been deprecated and always returns zero,
  same deal.
* Various cm_info methods have been deprecated in favour of their read-only properties (get_url(), get_content(), get_extra_classes(),
  get_on_click(), get_custom_data(), get_after_link, get_after_edit_icons)
* The ajaxenabled function has been deprecated and always returns true. All code should be fully functional in Javascript.
* count_login_failures() has been deprecated, use user_count_login_failures() instead. Refer MDL-42891 for details.

Conditional availability (activities and sections):
* New conditional availability API in /availability, including new availability
  condition plugins in /availability/condition. The new API is very similar with
  regard to checking availability, but any code that modifies availability settings
  for an activity or section is likely to need substantial changes.

YUI:
  * The lightbox attribute for moodle-core-notification-dialogue has been
    deprecated and replaced by the modal attribute. This was actually
    changed in Moodle 2.2, but has only been marked as deprecated now. It
    will be removed in Moodle 2.9.
  * When destroying any type of dialogue based on moodle-core-notification, the relevant content is also removed from
    the DOM. Previously it was left orphaned.

JavaSript:
    * The findChildNodes global function has been deprecated. Y.all should
      be used instead.
    * The callback argument to confirm_action and M.util.show_confirm_dialog has been deprecated. If you need to write a
      confirmation which includes a callback, please use moodle-core-notification-confirmation and attach callbacks to the
      events provided.

* New locking api and admin settings to configure the system locking type.
* New "Time spent waiting for the database" performance metric displayed along with the
  other MDL_PERF vars; the change affects both the error logs and the vars displayed in
  the page footer.
* Changes in the tag API. The component and contextid are now saved when assigning tags to an item. Please see
  tag/upgrade.txt for more information.

=== 2.6 ===

* Use new methods from core_component class instead of get_core_subsystems(), get_plugin_types(),
  get_plugin_list(), get_plugin_list_with_class(), get_plugin_directory(), normalize_component(),
  get_component_directory() and get_plugin_list_with_file(). The names of the new methods are
  exactly the same, the only differences are that core_component::get_plugin_types() now always returns
  full paths and core_component::get_plugin_list() does not accept empty parameter any more.
* Use core_text::* instead of textlib:: and also core_collator::* instead of collatorlib::*.
* Use new function moodleform::mock_submit() to simulate form submission in unit tests (backported).
* New $CFG->localcachedir setting useful for cluster nodes. Admins have to update X-Sendfile aliases if used.
* MS SQL Server drivers are now using NVARCHAR(MAX) instead of NTEXT and VARBINARY(MAX) instead of IMAGE,
  this change should be fully transparent and it should help significantly with add-on compatibility.
* The string manager classes were renamed. Note that they should not be modified or used directly,
  always use get_string_manager() to get instance of the string manager.
* The ability to use an 'insecure' rc4encrypt/rc4decrypt key has been removed.
* Use $CFG->debugdeveloper instead of debugging('', DEBUG_DEVELOPER).
* Use set_debugging(DEBUG_xxx) when changing debugging level for current request.
* Function moveto_module() does not modify $mod argument and instead now returns the new module visibility value.
* Use behat_selectors::get_allowed_text_selectors() and behat_selectors::get_allowed_selectors() instead of
  behat_command::$allowedtextselectors and behat_command::$allowedselectors
* Subplugins are supported in admin tools and local plugins.
* file_packer/zip_packer API has been modified so that key functions support a new file_progress interface
  to report progress during long operations. Related to this, zip_archive now supports an estimated_count()
  function that returns an approximate number of entries in the zip faster than the count() function.
* Class cm_info no longer extends stdClass. All properties are read-only and calculated on first request only.
* Class course_modinfo no longer extends stdClass. All properties are read-only.
* Database fields modinfo and sectioncache in table course are removed. Application cache core/coursemodinfo
  is used instead. Course cache is still reset, rebuilt and retrieved using function rebuild_course_cache() and
  get_fast_modinfo(). Purging all caches and every core upgrade purges course modinfo cache as well.
  If function get_fast_modinfo() is called for multiple courses make sure to include field cacherev in course
  object.
* Internal (noreply and support) user support has been added for sending/receiving message.
  Use core_user::get_noreply_user() and core_user::get_support_user() to get noreply and support user's respectively.
  Real users can be used as noreply/support users by setting $CFG->noreplyuserid and $CFG->supportuserid
* New function readfile_allow_large() in filelib.php for use when very large files may need sending to user.
* Use core_plugin_manager::reset_caches() when changing visibility of plugins.
* Implement new method get_enabled_plugins() method in subplugin info classes.
* Each plugin should include version information in version.php.
* Module and block tables do not contain version column any more, use get_config('xx_yy', 'version') instead.
* $USER->password field is intentionally unset so that session data does not contain password hashes.
* Use core_shutdown_manager::register_function() instead of register_shutdown_function().
* New file packer for .tar.gz files; obtain by calling get_file_packer('application/x-gzip'). Intended initially
  for use in backup/restore only, as there are limitations on supported filenames. Also new packer for
  backups which supports both compression formats; get_file_packer('application/vnd.moodle.backup').
* New optional parameter to stored_file::get_content_file_handle to open file handle with 'gzopen' instead
  of 'fopen' to read gzip-compressed files if required.
* update_internal_user_password() and setnew_password_and_mail() now trigger user_updated event.
* Add thirdpartylibs.xml file to plugins that bundle any 3rd party libraries.
* New class introduced to help auto generate zIndex values for modal dialogues. Class "moodle-has-zindex"
  should set on any element which uses a non-default zindex and needs to ensure it doesn't show above a
  dialogue.
* $CFG->filelifetime is now used consistently for most file serving operations, the default was lowered
  to 6 hours from 24 hours because etags and x-sendfile support should make file serving less expensive.
* Date format locale charset for windows server will come from calendar type and for gregorian it will use
  lang file.
* The library to interact with Box.net (class boxclient) is only compatible with their APIv1 which
  reaches its end of life on the 14th of Dec. You should migrate your scripts to make usage of the
  new class boxnet_client(). Note that the method names and return values have changed.
* Settings pages are now possible for Calendar type plugins. Calendar type plugins that require a settings page to
  work properly will need to set their requires version to a number that is equal to or grater than the 2.6.1 release version.
* The admin/tool/generator tool was overhauled to use testing data generators and the previous interface to create
  test data was removed (it was not working correctly anyway). If you were using this tool you will probably need to
  update your code.

DEPRECATIONS:
Various previously deprecated functions have now been altered to throw DEBUG_DEVELOPER debugging notices
and will be removed in a future release (target: 2.8), a summary follows:

Accesslib:
    * get_context_instance()                ->  context_xxxx::instance()
    * get_context_instance_by_id()          ->  context::instance_by_id($id)
    * get_system_context()                  ->  context_system::instance()
    * context_moved()                       ->  context::update_moved()
    * preload_course_contexts()             ->  context_helper::preload_course()
    * context_instance_preload()            ->  context_helper::preload_from_record()
    * context_instance_preload_sql()        ->  context_helper::get_preload_record_columns_sql()
    * get_contextlevel_name()               ->  context_helper::get_level_name()
    * create_contexts()                     ->  context_helper::create_instances()
    * cleanup_contexts()                    ->  context_helper::cleanup_instances()
    * build_context_path()                  ->  context_helper::build_all_paths()
    * print_context_name()                  ->  $context->get_context_name()
    * mark_context_dirty()                  ->  $context->mark_dirty()
    * delete_context()                      ->  $context->delete_content() or context_helper::delete_instance()
    * get_context_url()                     ->  $context->get_url()
    * get_course_context()                  ->  $context->get_course_context()
    * get_parent_contexts()                 ->  $context->get_parent_context_ids()
    * get_parent_contextid()                ->  $context->get_parent_context()
    * get_child_contexts()                  ->  $context->get_child_contexts()
    * rebuild_contexts()                    ->  $context->reset_paths()
    * get_user_courses_bycap()              ->  enrol_get_users_courses()
    * get_courseid_from_context()           ->  $context->get_course_context(false)
    * get_role_context_caps()               ->  (no replacement)
    * load_temp_role()                      ->  (no replacement)
    * remove_temp_roles()                   ->  (no replacement)
    * get_related_contexts_string()         ->  $context->get_parent_context_ids(true)
    * get_recent_enrolments()               ->  (no replacement)

Enrollment:
    * get_course_participants()             -> get_enrolled_users()
    * is_course_participant()               -> is_enrolled()

Output:
    * current_theme()                       -> $PAGE->theme->name
    * skip_main_destination()               -> $OUTPUT->skip_link_target()
    * print_container()                     -> $OUTPUT->container()
    * print_container_start()               -> $OUTPUT->container_start()
    * print_container_end()                 -> $OUTPUT->container_end()
    * print_continue()                      -> $OUTPUT->continue_button()
    * print_header()                        -> $PAGE methods
    * print_header_simple()                 -> $PAGE methods
    * print_side_block()                    -> $OUTPUT->block()
    * print_arrow()                         -> $OUTPUT->arrow()
    * print_scale_menu_helpbutton()         -> $OUTPUT->help_icon_scale($courseid, $scale)
    * print_checkbox()                      -> html_writer::checkbox()

Navigation:
    * print_navigation()                    -> $OUTPUT->navbar()
    * build_navigation()                    -> $PAGE->navbar methods
    * navmenu()                             -> (no replacement)
    * settings_navigation::
          get_course_modules()              -> (no replacement)

Files and repositories:
    * stored_file::replace_content_with()   -> stored_file::replace_file_with()
    * stored_file::set_filesize()           -> stored_file::replace_file_with()
    * stored_file::get_referencelifetime()  -> (no replacement)
    * repository::sync_external_file()      -> see repository::sync_reference()
    * repository::get_file_by_reference()   -> repository::sync_reference()
    * repository::
          get_reference_file_lifetime()     -> (no replacement)
    * repository::sync_individual_file()    -> (no replacement)
    * repository::reset_caches()            -> (no replacement)

Calendar:
    * add_event()                           -> calendar_event::create()
    * update_event()                        -> calendar_event->update()
    * delete_event()                        -> calendar_event->delete()
    * hide_event()                          -> calendar_event->toggle_visibility(false)
    * show_event()                          -> calendar_event->toggle_visibility(true)

Misc:
    * filter_text()                         -> format_text(), format_string()...
    * httpsrequired()                       -> $PAGE->https_required()
    * detect_munged_arguments()             -> clean_param([...], PARAM_FILE)
    * mygroupid()                           -> groups_get_all_groups()
    * js_minify()                           -> core_minify::js_files()
    * css_minify_css()                      -> core_minify::css_files()
    * course_modinfo::build_section_cache() -> (no replacement)
    * generate_email_supportuser()          -> core_user::get_support_user()

Sessions:
    * session_get_instance()->xxx()         -> \core\session\manager::xxx()
    * session_kill_all()                    -> \core\session\manager::kill_all_sessions()
    * session_touch()                       -> \core\session\manager::touch_session()
    * session_kill()                        -> \core\session\manager::kill_session()
    * session_kill_user()                   -> \core\session\manager::kill_user_sessions()
    * session_gc()                          -> \core\session\manager::gc()
    * session_set_user()                    -> \core\session\manager::set_user()
    * session_is_loggedinas()               -> \core\session\manager::is_loggedinas()
    * session_get_realuser()                -> \core\session\manager::get_realuser()
    * session_loginas()                     -> \core\session\manager::loginas()

User-agent related functions:
    * check_browser_operating_system()      -> core_useragent::check_browser_operating_system()
    * check_browser_version()               -> core_useragent::check_browser_version()
    * get_device_type()                     -> core_useragent::get_device_type()
    * get_device_type_list()                -> core_useragent::get_device_type_list()
    * get_selected_theme_for_device_type()  -> core_useragent::get_device_type_theme()
    * get_device_cfg_var_name()             -> core_useragent::get_device_type_cfg_var_name()
    * set_user_device_type()                -> core_useragent::set_user_device_type()
    * get_user_device_type()                -> core_useragent::get_user_device_type()
    * get_browser_version_classes()         -> core_useragent::get_browser_version_classes()

YUI:
    * moodle-core-notification has been deprecated with a recommendation of
      using its subclasses instead. This is to allow for reduced page
      transport costs. Current subclasses include:
      * dialogue
      * alert
      * confirm
      * exception
      * ajaxexception

Event triggering and event handlers:
    * All existing events and event handlers should be replaced by new
      event classes and matching new event observers.
    * See http://docs.moodle.org/dev/Event_2 for more information.
    * The following events will be entirely removed, though they can still
      be captured using handlers, but they should not be used any more.
      * groups_members_removed          -> \core\event\group_member_removed
      * groups_groupings_groups_removed -> (no replacement)
      * groups_groups_deleted           -> \core\event\group_deleted
      * groups_groupings_deleted        -> \core\event\grouping_deleted
    * edit_module_post_actions() does not trigger events any more.

=== 2.5.1 ===

* New get_course() function for use when obtaining the course record from database. Will
  reuse existing $COURSE or $SITE globals if possible to improve performance.

=== 2.5 ===

* The database drivers (moodle_database and subclasses) aren't using anymore the ::columns property
  for caching database metadata. MUC (databasemeta) is used instead. Any custom DB driver should
  apply for that change.
* The cron output has been changed to include time and memory usage (see cron_trace_time_and_memory()),
  so any custom utility relying on the old output may require modification.
* Function get_max_file_sizes now returns an option for (for example) "Course limit (500MB)" or
  "Site limit (200MB)" when appropriate with the option set to 0. This function no longer returns
  an option for 0 bytes. Existing code that was replacing the 0 option in the return
  from this function with a more sensible message, can now use the return from this function directly.
* Functions responsible for output in course/lib.php are deprecated, the code is moved to
  appropriate renderers: print_section(), print_section_add_menus(), get_print_section_cm_text(),
  make_editing_buttons()
  See functions' phpdocs in lib/deprecatedlib.php
* Function get_print_section_cm_text() is deprecated, replaced with methods in cm_info
* zip_packer may create empty zip archives, there is a new option to ignore
  problematic files when creating archive
* The function delete_course_module was deprecated and has been replaced with
  course_delete_module. The reason for this was because the function delete_course_module
  only partially deletes data, so wherever it was called extra code was needed to
  perform the whole deletion process. The function course_delete_module now takes care
  of the whole process.
* curl::setopt() does not accept constant values any more. As it never worked properly,
  we decided to make the type check stricter. Now, the keys of the array pass must be a string
  corresponding to the curl constant name.
* Function get_users_listing now return list of users except guest and deleted users. Previously
  deleted users were excluded by get_users_listing. As guest user is not expected while browsing users,
  and not included in get_user function, it will not be returned by get_users_listing.
* The add_* functions in course/dnduploadlib.php have been deprecated. Plugins should be using the
  MODNAME_dndupload_register callback instead.
* The signature of the add() method of classes implementing the parentable_part_of_admin_tree
  interface (such as admin_category) has been extended. The new parameter allows the caller
  to prepend the new node before an existing sibling in the admin tree.
* condition_info:get_condition_user_fields($formatoptions) now accepts the optional
  param $formatoptions, that will determine if the field names are processed by
  format_string() with the passed options.
* remove all references to $CFG->gdversion, GD PHP extension is now required
* Formslib will now throw a developer warning if a PARAM_ type hasn't been set for elements which
  need it. Please set PARAM_RAW explicitly if you do not want any cleaning.
* Functions responsible for managing and accessing course categories are moved to class coursecat
  in lib/coursecatlib.php, functions responsible for rendering courses and categories lists are
  moved to course/renderer.php. The following global functions are deprecated: make_categories_list(),
  category_delete_move(), category_delete_full(), move_category(), course_category_hide(),
  course_category_show(), get_course_category(), create_course_category(), get_all_subcategories(),
  get_child_categories(), get_categories(), print_my_moodle(), print_remote_course(),
  print_remote_host(), print_whole_category_list(), print_category_info(), get_course_category_tree(),
  print_courses(), print_course(), get_category_courses_array(), get_category_courses_array_recursively(),
  get_courses_wmanagers()
  See http://docs.moodle.org/dev/Courses_lists_upgrade_to_2.5
* $core_renderer->block_move_target() changed to support more verbose move-block-here descriptions.
* Additional (optional) param $onlyactive has been added to get_enrolled_users, count_enrolled_users
  functions to get information for only active (excluding suspended enrolments) users. Included two
  helper functions extract_suspended_users, get_suspended_userids to extract suspended user information.
* The core_plugin_manager class now provides two new helper methods for getting information
  about known plugins: get_plugins_of_type() and get_subplugins_of_plugin().
* The get_uninstall_url() method of all subclasses of \core\plugininfo\base class is now expected
  to always return moodle_url. Subclasses can use the new method is_uninstall_allowed()
  to control the availability of the 'Uninstall' link at the Plugins overview page (previously
  they would do it by get_uninstall_url() returning null). By default, URL to a new general plugin
  uninstall tool is returned. Unless the plugin type needs extra steps that can't be handled by
  plugininfo_xxx::uninstall() method or xmldb_xxx_uninstall() function, this default URL should
  satisfy all plugin types.

Database (DML) layer:
* $DB->sql_empty() is deprecated, you have to use sql parameters with empty values instead,
  please note hardcoding of empty strings in SQL queries breaks execution in Oracle database.
* Indexes must not be defined on the same columns as keys, this is now reported as fatal problem.
  Please note that internally we create indexes instead of foreign keys.

YUI changes:
* M.util.help_icon has been deprecated. Code should be updated to use moodle-core-popuphelp
  instead. To do so, remove any existing JS calls to M.util.help_icon from your PHP and ensure
  that your help link is placed in a span which has the class 'helplink'.

=== 2.4 ===

* Pagelib: Numerous deprecated functions were removed as classes page_base, page_course
  and page_generic_activity.
* use $CFG->googlemapkey3 instead of removed $CFG->googlemapkey and migrate to Google Maps API V3
* Function settings_navigation::add_course_editing_links() is completely removed
* function global_navigation::format_display_course_content() is removed completely (the
  functionality is moved to course format class)
* in the function global_navigation::load_generic_course_sections() the argument $courseformat is
  removed
* New component and itemid columns in groups_members table - this allows plugin to create protected
  group memberships using 'xx_yy_allow_group_member_remove' callback and there is also a new restore
  callback 'xx_yy_restore_group_member()'.
* New general role assignment restore plugin callback 'xx_yy_restore_role_assignment()'.
* functions get_generic_section_name(), get_all_sections(), add_mod_to_section(), get_all_mods()
  are deprecated. See their phpdocs in lib/deprecatedlib.php on how to replace them

YUI changes:
* moodle-enrol-notification has been renamed to moodle-core-notification
* YUI2 code must now use 2in3, see http://yuilibrary.com/yui/docs/yui/yui-yui2.html
* M.util.init_select_autosubmit() and M.util.init_url_select() have been deprecated. Code using this should be updated
  to use moodle-core-formautosubmit

Unit testing changes:
* output debugging() is not sent to standard output any more,
  use $this->assertDebuggingCalled(), $this->assertDebuggingNotCalled(),
  $this->getDebuggingMessages() or $this->assertResetDebugging() instead.

=== 2.3 ===

Database layer changes:
* objects are not allowed in paramters of DML functions, use explicit casting to strings if necessary

Note:
* DDL and DML methods which were deprecated in 2.0 have now been removed, they will no longer produce
debug messages and will produce fatal errors

API changes:

* send_stored_file() has changed its interface
* deleted several resourcelib_embed_* functions from resourcelib.php

=== 2.2 ===

removed unused libraries:
* odbc, base32, CodeSniffer, overlib, apd profiling, kses, Smarty, PEAR Console, swfobject, cssshover.htc, md5.js

API changes:
* new admin/tool plugin type
* new context API - old API is still available
* deleted users do not have context any more
* removed global search


=== 2.1 ===

API changes:
* basic suport for restore from 1.9
* new mobile devices API
* new questions API


=== 2.0 ===

API changes:
* new DML API - http://docs.moodle.org/dev/DML_functions
* new DDL API - http://docs.moodle.org/dev/DDL_functions
* new file API - http://docs.moodle.org/dev/File_API
* new $PAGE and $OUTPUT API
* new navigation API
* new theme API - http://docs.moodle.org/dev/Theme_changes_in_2.0
* new javascript API - http://docs.moodle.org/dev/JavaScript_usage_guide
* new portfolio API
* new local plugin type
* new translation support - http://lang.moodle.org
* new web service API
* new cohorts API
* new messaging API
* new rating API
* new comment API
* new sessions API
* new enrolment API
* new backup/restore API
* new blocks API
* new filters API
* improved plugin support (aka Frankenstyle)
* new registration and hub API
* new course completion API
* new plagiarism API
* changed blog API
* new text editor API
* new my moodle and profiles API<|MERGE_RESOLUTION|>--- conflicted
+++ resolved
@@ -78,18 +78,15 @@
   - $CFG->wwwroot: http://example.com/moodle
   - $CFG->alternateloginurl : /my/super/login.php
   - Login url will be: http://example.com/moodle/my/super/login.php (moodle root based)
-<<<<<<< HEAD
 * Database (DML) layer:
   - new sql_equal() method available for places where case sensitive/insensitive varchar comparisons are required.
-=======
 * PostgreSQL connections now use advanced options to reduce connection overhead.  These options are not compatible
   with some connection poolers.  The dbhandlesoptions parameter has been added to allow the database to configure the
   required defaults. The parameters that are required in the database are;
     ALTER DATABASE moodle SET client_encoding = UTF8;
     ALTER DATABASE moodle SET standard_conforming_strings = on;
-    ALTER DATABASE moodle SET search_path = 'moodle,public';  -- If you wish to use a default schema.
+    ALTER DATABASE moodle SET search_path = 'moodle,public';  -- Optional, if you wish to use a custom schema.
   You can set these options against the database or the moodle user who connects.
->>>>>>> f834a8f5
 
 === 3.1 ===
 
