--- conflicted
+++ resolved
@@ -63,15 +63,12 @@
 * New method \core_user::awaiting_action() has been introduced to check if the user is fully ready to use the site or
   whether there is an action (such as filling the missing profile field, changing password or agreeing to the site
   policy) needed.
-<<<<<<< HEAD
 * The signature of the get_name() function for grade_category and grade_item has been extended. The new parameter allows
   callers to get the name without escaped characters.
 * The inplace_editable element constructor now accepts an optional pix_icon parameter to use as it's editing icon when
   rendered. The default icon for "select" types has also changed to a dropdown caret ("t/expanded").
-=======
 * The function message_send() in messagelib.php now returns false if there is an error sending the message to the
   message processor (MDL-70046).
->>>>>>> c66c2999
 
 === 3.11.2 ===
 * For security reasons, filelib has been updated so all requests now use emulated redirects.
