This files describes API changes in core libraries and APIs,
information provided here is intended especially for developers.

=== 4.4 ===

* New modinfo methods related to delegated sections (sections controlled by a component):
    - course_modinfo::get_listed_section_info_all to get only the listed course sections.
    - course_modinfo::has_delegated_sections to know if a course has delegated sections.
    - section_info::is_delegated to check if the section is delegated.
    - section_info::get_component_instance to get the component section delegate integration instance.
* Added modalform config object `moduleName` param that can be used to define alternative modal type for the modalform. By default 'core/modal_save_cancel' is used.
* Add a new parameter to the debounce (core/utils) function to allow for cancellation.
* Add a new method core_user::get_initials to get the initials of a user in a way compatible with internationalisation.
* The `core/sortable_list` JS module adds a `sortable-list-is-dropped` class onto the dropped element after successful
  drag/drop, which can be used to add transition effects in calling code
* course_modinfo now has a purge_course_modules_cache() method, which takes a list of cmids and purges
  them all in a single cache set.
* The `core_plugin_manager::plugintype_name[_plural]` methods now require language strings for subplugin types always
  be defined in plugins (via `subplugintype_<type>` and `subplugintype_<type>_plural` language strings)
* Behat generators can now implement the function finish_generate_ to detect when the whole list of elements have been generated.
* New return value 'icon' has been added to the 'external_files' webservice structure. This return value represents the
  relative path to the relevant file type icon based on the file's mime type.
* Removed the sesskey passed from manageauths and manageenrols to their respective test_settings.php pages.
* The following previously deprecated methods have been removed and can no longer be used:
  - `download_as_dataformat`
* In enrollib.php, the method enrol_get_course_users() got an optional 5th parameter $usergroups that
  defaults to an empty array. Here, user group ids can be provided, to select enrolled users in a course
  that are also members of these groups.
* The options for `format_string()`, and `format_text()` are now checked for incorrectly passed context objects.
  Please note that this was never an accepted value but previously failed silently.
* The current page language is available in new `core/config` language property for Javascript modules
* The `html_writer::select_time` method has a `$timezone` parameter to use when formatting the time parameter
* The following functions have been added to adhoc_task class:
    - retry_until_success(): Used to indicate if the task should be re-run if it fails
      By default, tasks will be retried until they succeed, other tasks can override this method to change this behaviour.
    - set_attempts_available(): Used to set the number of attempts available for the task
    - get_attempts_available(): Used to get the number of attempts available for the task.
* There is a new DML method $DB->get_fieldset. For some reason, this did not exist even though get_fieldset_select etc. did.
* The following callbacks have been migrated to hooks:
  - before_standard_html_head() -> core\hook\output\before_standard_head_html_generation
  - bulk_user_actions() -> core_user\hook\extend_bulk_user_actions
* Deprecated PARAM_ types with the exception of PARAM_CLEAN now emit a deprecation exception. These were all deprecated in Moodle 2.0.
* A new \core\attribute\deprecated attribute can be used to more clearly describe deprecated methods.
* A new \core\deprecation class can be used to inspect for deprecated attributes:
  - `\core\deprecation::is_deprecated(example::class);`
  - `\core\deprecation::emit_deprecation_if_present([self::class, 'some_method']);`
* Added missing deprecation for PARAM_CLEANFILE which was deprecated in Moodle 2.0.
* New Behat `heading` named selector to more easily assert the presence of H1-H6 elements on the page
* Login can now utilise new param 'loginredirect' to indicate when to use value set for $CFG->alternateloginurl.
* \action_menu_link::$instance has been deprecated as it is no longer used.
* The `format_string()` method has moved to `\core\formatting::format_string()`.
  The old method will be maintained, but new code should use the new method with first-class parameters.
* The `format_text()` method has moved to `\core\formatting::format_text()`.
  The old method will be maintained, but new code should use the new method with first-class parameters.
* The fourth parameter to `format_text` now emits a deprecation notice.
  It was originally deprecated in Moodle 2.0.
* The smiley option for format_text has been removed. It was deprecated in Moodle 2.0.
* The nocache option for format_text has been removed. It was deprecated in Moodle 2.3.
* The set_heading() method has a new parameter, $clean, to define whether the heading should be cleaned or not when no formatting
  is applied.
* The Horde library has been removed from core. It was only used by the tool_messageinbound. Now tool_messageinbound
  uses the new RoundCube library.
* Visibility of internal properties of the \core\task\manager have been changed from public to protected. These should not have been accessible.
  - $miniqueue
  - $numtasks
  - $mode
* Removed \zip_writer::sanitise_filepath and \zipwriter::sanitise_filename as they are now automatically sanitised in the zipstream.
* Plugins implementing callback `bulk_user_actions()` should be aware that bulk user actions can be executed
  from /admin/user.php as well as from the bulk actions page. The 'returnurl' parameter will be passed in the request.
* A new attribute helper has been created at \core\attribute_helper.
  This helper contains methods to fetch a single \ReflectionAttribute, or an array of \ReflectionAttribute for an item,
  or an instance, or a set of instances.
* New generic attributes have been added for:
 - \core\attribute\label - An untranslated text label of an object
 - \core\attribute\tags - A set of tags for an object
* The hook API now supports the use of \core\attribute\label and \core\attribute\tags
  as an alternative to implementing the \core\hook\described_hook interface.
* The hook API now supports the use of the new \core\attribute\hook\replaces_callbacks() attribute
  as an alternative to implementing the \core\hook\deprecated_callback_replacement interface.
* The following previously deprecated methods have been removed and can no longer be used:
  - `question_preview_url`
  - `question_preview_popup_params`
  - `question_hash`
  - `question_make_export_url`
  - `question_get_export_single_question_url`
  - `question_remove_stale_questions_from_category`
  - `flatten_category_tree`
  - `add_indented_names`
  - `question_category_select_menu`
  - `get_categories_for_contexts`
  - `question_category_options`
  - `question_add_context_in_key`
  - `question_fix_top_names`
* Added a new parameter to `core_renderer::container` and `core_renderer::container_start` to allow for the addition of
  custom attributes.
* Added a new method `navigation_node::add_attribute()` to allow adding HTML attributes to the node.
* Deprecated core\hook\manager::is_deprecated_plugin_callback() in favour of ::get_hooks_deprecating_plugin_callback(),
  which will return the classnames of hooks deprecating a callback, or null if it's not deprecated. The return value can be cast
  to bool if the original functionality is desired.
* core\hook\manager::phpunit_get_instance() now sets self::$instance to the mocked instance if the optional $persist argument is
  true, so future calls to ::get_instance() will return it.
<<<<<<< HEAD
* The triggerSelector method in the `core/comboboxsearch/search_combobox` JS module is deprecated. It was not used.
=======
* PHPUnit has been upgraded to 9.6 (see MDL-81266 for details).
  The main goal of the update is to allow developers to know in advance,
  via deprecations, which stuff is going to stop working (because of being removed)
  with PHPUnit 10 (see MDL-80969 for details). Other than that, the changes are minimal.
  This is the list of noticeable changes:
  - Deprecation: MDL-81281. A number of attribute-related assertions have been deprecated, will
    be removed with PHPUnit 10. Alternatives for *some* of them are available:
      - assertClassHasAttribute()
      - assertClassNotHasAttribute()
      - assertClassHasStaticAttribute()
      - assertClassNotHasStaticAttribute()
      - assertObjectHasAttribute()         => assertObjectHasProperty()
      - assertObjectNotHasAttribute()      => assertObjectNotHasProperty()
  - Deprecation: MDL-81266. A number of deprecation/notice/warning/error expectations have
    been deprecated, will be removed with PHPUnit 10. No alternative exists. A working
    replacement is available in the linked issue, hopefully there aren't many cases.
      - expectDeprecation()
      - expectDeprecationMessage()
      - expectDeprecationMessageMatches()
      - expectError()
      - expectErrorMessage()
      - expectErrorMessageMatches()
      - expectNotice()
      - expectNoticeMessage()
      - expectNoticeMessageMatches()
      - expectWarning()
      - expectWarningMessage()
      - expectWarningMessageMatches()
  - Deprecation: MDL-81308. The ->withConsecutive() functionality on PHPUnit mocks
    has been *silently* deprecated, will be removed with PHPUnit 10. Note that this
    won't affect PHPUnit 9.6 runs and an alternative path will be
    proposed in the linked issue, part of the PHPUnit 10 epic.
  - Deprecation: PHPUnit\Framework\TestCase::getMockClass() has been deprecated, will
    be removed with PHPUnit 10. No clear alternative exists and won't be investigated,
    because there aren't cases in core.
  - Deprecation: Cannot use the "Test" suffix on abstract test case classes. Proceed to
    rename them to end with "TestCase" instead.
>>>>>>> b2131cef

=== 4.3 ===

* Unnecessary parameters of admin_apply_default_settings() function were removed; upgrade script lists
  setting names in the same format as admin UI; default setting writing errors now trigger debugging messages;
  duplicate setting names (with different plugin part) in one setting page do not cause problems any more.
* Added a new render of caption for the table in render_caption. It can be used by
  set_caption($caption, $captionattributes).
    e.g. $caption = 'Caption for table'
    e.g. $captionattributes = ['class' => 'inline'];
* Admin settings for passwords (admin_setting_configpasswordunmask) can now be a required field using the following class:
    - admin_setting_requiredpasswordunmask
* The `$a` argument passed to `get_string` can now include any stringable type, removing the need for explicit casts (for
  example, of `\moodle_url` instances)
* The badges_get_oauth2_service_options() method has been deprecated, because it's not required anymore. It should no longer
  be used.
* The following class constants are deprecated, as Sodium is now required and we no longer support the OpenSSL fallback except
  when decrypting existing content for backwards compatibility:
  - `\core\encryption::METHOD_OPENSSL`
  - `\core\encryption::OPENSSL_CIPHER`
* The `\core\encryption::is_sodium_installed` method is deprecated, as Sodium is now a requirement
* The `drop_plugin_tables` method now returns immediately after deleting tables defined by plugin XMLDB file
* Support for the following phpunit coverage info properties, deprecated since 3.11, has been removed:
  - `whitelistfolders`
  - `whitelistfiles`
* The following previously deprecated methods have been removed and can no longer be used:
  - `get_extra_user_fields`
  - `get_extra_user_fields_sql`
  - `get_user_field_name`
  - `get_all_user_name_fields`
  - `unzip_file`
  - `zip_files`
* Added a new parameter in address_in_subnet to give us the ability to check for 0.0.0.0 or not.
* New method moodleform::add_sticky_action_buttons() is created to enable sticky footer for QuickForms.
* Added new \admin_setting::is_forceable() method to determine whether the setting can be overridden or not. Therefore,
  whether the settings can be overriden or not will depend on the value of implemented \admin_setting::is_forceable() method,
  even if we define the settings in config.php.
* New core_renderer::paragraph method to replace the overused html_writer::tag('p', ...) pattern.
* All functions associated with device specific themes have been deprecated.
  - core_useragent::get_device_type_theme()
  - core_useragent::get_device_type_cfg_var_name()
  - theme_is_device_locked()
  - theme_get_locked_theme_for_device()
* Addition of new 'name' field in the external_tokens table.
* \core_external\util::generate_token() has a new optional argument "name" used as a token name.
* Introduce a new public function \core_external\util::generate_token_name()
* Legacy (and custom) Behat --skip-passed option has been removed completely. Please, use the standard
  --rerun option that provides exactly the same (execution of failed scenarios only).
* Allowed database identifier lengths have been raised:
  - From 28 characters to 53 for table names (xmldb_table::NAME_MAX_LENGTH).
  - From 30 characters to 63 for column names (xmldb_field::NAME_MAX_LENGTH).
  - Maximum length for table prefixes has been set to 10 characters (xmldb_table::PREFIX_MAX_LENGTH). And it's enforced
    by environmental checks.
* New scheduled tasks show_started_courses_task and hide_ended_courses_task that updates the course visibility when the current
  day matches course start date/end date. They are disabled by default. Once they are enabled, only courses with start/end dates
  near the past 24 hours will be checked. The visibility of these courses will only changed when their start/end dates are higher
  than the current one, to avoid updating the course visibility early.
* New events course_started and course_ended have been created. For now, they are triggered when courses change automatically their
  visibility through the new scheduled tasks to hide/show courses based on their start/end dates.
* The action_menu::set_constraint() method is deprecated. Please use action_menu::set_boundary() instead.
* New \core\output\activity_header::get_heading_level() method to get the heading level for a given heading level depending whether
  the page displays a heading for the activity (usually a h2 heading containing the activity name).
* New method moodleform::filter_shown_headers() is created to show some expanded headers only and hide the rest.
* count_words() and count_letters() have a new optional parameter called $format to format the text before doing the counting.
* New core_renderer::sr_text method to generate screen reader only inline texts without using html_writer.
* New events \core\event\qbank_plugin_enabled and \core\event\qbank_plugin_disabled are triggered when a qbank plugin is enabled or
  disabled respectively, with the plugin's frankenstyle name. Any plugins that need to perform an action in response to a qbank
  plugin being enabled or disabled should observe these events.
* Code calling to qbank plugins was moved from question_delete_question in questionlib.php into the plugins themselves. Any plugins
  that need to perform processing when a question is deleted should observe the \core\event\question_deleted event instead.
* The external function core_grades_get_groups_for_selector is now relocated.
  Please use it at core_group_get_groups_for_selector instead.
* The M.util.show_confirm_dialog function has been rewritten as an ESM to use the core/notification module instead.
  See MDL-77174 for further information.
* The moodle-core-notification-confirm module, found under the M.core.confirm namespace, has been deprecated.
  Any code using it should be rewritten as an ESM and use the core/notification module instead.
  See MDL-77174 for further information.
* New set of output generic components. Check the component library for more information:
  - core\output\local\action_menu\subpanel to add subpanels to action menus.
  - core\output\local\dropdown\dialog to display HTML inside a dropdown element.
  - core\output\local\dropdown\status to render a user choice into a dropdown.
  - core\output\choicelist class to render a list of user choices. It combines with dropdown status and action menu subpanels.
* The behat step I choose "WHATEVER" in the open action menu is now compatible with action menus subpanels
  using the ">" symbol to suparate the item link text and subitem one. For example:
  - I choose "Group mode > Visible groups" in the open action menu
* addHelpButton() function has a new optional $a parameter to allow variables with translation strings.
* help_icon constructor has a new optional $a parameter to allow variables with translation strings.
* The random_bytes_emulate() function has been deprecated, because it's not required anymore. PHP native function random_bytes()
  should be used instead.
* New behat behat_navigation::i_close_block_drawer_if_open() and behat_navigation::i_keep_block_drawer_closed()
to ensure in some test that the block drawer is closed. This helps with random failures due to the block drawer
being forced open in all behat tests.
* The core_useragent::get_device_type_list() function has been deprecated. Use core_useragent::devicetypes instead as a replacement.
* The parameter $size of the following functions has been deprecated and is not used any more:
  - file_extension_icon
  - file_file_icon
  - file_folder_icon
  - file_mimetype_icon
  - mimeinfo_from_type
  - url_guess_icon
* The xxxxxxx-yyy.png MIME icons placed in pix/f have been removed and replaced with new SVG files.
  In order to reduce the number of icons for the MIME types, a few MIME icons have been removed and
  replaced with their generic from the existing ones:
    - avi -> video
    - base -> database
    - bmp -> image
    - html -> markup
    - jpeg -> image
    - mov -> video
    - mp3 -> audio
    - mpeg -> video
    - png -> image
    - quicktime -> video
    - tiff -> image
    - wav -> audio
    - wmv -> video
  Apart from that, the following MIME icons have been completely removed:
    - clip-353 --> It was added in MDL-75362 by mistake.
    - edit
    - env
    - explore
    - folder-open
    - help
    - move
    - parent
* The signature of the static method `can_user_share` in the `core\moodlenet\local\can_share_manager` class has been updated to include an additional parameter `$type`.
  This parameter specifies the type of resource being checked for sharing capabilities, which can either be 'activity' or 'course'.
* The method 'share_activity' in 'core\moodlenet\activity_sender' class has been deprecated and renamed to 'share_resource'. The method signature is the same as before and
  the new method is coming from the base class 'core\moodlenet\resource_sender'.
* Final deprecation and removal of legacy cron. This includes the functions:
  - cron_execute_plugin_type()
  - cron_bc_hack_plugin_functions()
  Please, use the Task API instead: https://moodledev.io/docs/apis/subsystems/task
* Final deprecation and removal of the following classes:
  - \core\task\legacy_plugin_cron_task
  - \mod_quiz\task\legacy_quiz_reports_cron
  - \mod_quiz\task\legacy_quiz_accessrules_cron
  - \mod_workshop\task\legacy_workshop_allocation_cron
  Please, use the Task API instead: https://moodledev.io/docs/apis/subsystems/task
* New method login_captcha_enabled() is created to check whether the login captcha is enabled or not.
* New method validate_login_captcha() is created to validate the login captcha.
* A new parameter $loginrecaptcha has been added to the authenticate_user_login() to check whether the login captcha is needed to verify or not. The default value is false.
* A new parameter $compactmode has been added to the recaptcha_get_challenge_html() to define whether the reCaptcha element should be displayed in the compact mode or not.
  Default value is false.
* A new native event in the `core_filters/events` AMD module eventTypes.filterContentRenderingComplete has been created to determine when the filter is complete the rendering.
* New parameters for \get_time_interval_string():
  - `$dropzeroes` - Passing `true` will exclude zero date/time units from the output.
  - `$fullformat` - Passing `true` will return date/time units in full format (e.g. `1 day` instead of `1d`).
* The print_object function (for temporary debugging use only) can now be used on objects that have recursive references,
  and has an improved display and other changes. (New parameters are available; see function documentation.)
* New `filteroptions` field added to getFilterValue() in core/datafilter/filtertype. This is generated by `get filterOptions()`
  and returns an arbitrary list of options specific to the filter type, in [{name:, value}] format. This allows filters to extend
  the values returned with additional fields.
* New `required` field added to core\output\datafilter. This will be output via the data-required property in filter_type.mustache,
  any additional filter types will need to output this property as well. Filters with data-required="1" will not be removable from
  the list of filters.
* addFilterRow() in core/datafilter now accepts a filterdata object to add a row with a pre-defined filter.
* New "binary" datafilter type added for creating filters with a single yes/no option.
* New "joinlist" parameter added to core\output\datafilter::get_filter_object(). This takes an array of datafilter::JOINTYPE_*
  constants to define which types of join the filter supports. By default this will include all three of "Any", "All" and "None",
  but a subset can be specified instead.
* core/form-autocomplete now supports disabled options in the source select list. These will be displayed in the autocomplete
  options with the aria-disabled attribute, and will not be selectable.
* The method grade_item::set_locked() now returns true if the grade item needs to be updated. The method schedules the locking of
  the grade item once the recalculations are completed. (This was fixed in 4.3, 4.2.2)
* Added a new constant called MAX_PASSWORD_CHARACTERS in moodlelib.php to hold a length of accepted password.
* Added a new method called exceeds_password_length in moodlelib.php to validate the password length.
* The core/modal_factory has been deprecated. From Moodle 4.3 onwards pleáse instantiate new modals using the ModalType.create method instead.
  Please note that this method does not support the `trigger` option.
* \moodle_page::set_title() has been updated to append the site name depending on the value of $CFG->sitenameintitle and whether
  the site's fullname/shortname has been set. So there's no need to manually add the site name whenever calling $PAGE->set_title().
  If it's necessary to override this, pass `false` to its new optional parameter `$appendsitename`.
* New page title separator constant `moodle_page:TITLE_SEPARATOR` has been created to help standardise the separators used in page
  titles.
* New Behat step \behat_general::the_page_title_should_contain() has been added to allow checking of page titles. You can use this
  when writing feature files to check that the page title contains the expected string.
  e.g. `And the page title should contain "Some title"`
* Ensure that all system icons now come with an accompanying SVG file. Any missing SVG files have been addressed, and to maintain
  this consistency, a PHPUnit test has been implemented to validate the inclusion of SVG files for any new icons.
* The $CFG->svgicons setting has been removed because all modern browsers now handle SVG files correctly.
* The method `\core_renderer->supportemail()` has an updated signature. It now allows a second optional parameter.
  Set it to true if you want to embed the generated link in other inline content.
* The users_search_sql function parameter $searchanywhere has been change to $searchtype for different type of search. $searchtype is a int parameter and has three constant value:
  USER_SEARCH_STARTS_WITH: 0, USER_SEARCH_CONTAINS: 1, USER_SEARCH_EXACT_MATCH: 2
  See MDL-78312 for further information.
* Function course_modinfo::clear_instance_cache now has an extra optional parameter $newcacherev, although this is really
  intended only for use by rebuild_course_cache.

=== 4.2 ===

* All context classes were moved to \core\context namespace while keeping full backwards compatibility.
  Please note it is not necessary to update plugins unless they rely on exact class names returned from
  get_class() or context_helper.
* Travis CI integration has been removed from core (MDLSITE-7135). Please, use GitHub Actions (GHA) instead. For
  more information visit https://moodledev.io/general/development/tools/gha
* A new constant COMPLETION_COMPLETE_FAIL_HIDDEN is introduced to mark that user has received a failing grade
  for a hidden grade item. This state returned by internal_get_grade_state() and is only used by get_core_completion_state()
  for processing the passgrade completion data.
* \single_button constructor signature has been changed to manage more types than just primary buttons.
  The boolean "primary" parameter has been deprecated and replaced by a more generic type allowing to use
  Bootstrap styles of buttons (danger, warning...). The constructor will still manage the boolean primary
  parameter but will display a debugging message.
* In enrollib.php, the methods get_enrolled_with_capabilities_join, get_enrolled_sql, get_enrolled_users and
  count_enrolled_users used to only be able to accept a single group id, even though internally, they used
  groups_get_members_join which could also accept an array of groups, or the constant USERSWITHOUTGROUP.
  This has now been made consistent. These enrol methods now accept all the group-related options that
  groups_get_members_join can handle.
* assign_capability() now has an optional $performancehints parameter which can be used in
  situations where it is being called in a loop in response to a database query, to reduce the
  amount of checks it has to do.
* New DB parameter 'versionfromdb', only available for MySQL and MariaDB drivers. It allows to force the DB version to be
  evaluated through an explicit call to VERSION() to skip the PHP client version which appears to be sometimes fooled by the
  underlying infrastructure, e.g. PaaS on Azure.
* The actionmenu component has now a set_kebab_trigger that will setup the action menu for use in kebab menus.
* The useexternalyui configuration setting has been removed as a part of the migration away from YUI.
  It only worked with http sites and did not officially support SSL, and is at risk of disappearing should Yahoo! decide
  to remove it.
* New `properties_filter` method of persistent class for filtering properties of a record against persistent definition
* Added 'extrainfo' in the DB options config. Its extra information for the DB driver, e.g. SQL Server
  has additional configuration according to its environment, which the administrator can specify to alter and
  override any connection options.
* In outputcomponents.php, initials_bar() can now be rendered in a smaller (mini) way. This provides purely the
  initials bar without the bootstrapping and form handling on each initials bar. If you use this mini render,
  you'll need to implement your own form handling. Example usage can be found within the grader report.
* There is a new helper function mtrace_exception to help with reporting exceptions you have caught in scheduled tasks.
* Box/Spout has been archived and is no longer maintained, so it has now been removed and replaced by OpenSpout.
* The following parts of the external API have been moved to the core_external subsystem:
  Classes:
    - external_api                      => core_external\external_api
    - external_description              => core_external\external_description
    - external_files                    => core_external\files
    - external_format_value             => core_external\external_format_value
    - external_function_parameters      => core_external\external_function_parameters
    - external_multiple_structure       => core_external\external_multiple_structure
    - external_settings                 => core_external\external_settings
    - external_single_structure         => core_external\external_single_structure
    - external_util                     => core_external\util
    - external_value                    => core_external\external_value
    - external_warnings                 => core_external\external_warnings
    - restricted_context_exception      => core_external\restricted_context_exception
  Functions:
    - external_format_string()          => core_external\util::format_string()
    - external_format_text()            => core_external\util::format_text()
    - external_create_service_token()   => core_external\util::generate_token()
    - external_generate_token()         => core_external\util::generate_token()
    - external_generate_token_for_current_user()
                                        => core_external\util::generate_token_for_current_user()
    - external_log_token_request        => core_external\util::log_token_request()

  The old class locations have been aliased for backwards compatibility and will emit a deprecation notice in a future
  release.
* The following methods, deprecated since 3.10, have been removed and can no longer be used:
  - `\core\output\mustache_helper_collection::strip_blacklisted_helpers`
  - `\core_form\filetypes_util::is_whitelisted`
  - `\core_form\filetypes_util::get_not_whitelisted`
* Convert a floating value to an integer in lib/graphlib.php to avoid PHP 8.1 deprecated function error.
* The $required parameter for \core_external\external_description is now being validated in order to prevent
  unintentionally passing incorrect parameters to the external_description's (and its subclasses') constructors (e.g. the parameter
  description being incorrectly passed for the $required parameter). A debugging notice will be shown when such cases occur.
* The moodle-core-popuphelp YUI modal has been removed. It has not been actively used in Moodle since 3.3. It should be replaced with appropriate ESM/AMD JavaScript.
* The moodle-core-tooltip YUI modal has been removed. It should be replaced with appropriate ESM/AMD JavaScript.
* A `\core\event\role_created` event is now triggered when roles are created via the `create_role` API.
* Event \core\event\user_created is now triggered if the user is created during course restore. In this case
  $event->other has properties 'restoreid' and 'courseid'.
* The core/modal module and all their versions (SAVE_CANCEL, DELETE_CANCEL...) now has a setButtonDisable to disable or enable
  specific modal action buttons. This function allows developers to have modals that could only be submited if the user do some
  action in the modal body like ticking a checkbox or selecting an element.
* Course module indentation has been recovered for course format using components via Move right/left feature.
  Course formats using components will be allowed to use one level indentation only.
* The method `flexible_table::set_columnsattributes` now can be used with 'class' key to add custom classes to the DOM.
* The editor_tinymce plugin has been removed from core.
* A new grunt task, upgradablelibs, has been added to get the list of libraries that have a newer version in their repositories.
* Support for serving of AMD modules built in really old versions of Moodle (<= 3.8) has been removed.
  Please ensure that your AMD modules have been rebuilt with a supported Moodle version.
* Addition of new 'visibility' and 'participation' fields in the groups table, and 'moodle/group:viewhiddengroups' capability.
  The following grouplib functions will now return groups and members based on group visibility and the user's permissions:
   - groups_get_all_groups()
   - groups_get_user_groups()
   - groups_get_my_groups()
   - groups_is_member()
   - groups_get_members()
   - groups_get_groups_members()
  groups_print_activity_menu() will now only return groups where particiation == true.
* Cron utility functions have been moved from the global namespaces to the \core\cron class, these include:
  - cron_setup_user()                => \core\cron::setup_user()
  - cron_run()                       => \core\cron::run_main_process()
  - cron_run_scheduled_task()        => \core\cron::run_scheduled_tasks()
  - cron_run_adhoc_task()            => \core\cron::run_adhoc_tasks()
  - cron_run_inner_scheduled_task()  => \core\cron::run_inner_scheduled_task()
  - cron_run_inner_adhoc_task()      => \core\cron::run_inner_adhoc_task()
  - cron_set_process_title()         => \core\cron::set_process_title()
  - cron_trace_time_and_memory()     => \core\cron::trace_time_and_memory()
  - cron_prepare_core_renderer()     => \core\cron::prepare_core_renderer()
* The `run_scheduled_tasks` and `run_adhoc_tasks` functions take an additional parameter to calculate the start of a run.
* The following phpunit advanced testcase helper methods, deprecated since 3.10, have been removed and can no longer be used:
  - `createXMLDataSet`
  - `createCsvDataSet`
  - `createArrayDataSet`
  - `loadDataSet`
* The external function core_grades_get_enrolled_users_for_search_widget is now deprecated.
  Please use the new core_grades_get_enrolled_users_for_selector external function instead.
* The external function core_grades_get_groups_for_search_widget is now deprecated.
  Please use the new core_grades_get_groups_for_selector external function instead.
* New \core_component::has_monologo_icon() that determines whether a plugin has monologo icons. This can be used to
  determine whether to apply CSS filtering to the plugin's icon when rendering it.
* \cm_info::get_icon_url() resolves the icon's file type and adds a `filtericon` parameter in the URL when rendering the monologo
  version of the course module icon or when the plugin declares, via its `filtericon` custom data, that the icon needs to be
  filtered. This additional information can be used by plugins when rendering the module icon to determine whether to apply
  CSS filtering to the icon.
* Activity plugins displaying activity module icons using \cm_info::get_icon_url() can declare the `filtericon` custom data in their
  `get_coursemodule_info()` callback. If set, this will be used by \cm_info::get_icon_url() to set the icon URL's `filtericon`
  parameter. This information can be used by the plugins when enclosing the icons in `.activityiconcontainer .icon` or
  `.activityiconcontainer .activityicon` containers to determine whether CSS filtering should be applied to the icon. If the icon
  needs to be rendered as is and not whitened out, the `.nofilter` CSS class needs to be applied to the icon.
* New moodle_url::export_params_for_template() returns the params as an array of key => value pairs. You should use this when
  you want to pass URL params to a template. An example can be found in single button.
* Functions get_next_adhoc_task() and cron::run_adhoc_tasks() have additional parameter $classname to filter by the specified class.
* Function cron::run_adhoc_tasks() has additional parameter $number to limit the number of the tasks to run.
* Function get_adhoc_tasks() has additional parameter $failedonly to return only failed tasks.
* admin/cli/adhoc_task.php has additional parameters:
  - id - to run individual tasks by id
  - classname - to run tasks by classname
  - taskslimit - to limit the number of tasks in one run
  - failed - to limit the run to only the tasks that failed in their previous run
  Can be mixed, apart from 'id' of course.
* The file_system class now declares a new, optional, `get_psr_stream` function which allows a Stream implementing `\Psr\Http\Message\StreamInterface` to be returned.
  A default implementation which uses the existing file handle resource is used by default, but this should be extended by file_system implementations where relevant.

=== 4.1 ===

* HTMLPurifier has been upgraded to the latest version - 4.16.0
* A process to deprecate capabilities by flagging them in the access.php by adding a $deprecatedcapabilities variable (an array).
  This array will list the deprecated capabilities and a possible replacement. Once we declare the capability as deprecated, a debugging
  message will be displayed (in DEBUG_DEVELOPPER mode only) when using the deprecated capability.
  Declaration is as follow:
    $deprecatedcapabilities = [
        'fake/access:fakecapability' => ['replacement' => '', 'message' => 'This capability should not be used anymore.']
    ];
* coursemodinfo cache uses the new `requirelockingbeforewrite` option, and rebuilding the cache now uses the cache lock API, rather
  than using the core lock factory directly. This allows the locks to be stored locally if the cache is stored locally, and
  avoids the risk of delays and timeouts when multiple nodes need to rebuild the cache locally, but are waiting for a central lock.
* Final deprecation and removal of the class \admin_setting_managelicenses, please use \tool_licensemanager\manager instead.
* Final deprecation and removal of the function license_manager::add(). Please use license_manager::save() instead.
* Final deprecation of the following functions behat_field_manager::get_node_type() and behat_field_manager::get_field()
  please call behat_field_manager::get_field_node_type() and behat_field_manager::get_form_field().
* Final deprecation and removal of the following class, please use \core\task\manager.
    - \tool_task\run_from_cli
* Final deprecation and removal of the following CLI scripts:
  - admin/tool/task/cli/schedule_task.php please use admin/cli/scheduled_task.php
  - admin/tool/task/cli/adhoc_task.php please use admin/cli/adhoc_task.php
* Final deprecation and removal of cron_run_single_task(), please use \core\task\manager::run_from_cli().
* The $USER->groupmember hack that fills the user object with the groups that the user belongs to has been removed.
  Please use the Groups API function groups_get_user_groups() to fetch the cached list of groups the user is a member of.
* The following functions, previously used (exclusively) by upgrade steps are not available anymore
  because of the upgrade cleanup performed for this version. See MDL-71747 for more info:
    - upgrade_analytics_fix_contextids_defaults()
    - upgrade_convert_hub_config_site_param_names()
    - upgrade_rename_prediction_actions_useful_incorrectly_flagged()
* The method ensure_adhoc_task_qos() in lib/classes/task/manager.php  has been deprecated, please use get_next_adhoc_task()
  instead.
* New setting $CFG->enrolments_sync_interval controls the minimum time in seconds between re-synchronization of enrollment via enrol_check_plugins.
  This only applies to web requests without a session such as webservice calls, tokenpluginfile.php and rss links Function
  enrol_check_plugins now has $ignoreintervalcheck flag to bypass checking for that setting.
* For performance reasons, sql_reader interface has a new function get_events_select_exists() which determines whether
  an event exists with the given criteria (see MDL-72723 for details).
   - Breaking: 3rd party log readers implementing interface sql_reader will need to implement get_events_select_exists()
* Added $strictness parameter to persistent `get_record` method, optionally allowing caller to ensure record exists
* New DML driver method `$DB->sql_cast_to_char` for casting given field/expression to char
* The core renderer `edit_button` method now accepts an optional `$method` argument (get/post) for the button
* For plugins that override secondary navigation, the namespace for the custom secondary navigation class has
  changed. It was (for example) mod_mymodule\local\views\secondary but is now
  mod_mymodule\navigation\views\secondary. The old location will continue to work, but is deprecated.
* The check for $plugin->incompatible was found to be incorrect. The $plugin->incompatible attribute is meant to define the minimum
  Moodle version the plugin is incompatible with but the implemented logic for the check was the opposite. Plugins declaring this
  attribute may encounter different behaviours between older Moodle versions (<v3.11.8, <v4.0.2) and the later ones. We recommend
  plugin developers to not use this attribute for Moodle versions 4.0 and below in order to avoid this problem.
* Added $CFG->proxylogunsafe and proxyfixunsafe to detect code which doesn't honor the proxy config
* Function admin_externalpage_setup() now has additional option 'nosearch' allowing to remove Site administration search form.
* The function print_error has been deprecated. Kindly use moodle_exception.
* When exporting table content, HTML tags/entities will be removed when the selected dataformat does not support HTML
* The abstract `get_name` method has been moved from `\core\task\scheduled_task` to the `\core\task\task_base` class and can now be
  implemented by adhoc tasks. For backwards compatibility, a default implementation has been added to `\core\task\adhoc_task` to
  return the class name.
* The function get_module_metadata() has been finally deprecated and can not be used anymore.
* New DML driver method `$DB->sql_order_by_null` for sorting nulls sort nulls first when ascending and last when descending.
* Allow plugins to callback on all pages just prior to the session start.
* New function set_additional_classes() has been implemented to add additional classes to action_menu.
* Most Behat functionality for the Moodle App has been removed from core, refer to the documentation in order to upgrade your testing
  setup: https://moodledev.io/general/app/development/testing/acceptance-testing#upgrading-tests-from-an-older-version
* New DML driver methods `$DB->sql_regex_get_word_beginning_boundary_marker` and `$DB->sql_regex_get_word_end_boundary_marker`
  for managing word boundary markers in a database driver supporting regex syntax when searching.
* The plugin_functions cache in core has been made localisable by prefixing the
  key it uses with the all versions hash, which only changes when there are code
  changes.

=== 4.0 ===

* To better detect wrong floats (like, for example, unformatted, using local-dependent separators ones) a number of
  gradebook functions now have stricter float type checking. All them will require now the "float" being passed to be
  a correct float value (numeric or string). Usually, that's achieved by using unformat_float() or
  PARAM_LOCALISEDFLOAT for all the user-entered grades before any processing on them. Functions affected are:
    - grade_format_gradevalue(), $value param (keeping it as optional/nullable).
    - grade_format_gradevalue_real(), $value param (keeping it as optional/nullable).
    - grade_format_gradevalue_percentage(), $value param (keeping it as optional/nullable).
    - grade_format_gradevalue_letter(), $value param (keeping it as optional/nullable).
    - grade_floats_different(), $f1 and $f2 params (keeping them as optional/nullable).
    - grade_floats_equal(), $f1 and $f2 params (keeping them as optional/nullable).
* The method action_menu->set_alignment() has been deprecated, please use action_menu->set_menu_left if you need a dropdown
  to align to the left of the dropdown button.
* The $OUTPUT->should_display_main_logo() function has been deprecated and should no longer be used.
* New method flexible_table::set_columnsattributes() has been introduced to add column attributes applied in every cell.
* New method flexible_table::get_row_cells_html() has been introduced, extracted from flexible_table::get_row_html
  so it can be overriden individually.
* Since Boxnet has been remove from core then boxnet_client() class has been removed from core too.
* New navigation classes to mimic the new navigation project. The existing navigation callbacks are still available and
  will be called. The following behaviour will be the new standard for nodes added via callbacks in Boost and Boost-based themes:
  - Module nodes added will be appended to the end and will appear within the More menu.
  - Course nodes added will also be appended and appear within the 'More' menu.
* The core/event events have been renamed and now fire native events, in addition to the legacy YUI and jQuery events.
  The following events have been renamed:
  - The BLOCK_CONTENT_UPDATED event has been replaced with a new native event in the `core_block/events` AMD module
    eventTypes.blockContentUpdated.
  - The EDITOR_CONTENT_RESTORED event has been replaced with a new native event in the `core_editor/events` AMD module
    eventTypes.editorContentRestored.
  - The FILTER_CONTENT_UPDATED event has been replaced with a new native event in the `core_filters/events` AMD module
    eventTypes.filterContentUpdated.
  - The FORM_FIELD_VALIDATION event has been replaced with a new native event in the `core_form/events` AMD module
    eventTypes.formFieldValidationFailed.
  - The FORM_SUBMIT_AJAX event has been replaced with a new native event in the `core_form/events` AMD module
    eventTypes.formSubmittedByJavascript.
* The block template now includues a block-instanceid data attribute.
* The core/event::getLegacyEvents() function has been deprecated and should no longer be used.
* Typo3 has now been removed. Use native mbstring or iconv functions.
* A new index has been added on mdl_user_preferences.name. This upgrade step might take some time on big sites.
* The completion_info function display_help_icon() which returned the 'Your progress' help icon has been deprecated and
  should no longer be used.
* The completion_info function print_help_icon() which has been deprecated since Moodle 2.0 should no longer be used.
* @babel/polyfill has been removed in favour of corejs@3.
* A new parameter $partialrebuild has been added to the rebuild_course_cache to invalidate the cache
  of the section or module only, not the whole course cache
* A new parameter $isbulkupdate has been added to the following functions:
  - grade_category::update()
  - grade_category::insert()
  - grade_grade::update()
  - grade_grade::insert()
  - grade_grade::notify_changed()
  - grade_item::insert()
  - grade_item::update()
  - grade_item::update_final_grade()
  - grade_item::update_raw_grade()
  - grade_object::update()
  - grade_object::insert()
  - grade_outcome::update()
  - grade_outcome::insert()
  - grade_scale::update()
  - grade_scale::insert()
  - grade_update()
  - completion_info::inform_grade_changed()
  - completion_info::update_state()
  - completion_info::internal_set_data()
  All functions except completion_info::internal_set_data() are only passing this parameter from very beginning of
  workflow (like grade report page where bulk grade update is possible) so this parameter is used in
  completion_info::internal_set_data() to decide if we need to mark completions instantly without waiting for cron.
* Following methods now return an int instead of bool:
  - completion_completion::_save()
  - completion_completion::mark_enrolled()
  - completion_completion::mark_inprogress()
  - completion_completion::mark_complete()
  which is needed to store id of completion record on successful update which is later beeing used by
  completion_info::internal_set_data() to reaggregate completions that have been marked for instant course completion.
* The following functions have been finally deprecated and can not be used anymore:
  - generate_uuid
* The YUI moodle-core-formchangechecker module has been deprecated and replaced with a new AMD module
  core_form/changechecker.
* New method \core_user::awaiting_action() has been introduced to check if the user is fully ready to use the site or
  whether there is an action (such as filling the missing profile field, changing password or agreeing to the site
  policy) needed.
* The signature of the get_name() function for grade_category and grade_item has been extended. The new parameter allows
  callers to get the name without escaped characters.
* The inplace_editable element constructor now accepts an optional pix_icon parameter to use as it's editing icon when
  rendered. The default icon for "select" types has also changed to a dropdown caret ("t/expanded").
* The inplace_editable Javascript module now emits native events, removing the jQuery dependency from calling code
  that wants to listen for the events. Backwards compatibility with existing code using jQuery is preserved.
* The function message_send() in messagelib.php now returns false if there is an error sending the message to the
  message processor (MDL-70046).
* Moodle 4.0 has major changes to the question bank. Therefore, there are major changes in questionlib.php
  and the core_question database tables. These are documented in detail in question/upgrade.txt.
* The postgres driver now wraps calls to pg_field_type() and caches them in databasemeta to save an invisible internal
  DB call on every request.
* The default type of 'core/toast' messages has been changed to 'information' (callers can still explicitely set the type)
* As the message_jabber notification plugin has been moved to the plugins database, the XMPPHP library (aka Jabber) has been
completely removed from Moodle core too.
* The SWF media player has been completely removed (The Flash Player was deprecated in 2017 and officially discontinued
  on 31 December 2020).
* The display_size function has been improved to add new optional parameters (decimal places,
  fixed units), to always include a non-breaking space between the number and unit, and to use
  consistent rounding (always 1 decimal place by default).
* The persistent method get() now returns the correct type for each property defined in the persistent class.
* The persistent method from_record() now only attempts to load record properties defined in the persistent class.
* New persistent set_many() helper for setting multiple properties in single method call.
* Require pass grade criteria is now part of core.
  Refer to upgrade.php to see transitioning from similar plugin criteria to core
  Refer to completion/upgrade.txt for additional information.
* The method enable_plugin() has been added to the core_plugininfo\base class and it has been implemented by all the plugininfo
classes extending it. When possible, the enable_plugin() method will store these changes into the config_log table, to let admins
check when and who has enabled/disabled plugins.
* Final deprecation: The following functions along with associated tests have been removed:
  - core_grades_external::get_grades
  - core_grades_external::get_grade_item
  - report_insights_context_insights
* \core\session\manager::init_empty_session() has a new optional parameter $newsid to indicate whether this is a new user session
* New html_table attribute "$responsive" which defaults to true. When set to true, tables created via html_writer::table() will be enclosed
  in a .table-responsive div container which will allow the table to be scrolled horizontally with ease, especially when the table is rendered in smaller viewports.
  Set to false to prevent the table from being enclosed in the responsive container.
* Two new helper functions have been added to lib/datalib.php, for safely preparing SQL ORDER BY statements where user
  interactions define sort parameters (see the respective docblocks for full details and examples):
  -get_safe_orderby() - where a single sort parameter is required.
  -get_safe_orderby_multiple() - where multiple sort parameters are required.
* Added the cleanstr mustache template helper to clean strings after loading them from language packs.
* The following behat functions have been modified to work with the new navigation
  - i_add_the_block
  - the_add_block_selector_should_contain_block
  - the_add_block_selector_should_contain_block
  - go_to_the_current_course_activity_completion_report
  - i_navigate_to_course_participants
  - i_go_to_advanced_grading_page
  - i_navigate_to_in_the_course_gradebook
  - should_exist_in_current_page_administration
  - should_not_exist_in_current_page_administration
  - go_to_main_course_page
  - select_on_administration_page
  - find_header_administration_menu
  - select_from_administration_menu
  - i_edit_the_lesson
  - i_add_a_question_filling_the_form_with
* The following behat step has been deprecated
  - i_select_from_flat_navigation_drawer
* The type for the "message" field in the external_warnings() structure has been changed from PARAM_TEXT to PARAM_RAW
* A new parameter $displayoptions has been added to the core_renderer::confirm() to allow better customization for confirming page
such as the title and strings for continue and cancel buttons.
* The method get_enabled_plugin($pluginname) has been added to the core_plugininfo\base class. It has a default implementation for
all the plugininfo classes and it can be overwritten when required (like it has been done with filter). This method returns the
current value for a pluginname depending on its status (enabled, disabled, other...).
* Unit Test coverage defaults have been updated to include some sensible defaults.
  The default values now include:
  * /classes/
  * /tests/generator/
  * /externallib.php
  * /lib.php
  * /locallib.php
  * /renderer.php
  * /rsslib.php
  This default applies both when there is no supplied coverage.php file, and is used to supplement any existing coverage configuration file if one is found.
* New method get_unaddable_by_theme_block_types() has been added to block_manager class. It uses the 'unaddableblocks' theme setting
value to get the list of blocks that won't be displayed for a theme.
* Loggedin / Loggedoff component settings on notification preferences have been merged to a single enabled switch:
  MESSAGE_DEFAULT_LOGGEDIN and MESSAGE_DEFAULT_LOGGEDOFF are now deprecated, so plugins should be updated if db/messages.php is present and replace
    MESSAGE_DEFAULT_LOGGEDIN + MESSAGE_DEFAULT_LOGGEDOFF to MESSAGE_DEFAULT_ENABLED. Backward compatibility will take any of both settings as enabled.
  MESSAGE_DEFAULT_PERMITTED also deprecated.
  core_message_get_user_notification_preferences and core_message_get_user_message_preferences Webservice are now returning enabled boolean on
    components > notifications > processors. loggedin and loggedoff are deprecated but present for backward compatibility.
* A new parameter $strength of type int is added to method search_for_active_node. This parameter would help us to search for the active nodes based on the
  $strength passed to it.
* A new method get_page() has been added to the settings_navigation class. This method can be used to obtain the
  moodle_page object associated to the settings navigation.
* A new interface, `core\output\named_templatable` has been created to allow renderable classes to define a
  `get_template_name(\renderer_base): string` function which will inform the default render() function with a template
  name.
* The parameter $modinfo of the get_data method in completion_info class has been deprecated and is not used anymore.
* A new method, get_default_home_page(), has been added to moodlelib to get the default home page to display if current one is not
defined or can't be applied.
* A new language_menu renderable is created to handle collecting available languages and generating the menu for use in different situations
* New primary navigation classes to mimic the primary nav. Consists of the views/primary.php and output/primary.php. The
  base nodes are added within the views/primary.php while output/primary.php is a renderable that combines the primary
  view and the lang, user and any custom menu items.
  - The language menu now resides within the user menu.
* New primary and secondary magic getters/setters included in pagelib.php that also initialises the objects
* All secondary navigation nodes have a predefined ordering within the relevant context and are defined as a
  mapping construct within core\navigation\views\secondary. Secondary navigation ordering can be overridden by
  generating a custom secondary class within a plugin's {plugin}\local\views namespace. This is only applicable to the
  following plugin types and is automatically loaded:
    * Module - refer to mod_assign\local\views\secondary for examples and magic_get_secondarynav for calling code
    * Block - refer to core_block\local\views\secondary for examples and blocklib::get_secondarynav for calling code
  - Additionally a custom secondary object may be set using the convenient setters in pagelib.php.
  - Secondary nav nodes can be forced into the 'More' menu using the 'set_force_into_more_menu'. It is advisable to set
    this in the existing nav callbacks when generating the nodes. Alternately, the corresponding
    'get_default_{admin/course/module}_more_menu_nodes functions in secondary can be overridded to provide a custom set
    of node keys to push into the more menu
  - The secondary navigation can be omitted from a theme/page by setting $PAGE->set_secondary_navigation(false). e.g. admin/search.php and in classic.
  - Within a single activity course format, the course and module level secondary navigation options are displayed within
    dropdowns in the secondary navigation bar
* New function 'get_overflow_menu_data' introduced in core\navigation\views\secondary to get additional/custom sub navigation
  to be displayed as a url_select for tertiary navigation.
* It is required that the action provided to navigation_node::create be of type moodle_url/action_link. Non conformance
  results in a debugging message being thrown.
* New page lib config '_navigationoverflow' and associated getters/setters to toggle whether the overflow menu is displayed
* New functions to explicitly set what tabs should be highlighted on the primary and secondary navigation
* Breadcrumbs modified to follow standards defined here https://www.nngroup.com/articles/breadcrumbs/
  - New navbar class in boost to follow the standards defined above.
* Settings cog have been removed and replaced with either secondary and tertiary navigation components
* New activity_header class to handle display of common content for plugins.
  * Handles display of the activity name, completion information and description.
  * New pagelib.php magic getters to fetch activity_header
  * New theme level config to govern display of the activity name $THEME->activityheaderconfig['notitle']
        - Default for boost is to show no activity title.
  * New page layout level option to handle display within activity header. Options should be defined
    within 'activityheader' and accept the following array keys:
        - notitle
        - nocompletion
        - nodescription
  * Convenient functions to set the parameters in the header OR hide them altogether.
* Category navigations has been updated with a preference of tertiary navigation components over buttons within the page
  content and/or context header actions
* A new 'My courses' page has been introduced which houses the course overview block
* Default blocks for dashboard has been updated. The page will now have the following in the corresponding region:
    * Calendar, Timeline - Center
    * Recently accessed courses - Side bar/blocks drawer
* Flat navigation classes have been marked for deprecation with the introduction of primary and secondary navigation concepts.
* A new method, force_lock_all_blocks(), has been added to the moodle_page class to allow pages to force the value of
  user_can_edit_blocks() to return false where necessary. This makes it possible to remove block editing on a page
  from ALL users, including admins, where required on pages with multi region layouts exist, such as "My courses".
* Add an early $CFG->session_redis_acquire_lock_warn option
* Removed $CFG->conversionattemptlimit setting from config.php. assignfeedback_editpdf\task\convert_submissions task
  is now replaced with adhoc tasks with standard fail delay approach.
* With strftime() being deprecated in PHP 8.1, a new function \core_date::strftime() that can be used as a PHP 8.1-compatible
  alternative has been introduced.

=== 3.11.4 ===
* A new option dontforcesvgdownload has been added to the $options parameter of the send_file() function.
  Note: This option overrides the forced download of directly accessed SVGs, so should only be used where the calling method is
  rendering SVGs directly for content created using XSS risk flagged capabilities (such as creating a SCORM activity).
  This is also not necessary where SVGs are already being safely loaded into <img> tags by Moodle (eg within forum posts).

=== 3.11.2 ===
* For security reasons, filelib has been updated so all requests now use emulated redirects.
  For this reason, manually disabling emulateredirects will no longer have any effect (and will generate a debugging message).

=== 3.11 ===
* PHPUnit has been upgraded to 9.5 (see MDL-71036 for details).
  That comes with a few changes:
  - Breaking: All the changes that were deprecated with PHPUnit 8.5
    are now removed (see the 3.10 section below).
  - Breaking: assertContains() now performs stricter comparison (like assertSame()
    does). New assertContainsEquals() has been created to provide the old
    behavior.
  - Deprecation: A number of file-related assertions have been deprecated, will
    be removed with PHPUnit 10. Alternatives for all them have been created:
      - assertNotIsReadable()         -> assertIsNotReadable()
      - assertNotIsWritable()         -> assertIsNotWritable()
      - assertDirectoryNotExists()    -> assertDirectoryDoesNotExist()
      - assertDirectoryNotIsReadable()-> assertDirectoryIsNotReadable()
      - assertDirectoryNotIsWritable()-> assertDirectoryIsNotWritable()
      - assertFileNotExists()         -> assertFileDoesNotExist()
      - assertFileNotIsReadable()     -> assertFileIsNotReadable()
      - assertFileNotIsWritable()     -> assertFileIsNotWritable()
  - Deprecation: Regexp-related assertions have been deprecated, will be
    removed with PHPUnit 10. Alternatives for all them have been created:
      - assertRegExp()     -> assertMatchesRegularExpression()
      - assertNotRegExp()  -> assertDoesNotMatchRegularExpression()
  - Deprecation: The expectException() for Notice, Warning, Deprecation and
    Error is deprecated, will be removed with PHPUnit 10. New expectations
    have been created to better define the expectation:
      - expectDeprecation() for E_DEPRECATED and E_USER_DEPRECATED.
      - expectNotice() for E_NOTICE, E_USER_NOTICE, and E_STRICT.
      - expectWarning() for E_WARNING and E_USER_WARNING.
      - expectError() for everything else.
   - Deprecation: The Mock->at() matcher has been deprecated and will be
     removed with PHPUnit 10. Switch to better, more deterministic and clearer
     matchers is recommended (->once(), ->exactly(), ->never()...).
   - Deprecation: The Mock->setMethods() method has been *silently* deprecated
     and will be removed in the future. Change uses to the new Mock->onlyMethods()
     alternative. Also, it doesn't accept "null" anymore, new default must
     be [] (empty array).
   - Mostly internal: With the raise to PHP 7.3 as lower version supported,
     various internal bits perform now stricter type checking in params and
     return values. If your tests have own-created comparators, assertions...
     they may need to be adjusted.
   - Mostly internal: The phpunit.xml schema has changed, basically removing
     the old <filter> section and replacing it with a new, less confusing
     <coverage> section. Also the elements within them have been changed:
       - <whitelist> has been replaced by <include>.
       - <exclude> is not a child of <whitelist> anymore, but of <coverage>.
     Note that this only will affect if you've custom phpunit.xml files
     instead of using the automatically generated ones by Moodle.
   - Deprecation: Related to the previous point, the $whitelistxxx properties
     used by the coverage.php files have been deprecated (will continue
     working until Moodle 4.3) to follow the same pattern:
       - whitelistfolders -> includelistfolders
       - whitelistfiles   -> includelistfiles
   - Internal: Custom autoloaders are deprecated and will be removed with
     PHPUnit 10. Hence we have removed our one already.
     Note that it was not useful since PHPUnit 8.5, where the ability
     to run tests by class name was removed.
   - Warning: Because of some new restrictions about how test files and
     test classes must be named (that Moodle haven't followed ever) it's not
     possible to run individual test files any more. Use any of the alternative
     execution methods (filter, suite, config) to specify which tests
     you want to run. This will be hopefully fixed in MDL-71049
     once it has been agreed which the best way to proceed is.
* The horde library has been updated to version 5.2.23.
* New optional parameter $extracontent for print_collapsible_region_start(). This allows developers to add interactive HTML elements
  (e.g. a help icon) after the collapsible region's toggle link.
* Final deprecation i_dock_block() in behat_deprecated.php
* Final deprecation of get_courses_page. Function has been removed and core_course_category::get_courses() should be
  used instead.
* New encryption API in \core\encryption allows secure encryption and decryption of data. By
  default the key is stored in moodledata but admins can configure a different, more secure
  location in config.php if required. To get the best possible security for this feature, we
  recommend enabling the Sodium PHP extension.
  The OpenSSL alternative for this API, used when Sodium is not available, is considered deprecated
  at all effects, and will be removed in Moodle 4.2. See MDL-71421 for more information.
* Behat timeout constants behat_base::TIMEOUT, EXTENDED_TIMEOUT, and REDUCED_TIMEOUT, which were deprecated in 3.7, have been removed.
* \core_table\local\filter\filterset::JOINTYPE_DEFAULT is being changed from 1 (ANY) to 2 (ALL). Filterset implementations
  can override the default filterset join type by overriding \core_table\local\filter\filterset::get_join_type() instead.
* HTMLPurifier has been upgraded to the latest version - 4.13.0
* Markdown lib has been upgraded to the latest version - 1.9.0
* The minify lib has been upgraded to 1.3.63 and pathconvertor to 1.1.3
* A new optional parameter `$sort` has been added to all `$context->get_capabilities()` methods to be able to define order of
  returned capability array.
* Spout has been upgraded to the latest version - 3.1.0
* emoji-data has been upgraded to 6.0.0.
* The final deprecation of /message/defaultoutputs.php file and admin_page_defaultmessageoutputs.
  All their settings moved to admin/message.php (see MDL-64495). Please use admin_page_managemessageoutputs class instead.
* Behat now supports date selection from the date form element. Examples:
    - I set the field "<field_string>" to "##15 March 2021##"
    - I set the field "<field_string>" to "##first day of January last year##"
* Behat now supports date and time selection from the datetime form element. Examples:
    - I set the field "<field_string>" to "##15 March 2021 08:15##"
    - I set the field "<field_string>" to "##first day of January last year noon##"
* New DML driver method `$DB->sql_group_concat` for performing group concatenation of a field within a SQL query
* Added new class, AMD modules and WS that allow displaying forms in modal popups or load and submit in AJAX requests.
  See https://docs.moodle.org/dev/Modal_and_AJAX_forms for more details.
* New base class for defining an activity's custom completion requirements: \core_completion\activity_custom_completion.
  Activity module plugins that define custom completion conditions should implement a mod_[modname]\completion\custom_completion
  subclass and the following methods:
  - get_state(): Provides the completion state for a given custom completion rule.
  - get_defined_custom_rules(): Returns an array of the activity module's custom completion rules.
    e.g. ['completionsubmit']
  - get_custom_rule_descriptions(): Returns an associative array with values containing the user-facing textual description
    of the custom completion rules (which serve as the keys to these values).
    e.g. ['completionsubmit' => 'Must submit']
  - get_sort_order(): Returns an array listing the order the activity module's completion rules should be displayed to the user,
    including both custom completion and relevant core completion rules
    e.g. ['completionview', 'completionsubmit', 'completionusegrade']
* Admin setting admin_setting_configmulticheckbox now supports lazy-loading the options list by
  supplying a callback function instead of an array of options.
* A new core API class \core_user\fields provides ways to get lists of user fields, and SQL related to
  those fields. This replaces existing functions get_extra_user_fields(), get_extra_user_fields_sql(),
  get_user_field_name(), get_all_user_name_fields(), and user_picture::fields(), which have all been
  deprecated.
* Allow plugins to augment the curl security helper via callback. The plugin's function has to be defined as
  plugintype_pluginname_curl_security_helper in pluginname/lib.php file and the function should return a plugin's security
  helper instance.
* The behat transformation 'string time to timestamp' no longer supports datetime format. If provided, the format must
  be strftime compatible. Example:
    - I should see "##tomorrow noon##%A, %d %B %Y, %I:%M %p##"
* External functions implementation classes should use 'execute' as the method name, in which case the
  'methodname' property should not be specified in db/services.php file.
* The core_grades_create_gradecategory webservice has been deprecated in favour of core_grades_create_gradecategories, which is
  functionally identical but allows for parallel gradecategory creations by supplying a data array to the webservice.
* The signature of the get_context_name() function in the abstract class context and all extending classes (such as context_course)
  has been extended. The new parameter allows the to get the name without escaped characters.
* The signature of the question_category_options() has been extended. The new parameter allows the to get the categories name
  in the returned array without escaped characters.
* The \core\hub\site_registration_form::add_select_with_email() method has been deprecated in favour of
  \core\hub\site_registration_form::add_checkbox_with_email().

=== 3.10 ===
* PHPUnit has been upgraded to 8.5. That comes with a few changes:
  - Breaking change: All the "template methods" (setUp(), tearDown()...) now require to return void. This implies
    that the minimum version of PHP able to run tests will be PHP 7.1
  - A good number of assertions have been deprecated with this version
    and will be removed in a future one. In core all cases have been removed
    (so it's deprecation-warnings free). It's recommended to perform the
    switch to their new counterparts ASAP:
      - assertInternalType() has been deprecated. Use the assertIsXXX() methods instead.
      - assertArraySubset() has been deprecated. Use looping + assertArrayHasKey() or similar.
      - @expectedExceptionXXX annotations have been deprecated. Use the expectExceptionXXX()
        methods instead (and put them exactly before the line that is expected to throw the exception).
      - assertAttributeXXX() have been deprecated. If testing public attributes use normal assertions. If
        testing non-public attributes... you're doing something wrong :-)
      - assertContains() to find substrings on strings has been deprecated. Use assertStringContainsString() instead.
        (note that there are "IgnoringCase()" variants to perform case-insensitive matching.
      - assertEquals() extra params have been deprecated and new assertions for them created:
        - delta => use assertEqualsWithDelta()
        - canonicalize => use assertEqualsCanonicalizing()
        - ignoreCase => use assertEqualsIgnoringCase()
        - maxDepth => removed without replacement.
  - The custom printer that was used to show how to rerun a failure has been removed, it was old and "hacky"
    solution, for more information about how to run tests, see the docs, there are plenty of options.
  - phpunit/dbunit is not available any more and it has been replaced by a lightweight phpunit_dataset class, able to
    load XML/CSV and PHP arrays, send the to database and return rows to calling code (in tests). That implies the
    follwoing changes in the advanced_testcase class:
      - createFlatXMLDataSet() has been removed. No uses in core, uses can switch to createXMLDataSet() (read below).
      - createXMLDataSet() has been deprecated. Use dataset_from_files() instead.
      - createCsvDataSet() has been deprecated. Use dataset_from_files() instead.
      - createArrayDataSet() has been deprecated. This method was using the phpunit_ArrayDataSet class
        that has been also removed from core. Use dataset_from_array() instead.
      - loadDataSet() has been deprecated. Use phpunit_dataset->to_database() instead.
      - All the previous uses of phpunit/dbunit methods like Dataset:getRows(), Dataset::getRowCount()
        must be replaced by the new phpunit_dataset->get_rows() method.
* Retains the source course id when a course is copied from another course on the same site.
* Added function setScrollable in core/modal. This function can be used to set the modal's body to be scrollable or not
  when the modal's height exceeds the browser's height. This is also supported in core/modal_factory through the
  'scrollable' config parameter which can be set to either true or false. If not explicitly defined, the default value
  of 'scrollable' is true.
* The `$CFG->behat_retart_browser_after` configuration setting has been removed.
  The browser session is now restarted between all tests.
* add_to_log() has been through final deprecation, please rewrite your code to the new events API.
* The following functions have been finally deprecated and can not be used anymore:
  - print_textarea
  - calendar_get_all_allowed_types
  - groups_get_all_groups_for_courses
  - events_get_cached
  - events_uninstall
  - events_cleanup
  - events_dequeue
  - events_get_handlers
  - get_roles_on_exact_context
  - get_roles_with_assignment_on_context
  - message_add_contact
  - message_remove_contact
  - message_unblock_contact
  - message_block_contact
  - message_get_contact
  - get_legacy_logdata
  - set_legacy_logdata
  - get_legacy_eventname
  - get_legacy_eventdata
* The following renamed classes have been completely removed:
    - course_in_list (now: core_course_list_element)
    - coursecat (now: core_course_category)
* The form element 'htmleditor', which was deprecated in 3.6, has been removed.
* The `core_output_load_fontawesome_icon_map` web service has been deprecated and replaced by
  `core_output_load_fontawesome_icon_system_map` which takes the name of the theme to generate the icon system map for.
* A new parameter `$rolenamedisplay` has been added to `get_viewable_roles()` and `get_switchable_roles` to define how role names
  should be returned.
* The class coursecat_sortable_records has been removed.
* Admin setting admin_setting_configselect now supports lazy-loading the options list by supplying
  a callback function instead of an array of options.
* Admin setting admin_setting_configselect now supports validating the selection by supplying a
  callback function.
* The task system has new functions adhoc_task_starting() and scheduled_task_starting() which must
  be called before executing a task, and a new function \core\task\manager::get_running_tasks()
  returns information about currently-running tasks.
* New library function rename_to_unused_name() to rename a file within its current location.
* Constant \core_h5p\file_storage::EDITOR_FILEAREA has been deprecated
  because it's not required any more.
* The ZipStream-PHP library has been added to Moodle core in /lib/zipstream.
* The php-enum library has been added to Moodle core in /lib/php-enum.
* The http-message library has been added to Moodle core in /lib/http-message.
* Methods `filetypes_util::is_whitelisted()` and `filetypes_util::get_not_whitelisted()` have been deprecated and
  renamed to `is_listed()` and `get_not_listed()` respectively.
* Method `mustache_helper_collection::strip_blacklisted_helpers()` has been deprecated and renamed to
  `strip_disallowed_helpers()`.
* A new admin externalpage type `\core_admin\local\externalpage\accesscallback` for use in plugin settings is available that allows
  a callback to be provided to determine whether page can be accessed.
* New setting $CFG->localrequestdir overrides which defaults to sys_get_temp_dir()
* Function redirect() now emits a line of backtrace into the X-Redirect-By header when debugging is on
* New DML function $DB->delete_records_subquery() to delete records based on a subquery in a way
  that will work across databases.
* Add support for email DKIM signatures via $CFG->emaildkimselector

=== 3.9 ===
* Following function has been deprecated, please use \core\task\manager::run_from_cli().
    - cron_run_single_task()
* Following class has been deprecated, please use \core\task\manager.
    - \tool_task\run_from_cli
* Following CLI scripts has been deprecated:
  - admin/tool/task/cli/schedule_task.php please use admin/cli/scheduled_task.php
  - admin/tool/task/cli/adhoc_task.php please use admin/cli/adhoc_task.php
* Old Safe Exam Browser quiz access rule (quizaccess_safebrowser) replaced by new Safe Exam Browser access rule (quizaccess_seb).
  Experimental setting enablesafebrowserintegration was deleted.
* New CFPropertyList library has been added to Moodle core in /lib/plist.
* behat_data_generators::the_following_exist() has been removed, please use
  behat_data_generators::the_following_entities_exist() instead. See MDL-67691 for more info.
* admin/tool/task/cli/adhoc_task.php now observers the concurrency limits.
  If you want to get the previous (unlimited) behavior, use the --ignorelimits switch).
* Removed the following deprecated functions:
  - question_add_tops
  - question_is_only_toplevel_category_in_context
* format_float() now accepts a special value (-1) as the $decimalpoints parameter
  which means auto-detecting number of decimal points.
* plagiarism_save_form_elements() has been deprecated. Please use {plugin name}_coursemodule_edit_post_actions() instead.
* plagiarism_get_form_elements_module() has been deprecated. Please use {plugin name}_coursemodule_standard_elements() instead.
* Changed default sessiontimeout to 8 hours to cover most normal working days
* Plugins can now explicitly declare supported and incompatible Moodle versions in version.php
  - $plugin->supported = [37,39];
    supported takes an array of ascending numbers, that correspond to a range of branch numbers of supported versions, inclusive.
    Moodle versions that are outside of this range will produce a message notifying at install time, but will allow for installation.
  - $plugin->incompatible = 36;
    incompatible takes a single int corresponding to the first incompatible branch. Any Moodle versions including and
    above this will be prevented from installing the plugin, and a message will be given when attempting installation.
* Added the <component>_bulk_user_actions() callback which returns a list of custom action_links objects
* Add 'required' admin flag for mod forms allows elements to be toggled between being required or not in admin settings.
  - In mod settings, along with lock, advanced flags, the required flag can now be set with $setting->set_required_flag_options().
    The name of the admin setting must be exactly the same as the mod_form element.
  - Currently supported by:
    - mod_assign
    - mod_quiz
* Added a native MySQL / MariaDB lock implementation
* The database drivers (moodle_database and subclasses) don't need to implement get_columns() anymore.
  They have to implement fetch_columns instead.
* Added function cleanup_after_drop to the database_manager class to take care of all the cleanups that need to be done after a table is dropped.
* The 'xxxx_check_password_policy' callback now only fires if $CFG->passwordpolicy is true
* grade_item::update_final_grade() can now take an optional parameter to set the grade->timemodified. If not present the current time will carry on being used.
* lib/outputrequirementslib::get_jsrev now is public, it can be called from other classes.
* H5P libraries have been moved from /lib/h5p to h5p/h5plib as an h5plib plugintype.
* mdn-polyfills has been renamed to polyfills. The reason there is no polyfill from the MDN is
  because there is no example polyfills on the MDN for this functionality.
* AJAX pages can be called without requiring a session lock if they set READ_ONLY_SESSION to true, eg.
  define('READ_ONLY_SESSION', true); Note - this also requires $CFG->enable_read_only_sessions to be set to true.
* External functions can be called without requiring a session lock if they define 'readonlysession' => true in
  db/services.php. Note - this also requires $CFG->enable_read_only_sessions to be set to true.
* database_manager::check_database_schema() now checks for missing and extra indexes.
* Implement a more direct xsendfile_file() method for an alternative_file_system_class
* A new `dynamic` table interface has been defined, which allows any `flexible_table` to be converted into a table which
  is updatable via ajax calls. See MDL-68495 and `\core_table\dynamic` for further information.
* The core/notification module has been updated to use AMD modals for its confirmation and alert dialogues.
  The confirmation dialogue no longer has a configurable "No" button as per similar changes in MDL-59759.
  This set of confirmation modals was unintentionally missed from that deprecation process.
* The download_as_dataformat() method has been deprecated. Please use \core\dataformat::download_data() instead
* The following functions have been updated to support passing in an array of group IDs (but still support passing in a single ID):
  * groups_get_members_join()
  * groups_get_members_ids_sql()
* Additional parameters were added to core_get_user_dates:
    - type: specifies the calendar type. Optional, defaults to Gregorian.
    - fixday: Whether to remove leading zero for day. Optional, defaults to 1.
    - fixhour: Whether to remove leading zero for hour. Optional, defaults to 1.
* Legacy cron has been deprecated and will be removed in Moodle 4.1. This includes the functions:
  - cron_execute_plugin_type()
  - cron_bc_hack_plugin_functions()
  Please, use the Task API instead: https://moodledev.io/docs/apis/subsystems/task
* Introduce new hooks for plugin developers:
    - <component>_can_course_category_delete($category)
    - <component>_can_course_category_delete_move($category, $newcategory)
  These hooks allow plugin developers greater control over category deletion. Plugin can return false in those
  functions if category deletion or deletion with content move to the new parent category is not permitted.
  Both $category and $newcategory params are instances of core_course_category class.
    - <component>_pre_course_category_delete_move($category, $newcategory)
  This hook is expanding functionality of existing <component>_pre_course_category_delete hook and allow plugin developers
  to execute code prior to category deletion when its content is moved to another category.
  Both $category and $newcategory params are instances of core_course_category class.
    - <component>_get_course_category_contents($category)
  This hook allow plugin developers to add information that is displayed on category deletion form. Function should
  return string, which will be added to the list of category contents shown on the form. $category param is an instance
  of core_course_category class.
* Data generator create_user in both unittests and behat now validates user fields and triggers user_created event

=== 3.8 ===
* Add CLI option to notify all cron tasks to stop: admin/cli/cron.php --stop
* The rotate_image function has been added to the stored_file class (MDL-63349)
* The yui checknet module is removed. Call \core\session\manager::keepalive instead.
* The generate_uuid() function has been deprecated. Please use \core\uuid::generate() instead.
* Remove lib/pear/auth/RADIUS.php (MDL-65746)
* Core components are now defined in /lib/components.json instead of coded into /lib/classes/component.php
* Subplugins should now be defined using /db/subplugins.json instead of /db/subplugins.php
* The following functions have been finally deprecated and can not be used anymore:
    * allow_override()
    * allow_assign()
    * allow_switch()
    * https_required()
    * verify_https_required()
* Remove duplicate font-awesome SCSS, Please see /theme/boost/scss/fontawesome for usage (MDL-65936)
* Remove lib/pear/Crypt/CHAP.php (MDL-65747)
* New output component available: \core\output\checkbox_toggleall
  - This allows developers to easily output groups of checkboxes that can be toggled by master controls in the form of a checkbox or
    a button. Action elements which perform actions on the selected checkboxes can also be enabled/disabled depending on whether
    at least a single checkbox item is selected or not.
* Final deprecation (removal) of the core/modal_confirm dialogue.
* Upgrade scssphp to v1.0.2, This involves renaming classes from Leafo => ScssPhp as the repo has changed.
* Implement supports_xsendfile() method and allow support for xsendfile in alternative_file_system_class
  independently of local files (MDL-66304).
* The methods get_local_path_from_storedfile and get_remote_path_from_storedfile in lib/filestore/file_system.php
  are now public. If you are overriding these then you will need to change your methods to public in your class.
* It is now possible to use sub-directories for AMD modules.
  The standard rules for Level 2 namespaces also apply to AMD modules.
  The sub-directory used must be either an valid component, or placed inside a 'local' directory to ensure that it does not conflict with other components.

    The following are all valid module names and locations in your plugin:
      mod_forum/view: mod/forum/amd/src/view.js
      mod_forum/local/views/post: mod/forum/amd/src/local/views/post
      mod_forum/form/checkbox-toggle: mod/forum/amd/src/form/checkbox-toggle.js

    The following are all invalid module names and locations in your plugin:
      mod_forum/views/post: mod/forum/amd/src/views/post
* The 'xxxx_check_password_policy' method now has an extra parameter: $user. It contains the user object to perform password
validation against and defaults to null (so, no user needed) if not provided.
* It is now possible to use sub-directories when creating mustache templates.
  The standard rules for Level 2 namespaces also apply to templates.
  The sub-directory used must be either an valid component, or placed inside a 'local' directory to ensure that it does not conflict with other components.

    The following are all valid template names and locations in your plugin:
      mod_forum/forum_post: mod/forum/templates/forum_post.mustache
      mod_forum/local/post/user: mod/forum/templates/local/post/user.mustache
      mod_forum/form/checkbox_toggle: mod/forum/templates/form/checkbox_toggle.mustache

    The following are _invalid_ template names and locations:
      mod_forum/post/user: mod/forum/templates/local/post/user.mustache
* Following behat steps have been removed from core:
    - I go to "<gradepath_string>" in the course gradebook
* A new admin setting widget 'core_admin\local\settings\filesize' is added.
* Core capabilities 'moodle/community:add' and 'moodle/community:download' have been removed from core as part of Moodle.net sunsetting.
* As part of Moodle.net sunsetting process the following hub api functions have been deprecated:
    - get_courses
    - unregister_courses
    - register_course
    - add_screenshot
    - download_course_backup
    - upload_course_backup
* A new setting 'Cache templates' was added (see MDL-66367). This setting determines if templates are cached or not.
  This setting can be set via the UI or by defining $CFG->cachetemplates in your config.php file. It is a boolean
  and should be set to either false or true. Developers will probably want to set this to false.
* The core_enrol_edit_user_enrolment webservice has been deprecated. Please use core_enrol_submit_user_enrolment_form instead.
* \single_button constructor has a new attributes param to add attributes to the button HTML tag.
* Improved url matching behaviour for profiled urls and excluded urls
* Attempting to use xsendfile via the 3rd param of readstring_accel() is now ignored.
* New H5P libraries have been added to Moodle core in /lib/h5p.
* New H5P core subsystem have been added.
* Introduced new callback for plugin developers '<component>_get_path_from_pluginfile($filearea, $args)': This will return
the itemid and filepath for the filearea and path defined in $args. It has been added in order to get the correct itemid and
filepath because some components, such as mod_page or mod_resource, add the revision to the URL where the itemid should be placed
(to prevent caching problems), but then they don't store it in database.
* New utility function \core_form\util::form_download_complete should be called if your code sends
  a file with Content-Disposition: Attachment in response to a Moodle form submit button (to ensure
  that disabled submit buttons get re-enabled in that case). It is automatically called by the
  filelib.php send_xx functions.
* If you have a form which sends a file in response to a Moodle form submit button, but you cannot
  call the above function because the file is sent by a third party library, then you should add
  the attribute data-double-submit-protection="off" to your form.

=== 3.7 ===

* Nodes in the navigation api can have labels for each group. See set/get_collectionlabel().
* The method core_user::is_real_user() now returns false for userid = 0 parameter
* 'mform1' dependencies (in themes, js...) will stop working because a randomly generated string has been added to the id
attribute on forms to avoid collisions in forms loaded in AJAX requests.
* A new method to allow queueing or rescheduling of an existing scheduled task was added. This allows an existing task
  to be updated or queued as required. This new functionality can be found in \core\task\manager::reschedule_or_queue_adhoc_task.
* Icons are displayed for screen readers unless they have empty alt text (aria-hidden). Do not provide an icon with alt text immediately beside an element with exactly the same text.
* admin_settingpage has a new function hide_if(), modeled after the same functionality in the forms library. This allows admin settings to be dynamically hidden based on the values of other settings.
* The \core_rating provider's get_sql_join function now accepts an optional $innerjoin parameter.
  It is recommended that privacy providers using this function call rewrite any long query into a number of separate
  calls to add_from_sql for improved performance, and that the new argument is used.
  This will allow queries to remain backwards-compatible with older versions of Moodle but will have significantly better performance in version supporting the innerjoin parameter.
* /message/defaultoutputs.php file and admin_page_defaultmessageoutputs class have been deprecated
  and all their settings moved to admin/message.php (see MDL-64495). Please use admin_page_managemessageoutputs class instead.
* A new parameter $lang has been added to mustache_template_source_loader->load_with_dependencies() method
  so it is possible for Mustache to request string in a specific language.
* Behat timeout constants behat_base::TIMEOUT, EXTENDED_TIMEOUT, and REDUCED_TIMEOUT have been
  deprecated. Please instead use the functions behat_base::get_timeout(), get_extended_timeout(),
  and get_reduced_timeout(). These allow for timeouts to be increased by a setting in config.php.
* The $draftitemid parameter of file_save_draft_area_files() function now supports the constant IGNORE_FILE_MERGE:
  When the parameter is set to that constant, the function won't process file merging, keeping the original state of the file area.
  Notice also than when $text is set, pluginfile rewrite won't be processed so the text will not be modified.
* Introduced new callback for plugin developers '<component>_pre_processor_message_send($procname, $proceventdata)':
  This will allow any plugin to manipulate messages or notifications before they are sent by a processor (email, mobile...)
* New capability 'moodle/category:viewcourselist' in category context that controls whether user is able to browse list of courses
  in this category. To work with list of courses use API methods in core_course_category and also 'course' form element.
* It is possible to pass additional conditions to get_courses_search();
  core_course_category::search_courses() now allows to search only among courses with completion enabled.
* Add support for a new xxx_after_require_login callback
* A new conversation type has been created for self-conversations. During the upgrading process:
  - Firstly, the existing self-conversations will be starred and migrated to the new type, removing the duplicated members in the
  message_conversation_members table.
  - Secondly, the legacy self conversations will be migrated from the legacy 'message_read' table. They will be created using the
  new conversation type and will be favourited.
  - Finally, the self-conversations for all remaining users without them will be created and starred.
Besides, from now, a self-conversation will be created and starred by default to all the new users (even when $CFG->messaging
is disabled).
* New optional parameter $throwexception for \get_complete_user_data(). If true, an exception will be thrown when there's no
  matching record found or when there are multiple records found for the given field value. If false, it will simply return false.
  Defaults to false when not set.
* Exposed submit button to allow custom styling (via customclassoverride variable) which can override btn-primary/btn-secondary classes
* `$includetoken` parameter type has been changed. Now supports:
   boolean: False indicates to not include the token, true indicates to generate a token for the current user ($USER).
   integer: Indicates to generate a token for the user whose id is the integer value.
* The following functions have been updated to support the new usage:
    - make_pluginfile_url
    - file_rewrite_pluginfile_urls
* New mform element 'float' handles localised floating point numbers.

=== 3.6 ===

* A new token-based version of pluginfile.php has been added which can be used for out-of-session file serving by
  setting the `$includetoken` parameter to true on the `moodle_url::make_pluginfile_url()`, and
  `moodle_url::make_file_url()` functions.
* The following picture functions have been updated to support use of the new token-based file serving:
    - print_group_picture
    - get_group_picture_url
* The `user_picture` class has a new public `$includetoken` property which can be set to make use of the new token-based
  file serving.
* Custom AJAX handlers for the form autocomplete fields can now optionally return string in their processResults()
  callback. If a string is returned, it is displayed instead of the list of suggested items. This can be used, for
  example, to inform the user that there are too many items matching the current search criteria.
* The form element 'htmleditor' has been deprecated. Please use the 'editor' element instead.
* The print_textarea() function has been deprecated. Please use $OUTPUT->print_textarea() instead.
* The following functions have been finally deprecated and can not be used any more:
    - external_function_info()
    - core_renderer::update_module_button()
    - events_trigger()
    - events_cron()
    - events_dispatch()
    - events_is_registered()
    - events_load_def()
    - events_pending_count()
    - events_process_queued_handler()
    - events_queue_handler()
    - events_trigger_legacy()
    - events_update_definition()
    - get_file_url()
    - course_get_cm_rename_action()
    - course_scale_used()
    - site_scale_used()
    - clam_message_admins()
    - get_clam_error_code()
    - get_records_csv()
    - put_records_csv()
    - print_log()
    - print_mnet_log()
    - print_log_csv()
    - print_log_xls()
    - print_log_ods()
    - build_logs_array()
    - get_logs_usercourse()
    - get_logs_userday()
    - get_logs()
    - prevent_form_autofill_password()
    - prefixed_tablenode_transformations()
    - core_media_renderer
    - core_media
* Following api's have been removed in behat_config_manager, please use behat_config_util instead.
    - get_features_with_tags()
    - get_components_steps_definitions()
    - get_config_file_contents()
    - merge_behat_config()
    - get_behat_profile()
    - profile_guided_allocate()
    - merge_config()
    - clean_path()
    - get_behat_tests_path()
* Following behat steps have been removed from core:
    - I set the field "<field_string>" to multiline
    - I follow "<link_string>"" in the open menu
* The following behat steps have been deprecated, please do not use these step definitions any more:
    - behat_navigation.php: i_navigate_to_node_in()
    - theme/boost/tests/behat/behat_theme_boost_behat_navigation.php: i_navigate_to_node_in()
  Use one of the following steps instead:
    - I navigate to "PATH > ITEM" in current page administration
    - I navigate to "PATH > ITEM" in site administration
    - I navigate to course participants
    - I navigate to "TAB1 > TAB2" in the course gradebook
  If some items are not available without Navigation block at all, one can use combination of:
    - I add the "Navigation" block if not present
    - I click on "LINK" "link" in the "Navigation" "block"
* The core\session\util class has been removed. This contained one function only used by the memcached class which has
  been moved there instead (connection_string_to_memcache_servers).
* Removed the lib/password_compat/lib/password.php file.
* The eventslib.php file has been deleted and its functions have been moved to deprecatedlib.php. The affected functions are:
  - events_get_cached()
  - events_uninstall()
  - events_cleanup()
  - events_dequeue()
  - events_get_handlers()
* coursecat::get() now has optional $user parameter.
* coursecat::is_uservisible() now has optional $user parameter.
* Removed the lib/form/submitlink.php element which was deprecated in 3.2.
* The user_selector classes do not support custom list of extra identity fields any more. They obey the configured user
  policy and respect the privacy setting made by site administrators. The list of user identifiers should never be
  hard-coded. Instead, the setting $CFG->showuseridentity should be always respected, which has always been the default
  behaviour (MDL-59847).
* The function message_send() in messagelib.php will now only take the object \core\message\message as a parameter.
* The method message_sent::create_from_ids() parameter courseid is now required. A debugging
  message was previously displayed, and the SITEID was used, when not provided.
* The method \core\message\manager::send_message() now only takes the object \core\message\message as the first parameter.
* Following functions have been deprecated, please use get_roles_used_in_context.
    - get_roles_on_exact_context()
    - get_roles_with_assignment_on_context()
* New functions to support the merging of user draft areas from the interface; see MDL-45170 for details:
  - file_copy_file_to_file_area()
  - file_merge_draft_areas()
  - file_replace_file_area_in_text()
  - extract_draft_file_urls_from_text()
* Class coursecat is now alias to autoloaded class core_course_category, course_in_list is an alias to
  core_course_list_element, class coursecat_sortable_records is deprecated without replacement.
* \core_user_external::create_users() and \core_user_external::update_users() can now accept more user profile fields so user
  creation/update via web service can now be very similar to the edit profile page's functionality. The new fields that have been
  added are:
  - maildisplay
  - interests
  - url
  - icq
  - skype
  - aim
  - yahoo
  - msn
  - institution
  - department
  - phone1
  - phone2
  - address
* New function mark_user_dirty() must be called after changing data that gets cached in user sessions. Examples:
  - Assigning roles to users.
  - Unassigning roles from users.
  - Enrolling users into courses.
  - Unenrolling users from courses.
* New optional parameter $context for the groups_get_members_join() function and ability to filter users that are not members of
any group. Besides, groups_get_members_ids_sql, get_enrolled_sql and get_enrolled_users now accepts -1 (USERSWITHOUTGROUP) for
the groupid field.
* Added $CFG->conversionattemptlimit setting to config.php allowing a maximum number of retries before giving up conversion
  of a given document by the assignfeedback_editpdf\task\convert_submissions task. Default value: 3.
* The following events have been deprecated and should not be used any more:
  - message_contact_blocked
  - message_contact_unblocked
  The reason for this is because you can now block/unblock users without them necessarily being a contact. These events
  have been replaced with message_user_blocked and message_user_unblocked respectively.
* The event message_deleted has been changed, it no longer records the value of the 'useridto' due to
  the introduction of group messaging. Please, if you have any observers or are triggering this event
  in your code you will have to make some changes!
* The gradebook now supports the ability to accept files as feedback. This can be achieved by adding
  'feedbackfiles' to the $grades parameter passed to grade_update().
    For example -
        $grades['feedbackfiles'] = [
            'contextid' => 1,
            'component' => 'mod_xyz',
            'filearea' => 'mod_xyz_feedback',
            'itemid' => 2
        ];
  These files will be then copied to the gradebook file area.
* Allow users to choose who can message them for privacy reasons, with a 'growing circle of contactability':
  - Added $CFG->messagingallusers, for enabling messaging to all site users. Default value: 0.
    When $CFG->messagingallusers = false users can choose being contacted by only contacts or contacts and users sharing a course with them.
    In that case, the default user preference is MESSAGE_PRIVACY_COURSEMEMBER (users sharing a course).
    When $CFG->messagingallusers = true users have a new option for the privacy messaging preferences: "Anyone on the site". In that case,
    the default user preference is MESSAGE_PRIVACY_SITE (all site users).
  - Added $CFG->keepmessagingallusersenabled setting to config.php to force enabling $CFG->messagingallusers during the upgrading process.
    Default value: 0.
    When $CFG->keepmessagingallusersenabled is set to true, $CFG->messagingallusers will be also set to true to enable messaging site users.
    However, when it is empty, $CFG->messagingallusers will be disabled during the upgrading process, so the users will only be able to
    message contacts and users sharing a course with them.
* There has been interface and functional changes to admin_apply_default_settings() (/lib/adminlib.php).  The function now takes two
  additional optional parameters, $admindefaultsettings and $settingsoutput.  It also has a return value $settingsoutput.
  The function now does not need to be called twice to ensure all default settings are set.  Instead the function calls itself recursively
  until all settings have been set. The additional parameters are used recursively and shouldn't be need to be explicitly passed in when calling
  the function from other parts of Moodle.
  The return value: $settingsoutput is an array of setting names and the values that were set by the function.
* Webservices no longer update the lastaccess time for a user in a course. Call core_course_view_course() manually if needed.
* A new field has been added to the context table. Please ensure that any contxt preloading uses get_preload_record_columns_sql or get_preload_record_columns to fetch the list of columns.

=== 3.5 ===

* There is a new privacy API that every subsystem and plugin has to implement so that the site can become GDPR
  compliant. Plugins use this API to report what information they store or process regarding users, and provide ability
  to export and delete personal data. See https://moodledev.io/docs/apis/subsystems/privacy for guidelines on how to implement the
  privacy API in your plugin.
* The cron runner now sets up a fresh PAGE and OUTPUT between each task.
* The core_renderer methods notify_problem(), notify_success(), notify_message() and notify_redirect() that were
  deprecated in Moodle 3.1 have been removed. Use \core\notification::add(), or \core\output\notification as required.
* The maximum supported precision (the total number of digits) for XMLDB_TYPE_NUMBER ("number") fields raised from 20 to
  38 digits. Additionally, the whole number part (precision minus scale) must not be longer than the maximum length of
  integer fields (20 digits). Note that PHP floats commonly support precision of roughly 15 digits only (MDL-32113).
* Event triggering and event handlers:
    - The following events, deprecated since moodle 2.6, have been finally removed: groups_members_removed,
      groups_groupings_groups_removed, groups_groups_deleted, groups_groupings_deleted.
* The following functions have been finally deprecated and can not be used any more:
  - notify()
* XMLDB now validates the PATH attribute on every install.xml file. Both the XMLDB editor and installation will fail
  when a problem is detected with it. Please ensure your plugins contain correct directory relative paths.
* Add recaptchalib_v2.php for support of reCAPTCHA v2.
* Plugins can define class 'PLUGINNAME\privacy\local\sitepolicy\handler' if they implement an alternative mechanisms for
  site policies managements and agreements. Administrators can define which component is to be used for handling site
  policies and agreements.
* Scripts can define a constant NO_SITEPOLICY_CHECK and set it to true before requiring the main config.php file. It
  will make the require_login() skipping the test for the user's policyagreed status. This is useful for plugins that
  act as a site policy handler.
* There is a new is_fulltext_search_supported() DML function. The default implementation returns false. This function
  is used by 'Simple search' global search engine to determine if the database full-text search capabilities can be used.
* The following have been removed from the list of core subsystems:
   - core_register
   - core_publish
  Following this change, \core_register_renderer and \core_publish_renderer have been removed and their methods have been
  moved to \core_admin_renderer and \core_course_renderer respectively.

=== 3.4 ===

* oauth2_client::request method has an extra parameter to specify the accept header for the response (MDL-60733)
* The following functions, previously used (exclusively) by upgrade steps are not available
  anymore because of the upgrade cleanup performed for this version. See MDL-57432 for more info:
    - upgrade_mimetypes()
    - upgrade_fix_missing_root_folders_draft()
    - upgrade_minmaxgrade()
    - upgrade_course_tags()

* Added new moodleform element 'filetypes' and new admin setting widget 'admin_setting_filetypes'. These new widgets
  allow users to define a list of file types; either by typing them manually or selecting them from a list. The widgets
  directly support the syntax used to feed the 'accepted_types' option of the filemanager and filepicker elements. File
  types can be specified as extensions (.jpg or just jpg), mime types (text/plain) or groups (image).
* Removed accesslib private functions: load_course_context(), load_role_access_by_context(), dedupe_user_access() (MDL-49398).
* Internal "accessdata" structure format has changed to improve ability to perform role definition caching (MDL-49398).
* Role definitions are no longer cached in user session (MDL-49398).
* External function core_group_external::get_activity_allowed_groups now returns an additional field: canaccessallgroups.
  It indicates whether the user will be able to access all the activity groups.
* file_get_draft_area_info does not sum the root folder anymore when calculating the foldercount.
* The moodleform element classes can now optionally provide a public function validateSubmitValue(). This method can be
  used to perform implicit validation of submitted values - without the need to explicitly add the validation rules to
  every form. The method should accept a single parameter with the submitted value. It should return a string with the
  eventual validation error, or an empty value if the validation passes.
* New user_picture attribute $includefullname to determine whether to include the user's full name with the user's picture.
* Enrol plugins which provide enrolment actions can now declare the following "data-action" attributes in their implementation of
  enrol_plugin::get_user_enrolment_actions() whenever applicable:
  * "editenrolment" - For editing a user'e enrolment details. Defined by constant ENROL_ACTION_EDIT.
  * "unenrol" - For unenrolling a student. Defined by constant ENROL_ACTION_UNENROL.
  These attributes enable enrol actions to be rendered via modals. If not added, clicking on the enrolment action buttons will still
  redirect the user to the appropriate enrolment action page. Though optional, it is recommended to add these attributes for a
  better user experience when performing enrol actions.
* The enrol_plugin::get_user_enrolment_actions() implementations for core enrol plugins have been removed and moved to
  the parent method itself. New enrol plugins don't have to implement get_user_enrolment_actions(), but just need to
  make sure that they override:
  - enrol_plugin::allow_manage(), and/or
  - enrol_plugin::allow_unenrol_user() or enrol_plugin::allow_unenrol()
  Existing enrol plugins that override enrol_plugin::get_user_enrolment_actions() don't have to do anything, but can
  also opt to remove their own implementation of the method if they basically have the same logic as the parent method.
* New optional parameter $enrolid for the following functions:
  - get_enrolled_join()
  - get_enrolled_sql()
  - get_enrolled_with_capabilities_join()
  Setting this parameter to a non-zero value will add a condition to the query such that only users that were enrolled
  with this enrolment method will be returned.
* New optional parameter 'closeSuggestionsOnSelect' for the enhance() function for form-autocomplete. Setting this to true will
  close the suggestions popup immediately after an option has been selected. If not specified, it defaults to true for single-select
  elements and false for multiple-select elements.
* user_can_view_profile() now also checks the moodle/user:viewalldetails capability.
* The core/modal_confirm dialogue has been deprecated. Please use the core/modal_save_cancel dialogue instead. Please ensure you
  update to use the ModalEvents.save and ModalEvents.cancel events instead of their yes/no counterparts.
* Instead of checking the 'moodle/course:viewparticipants' and 'moodle/site:viewparticipants' capabilities use the
  new functions course_can_view_participants() and course_require_view_participants().
* $stored_file->add_to_curl_request() now adds the filename to the curl request.
* The option for Login HTTPS (authentication-only SSL) has been removed
* $CFG->loginhttps is now deprecated, do not use it.
* $PAGE->https_required and $PAGE->verify_https_required() are now deprecated. They are no longer used and will throw a coding_exception.
* $CFG->httpswwwroot is now deprecated and will always result in the same value as wwwroot.
* Added function core_role_set_view_allowed() to check if a user should be able to see a given role.
  This should be checked whenever displaying a list of roles to a user, however, core_role_set_assign_allowed may need to override it
  in some cases.
* Deprecated allow_override, allow_assign and allow_switch and replaced with core_role_set_*_allowed to avoid function names conflicting.

=== 3.3.1 ===

* ldap_get_entries_moodle() now always returns lower-cased attribute names in the returned entries.
  It was suppposed to do so before, but it actually didn't.

=== 3.3 ===

* Behat compatibility changes are now being documented at https://moodledev.io
* PHPUnit's bootstrap has been changed to use HTTPS wwwroot (https://www.example.com/moodle) from previous HTTP version. Any
  existing test expecting the old HTTP URLs will need to be switched to the new HTTPS value (reference: MDL-54901).
* The information returned by the idp list has changed. This is usually only rendered by the login page and login block.
  The icon attribute is removed and an iconurl attribute has been added.
* Support added for a new type of external file: FILE_CONTROLLED_LINK. This is an external file that Moodle can control
  the permissions. Moodle makes files read-only but can grant temporary write access.
    When accessing a URL, the info from file_browser::get_file_info will be checked to determine if the user has write access,
    if they do - the remote file will have access controls set to allow editing.
* The method moodleform::after_definition() has been added and can now be used to add some logic
  to be performed after the form's definition was set. This is useful for intermediate subclasses.
* Moodle has support for font-awesome icons. Plugins should use the xxx_get_fontawesome_icon_map callback
  to map their custom icons to one from font-awesome.
* $OUTPUT->pix_url() has been deprecated because it is was used mostly to manually generate image tags for icons.
  We now distinguish between icons and "small images". The difference is that an icon does not have to be rendered as an image tag
  with a source. It is OK to still have "small images" - if this desired use $OUTPUT->image_icon() and $OUTPUT->image_url(). For
  other uses - use $OUTPUT->pix_icon() or the pix helper in mustache templates {{#pix}}...{{/pix}}
  For other valid use cases use $OUTPUT->image_url().
* Activity icons have been split from standard icons. Use $OUTPUT->image_icon instead of $OUTPUT->pix_icon for these
  type of icons (the coloured main icon for each activity).
* YUI module moodle-core-formautosubmit has been removed, use jquery .change() instead (see lib/templates/url_select.mustache for
  an example)
* $mform->init_javascript_enhancement() is deprecated and no longer does anything. Existing uses of smartselect enhancement
  should be switched to the searchableselector form element or other solutions.
* Return value of the validate_email() is now proper boolean as documented. Previously the function could return 1, 0 or false.
* The mcore YUI rollup which included various YUI modules such as moodle-core-notification is no longer included on every
  page. Missing YUI depdencies may be exposed by this change (e.g. missing a requirement on moodle-core-notification when
  using M.core.dialogue).
* Various legacy javascript functions have been removed:
    * M.util.focus_login_form and M.util.focus_login_error no longer do anything. Please use jquery instead. See
      lib/templates/login.mustache for an example.
    * Some outdated global JS functions have been removed and should be replaced with calls to jquery
      or alternative approaches:
        checkall, checknone, select_all_in_element_with_id, select_all_in, deselect_all_in, confirm_if, findParentNode,
        filterByParent, stripHTML
    * M.util.init_toggle_class_on_click has been removed.
* The following functions have been deprecated and should not be used any more:
  - file_storage::try_content_recovery  - See MDL-46375 for more information
  - file_storage::content_exists        - See MDL-46375 for more information
  - file_storage::deleted_file_cleanup  - See MDL-46375 for more information
  - file_storage::get_converted_document
  - file_storage::is_format_supported_by_unoconv
  - file_storage::can_convert_documents
  - file_storage::send_test_pdf
  - file_storage::test_unoconv_path
* Following behat steps have been removed from core:
    - I click on "<element_string>" "<selector_string>" in the "<row_text_string>" table row
    - I go to notifications page
    - I add "<filename_string>" file from recent files to "<filepicker_field_string>" filepicker
    - I upload "<filepath_string>" file to "<filepicker_field_string>" filepicker
    - I create "<foldername_string>" folder in "<filepicker_field_string>" filepicker
    - I open "<foldername_string>" folder from "<filepicker_field_string>" filepicker
    - I unzip "<filename_string>" file from "<filepicker_field_string>" filepicker
    - I zip "<filename_string>" folder from "<filepicker_field_string>" filepicker
    - I delete "<file_or_folder_name_string>" from "<filepicker_field_string>" filepicker
    - I send "<message_contents_string>" message to "<username_string>"
    - I add "<user_username_string>" user to "<cohort_idnumber_string>" cohort
    - I add "<username_string>" user to "<group_name_string>" group
    - I fill in "<field_string>" with "<value_string>"
    - I select "<option_string>" from "<select_string>"
    - I select "<radio_button_string>" radio button
    - I check "<option_string>"
    - I uncheck "<option_string>"
    - the "<field_string>" field should match "<value_string>" value
    - the "<checkbox_string>" checkbox should be checked
    - the "<checkbox_string>" checkbox should not be checked
    - I fill the moodle form with:
    - "<element_string>" "<selector_string>" should exists
    - "<element_string>" "<selector_string>" should not exists
    - the following "<element_string>" exists:
* get_user_capability_course() now has an additional parameter 'limit'. This can be used to return a set number of records with
  the submitted capability. The parameter 'fieldsexceptid' will now accept context fields which can be used for preloading.
* The caching option 'immutable' has been added to send_stored_file() and send_file().
* New adhoc task refresh_mod_calendar_events_task that updates existing calendar events of modules.
* New 'priority' column for the event table to determine which event to show in case of events with user and group overrides.
* Webservices core_course_search_courses and core_course_get_courses_by_field will always return the sortorder field.
* core_course_external::get_activities_overview has been deprecated. Please do not call this function any more.
* Changed the pix mustache template helper to accept context variables for the key, component and alt text.
* New auth_plugin_base helper methods:
  - get_identity_providers() - Retrieves available auth identity providers.
  - prepare_identity_providers_for_output() - Prepares auth identity provider data for output (e.g. to templates, WS, etc.).

=== 3.2 ===

* Custom roles with access to any part of site administration that do not use the manager archetype will need
  moodle/site:configview capability added.
* Admin setting "Show My courses expanded on Dashboard" has been removed.
* Some backwards and forwards compatibility has been added for different bootstrap versions.
  This is to allow the same markup to work in "clean" and "boost" themes alot of the time. It is also to allow user text
  with bootstrap classes to keep working in the new theme. See MDL-56004 for the list of supported classes.
* MForms element 'submitlink' has been deprecated.
* Searchable selector form element is now a wrapper for autocomplete. A "No selection" option is automatically
  added to the options list for best backwards compatibility - if you were manually adding a "no selection" option you will need
  to remove it.
* Node.js versions >=4 are now required to run grunt.
* JQuery has been updated to 3.1.0. JQuery migrate plugins are no longer shipped - please read
  https://jquery.com/upgrade-guide/3.0/ and update your javascript.
* New option 'blanktarget' added to format_text. This option adds target="_blank" to links
* A new webservice structure `external_files` has been created which provides a standardised view of files in Moodle and
  should be used for all file return descriptions.
  Files matching this format can be retrieved via the new `external_util::get_area_files` method.
  See MDL-54951 for further information.
* The parameter $usepost of the following functions has been deprecated and is not used any more:
  - get_max_upload_file_size()
  - get_user_max_upload_file_size()
* The following classes have been removed and should not be used any more:
    - boxclient - See MDL-49599 for more information.
* The following functions have been removed and should not be used any more:
    - file_modify_html_header() - See MDL-29738 for more information.
* core_grades_external::get_grades has been deprecated. Please do not call this function any more.
  External function gradereport_user_external::get_grade_items can be used for retrieving the course grades information.
* New option 'escape' added to format_string. When true (default), escapes HTML entities from the string
* The following functions have been deprecated and are not used any more:
  - get_records_csv() Please use csv_import_reader::load_csv_content() instead.
  - put_records_csv() Please use download_as_dataformat (lib/dataformatlib.php) instead.
  - zip_files()   - See MDL-24343 for more information.
  - unzip_file()  - See MDL-24343 for more information.
  - print_log()           - See MDL-43681 for more information
  - print_log_csv()       - See MDL-43681 for more information
  - print_log_ods()       - See MDL-43681 for more information
  - print_log_xls()       - See MDL-43681 for more information
  - print_mnet_log()      - See MDL-43681 for more information
  - build_logs_array()    - See MDL-43681 for more information
  - get_logs()            - See MDL-43681 for more information
  - get_logs_usercourse() - See MDL-43681 for more information
  - get_logs_userday()    - See MDL-43681 for more information
  - prevent_form_autofill_password() Please do not use anymore.
* The password_compat library was removed as it is no longer required.
* Phpunit has been upgraded to 5.4.x and following has been deprecated and is not used any more:
  - setExpectedException(), use @expectedException or $this->expectException() and $this->expectExceptionMessage()
  - getMock(), use createMock() or getMockBuilder()->getMock()
  - UnitTestCase class is removed.
* The following methods have been finally deprecated and should no longer be used:
  - course_modinfo::build_section_cache()
  - cm_info::get_deprecated_group_members_only()
  - cm_info::is_user_access_restricted_by_group()
* The following methods in cm_info::standardmethods have also been finally deprecated and should no longer be used:
  - cm_info::get_after_edit_icons()
  - cm_info::get_after_link()
  - cm_info::get_content()
  - cm_info::get_custom_data()
  - cm_info::get_extra_classes()
  - cm_info::get_on_click()
  - cm_info::get_url()
  - cm_info::obtain_dynamic_data()
  Calling them through the magic method __call() will throw a coding exception.
* The alfresco library has been removed from core. It was an old version of
  the library which was not compatible with newer versions of Alfresco.
* Added down arrow: $OUTPUT->darrow.
* All file_packer implementations now accept an additional parameter to allow a simple boolean return value instead of
  an array of individual file statuses.
* "I set the field "field_string" to multiline:" now end with colon (:), as PyStrings is supposed to end with ":"
* New functions to support deprecation of events have been added to the base event. See MDL-46214 for further details.
* A new function `get_name_with_info` has been added to the base event. This function adds information about event
  deprecations and should be used where this information is relevant.
* Following api's have been deprecated in behat_config_manager, please use behat_config_util instead.
  - get_features_with_tags
  - get_components_steps_definitions
  - get_config_file_contents
  - merge_behat_config
  - get_behat_profile
  - profile_guided_allocate
  - merge_config
  - clean_path
  - get_behat_tests_path
* behat_util::start_test_mode() accepts 3 options now:
  - 1. Theme sute with all features: If behat should initialise theme suite with all core features.
  - 2. Parallel runs: How many parallel runs will be running.
  - 3. Run: Which process behat should be initialise for.
* behat_context_helper::set_session() has been deprecated, please use behat_context_helper::set_environment() instead.
* data-fieldtype="type" attribute has been added to form field default template.
* form elements extending MoodleQuickForm_group must call $this->createFormElement() instead of
  @MoodleQuickForm::createElement() in order to be compatible with PHP 7.1
* Relative paths in $CFG->alternateloginurl will be resolved to absolute path within moodle site. Previously they
  were resolved to absolute path within the server. That means:
  - $CFG->wwwroot: http://example.com/moodle
  - $CFG->alternateloginurl : /my/super/login.php
  - Login url will be: http://example.com/moodle/my/super/login.php (moodle root based)
* Database (DML) layer:
  - new sql_equal() method available for places where case sensitive/insensitive varchar comparisons are required.
* PostgreSQL connections now use advanced options to reduce connection overhead.  These options are not compatible
  with some connection poolers.  The dbhandlesoptions parameter has been added to allow the database to configure the
  required defaults. The parameters that are required in the database are;
    ALTER DATABASE moodle SET client_encoding = UTF8;
    ALTER DATABASE moodle SET standard_conforming_strings = on;
    ALTER DATABASE moodle SET search_path = 'moodle,public';  -- Optional, if you wish to use a custom schema.
  You can set these options against the database or the moodle user who connects.
* Some form elements have been refined to better support right-to-left languages. In RTL,
  most fields should not have their direction flipped, a URL, a path to a file, a number, ...
  are always displayed LTR. Input fields and text areas now will best guess whether they
  should be forced to be displayed in LTR based on the PARAM type associated with it. You
  can call $mform->setForceLtr($elementName, true/false) on some form fields to manually
  set the value.
* Action menus do_not_enhance() is deprecated, use a list of action_icon instead.
* The user_not_fully_set_up() function has a new $strict parameter (defaulting to true) in order to decide when
  custom fields (and other checks) should be evaluated to determine if the user has been completely setup.
* profile_field_base class has new methods: get_field_config_for_external() and get_field_properties().
  This two new methods should be implemented by profile field plugins to make them compatible with Web Services.
* The minifier library used by core_minify has been switched to https://github.com/matthiasmullie/minify - there are minor differences
  in minifier output.
* context_header additional buttons can now have a class attribute provided in the link attributes.
* The return signature for the antivirus::scan_file() function has changed.
  The calling function will now handle removal of infected files from Moodle based on the new integer return value.
* The first parameter $eventdata of both message_send() and \core\message\manager::send_message() should
  be \core\message\message. Use of stdClass is deprecated.
* The message_sent event now expects other[courseid] to be always set, exception otherwise. For BC with contrib code,
  message_sent::create_from_ids() will show a debugging notice if the \core\message\message being sent is missing
  the courseid property, defaulting to SITEID automatically. In Moodle 3.6 (MDL-55449) courseid will be fully mandatory
  for all messages sent.
* The send_confirmation_email() function has a new optional parameter $confirmationurl to provide a different confirmation URL.
* Introduced a new hook for plugin developers:
    - <component>_course_module_background_deletion_recommended()
  This hook should be used in conjunction with the existing '<component>_pre_course_module_delete($mod)'. It must
  return a boolean and is called by core to check whether a plugin's implementation of
  <component>_pre_course_module_deleted($mod) will take a long time. A plugin should therefore only implement this
  function if it also implements <component>_pre_course_module_delete($mod).
  An example in current use is recyclebin, which performs what can be a lengthy backup process in
  tool_recyclebin_pre_course_module_delete. The recyclebin, if enabled, now returns true in its implementation of
  tool_recyclebin_course_module_background_deletion_recommended(), to indicate to core that the deletion (and
  execution of tool_recyclebin_pre_course_module_delete) should be handled with an adhoc task, meaning it will not
  occur in real time.

=== 3.1 ===

* Webservice function core_course_search_courses accepts a new parameter 'limittoenrolled' to filter the results
  only to courses the user is enrolled in, and are visible to them.
* External functions that are not calling external_api::validate_context are buggy and will now generate
  exceptions. Previously they were only generating warnings in the webserver error log.
  See https://moodledev.io/docs/apis/subsystems/external/security
* The moodle/blog:associatecourse and moodle/blog:associatemodule capabilities has been removed.
* The following functions has been finally deprecated and can not be used any more:
    - profile_display_badges()
    - useredit_shared_definition_preferences()
    - calendar_normalize_tz()
    - get_user_timezone_offset()
    - get_timezone_offset()
    - get_list_of_timezones()
    - calculate_user_dst_table()
    - dst_changes_for_year()
    - get_timezone_record()
    - test_get_list_of_timezones()
    - test_get_timezone_offset()
    - test_get_user_timezone_offset()
* The google api library has been updated to version 1.1.7. There was some important changes
  on the SSL handling. Now the SSL version will be determined by the underlying library.
  For more information see https://github.com/googleapis/google-api-php-client/pull/644
* The get_role_users() function will now add the $sort fields that are not part
  of the requested fields to the query result and will throw a debugging message
  with the added fields when that happens.
* The core_user::fill_properties_cache() static method has been introduced to be a reference
  and allow standard user fields data validation. Right now only type validation is supported
  checking it against the parameter (PARAM_*) type of the target user field. MDL-52781 is
  going to add support to null/not null and choices validation, replacing the existing code to
  validate the user fields in different places in a common way.
* Webservice function core_course_search_courses now returns results when the search string
  is less than 2 chars long.
* Webservice function core_course_search_courses accepts a new parameter 'requiredcapabilities' to filter the results
  by the capabilities of the current user.
* New mform element 'course' handles thousands of courses with good performance and usability.
* The redirect() function will now redirect immediately if output has not
  already started. Messages will be displayed on the subsequent page using
  session notifications. The type of message output can be configured using the
  fourth parameter to redirect().
* The specification of extra classes in the $OUTPUT->notification()
  function, and \core\output\notification renderable have been deprecated
  and will be removed in a future version.
  Notifications should use the levels found in \core\output\notification.
* The constants for NOTIFY_PROBLEM, NOTIFY_REDIRECT, and NOTIFY_MESSAGE in
  \core\output\notification have been deprecated in favour of NOTIFY_ERROR,
  NOTIFY_WARNING, and NOTIFY_INFO respectively.
* The following functions, previously used (exclusively) by upgrade steps are not available
  anymore because of the upgrade cleanup performed for this version. See MDL-51580 for more info:
    - upgrade_mysql_fix_unsigned_and_lob_columns()
    - upgrade_course_completion_remove_duplicates()
    - upgrade_save_orphaned_questions()
    - upgrade_rename_old_backup_files_using_shortname()
    - upgrade_mssql_nvarcharmax()
    - upgrade_mssql_varbinarymax()
    - upgrade_fix_missing_root_folders()
    - upgrade_course_modules_sequences()
    - upgrade_grade_item_fix_sortorder()
    - upgrade_availability_item()
* A new parameter $ajaxformdata was added to the constructor for moodleform. When building a
  moodleform in a webservice or ajax script (for example using the new fragments API) we
  cannot allow the moodleform to parse it's own data from _GET and _POST - we must pass it as
  an array.
* Plugins can extend the navigation for user by declaring the following callback:
  <frankenstyle>_extend_navigation_user(navigation_node $parentnode, stdClass $user,
                                        context_user $context, stdClass $course,
                                        context_course $coursecontext)
* The function notify() now throws a debugging message - see MDL-50269.
* Ajax calls going through lib/ajax/* now validate the return values before sending
  the response. If the validation does not pass an exception is raised. This behaviour
  is consistent with web services.
* Several changes in Moodle core, standard plugins and third party libraries to
  ensure compatibility with PHP7. All plugins are recommended to perform testing
  against PHP7 as well. Refer to https://moodledev.io/general/development/policies/php for more
  information. The following changes may affect you:
  * Class moodleform, moodleform_mod and some module classes have been changed to use
    __construct() for the constructor. Calling parent constructors by the class
    name will display debugging message. Incorrect: parent::moodleform(),
    correct: parent::__construct()
  * All form elements have also changed the constructor syntax. No changes are
    needed for using form elements, however if plugin defines new form element it
    needs to use correct syntax. For example, incorrect: parent::HTML_QuickForm_input(),
    HTML_QuickForm_input::HTML_QuickForm_input(), $this->HTML_QuickForm_input().
    Correct: HTML_QuickForm_input::__construct() or parent::__construct().
  * profile_field_base::profile_field_base() is deprecated, use parent::__construct()
    in custom profile fields constructors. Similar deprecations in exsiting
    profile_field_* classes.
  * user_filter_type::user_filter_type() is deprecated, use parent::__construct() in
    custom user filters. Similar deprecations in existing user_filter_* classes.
  * table_default_export_format_parent::table_default_export_format_parent() is
    deprecated, use parent::__construct() in extending classes.
* groups_delete_group_members() $showfeedback parameter has been removed and is no longer
  respected. Users of this function should output their own feedback if required.
* Number of changes to Tags API, see tag/upgrade.txt for more details
* The previous events API handlers are being deprecated in favour of events 2 API, debugging messages are being displayed if
  there are 3rd party plugins using it. Switch to events 2 API please, see https://docs.moodle.org/dev/Events_API#Event_dispatching_and_observers
  Note than you will need to bump the plugin version so moodle is aware that you removed the plugin's event handlers.
* mforms validation functions are not available in the global JS namespace anymore, event listeners
  are assigned to fields and buttons through a self-contained JS function.
* Added $CFG->urlrewriteclass option to config.php allowing clean / semantic urls to
  be implemented in a plugin, eg local_cleanurls.
* $CFG->pathtoclam global setting has been moved to clamav antivirus plugin setting of the same name.
* clam_message_admins() and get_clam_error_code() have been deprecated, its functionality
  is now a part of \antivirus_clamav\scanner class methods.
* \repository::antivir_scan_file() has been deprecated, \core\antivirus\manager::scan_file() that
  applies antivirus plugins is replacing its functionality.
* Added core_text::str_max_bytes() which safely truncates multi-byte strings to a maximum number of bytes.
* Zend Framework has been removed completely.
* Any plugin can report when a scale is being used with the callback function [pluginname]_scale_used_anywhere(int $scaleid).
* Changes in file_rewrite_pluginfile_urls: Passing a new option reverse = true in the $options var will make the function to convert
  actual URLs in $text to encoded URLs in the @@PLUGINFILE@@ form.
* behat_util::is_server_running() is removed, please use behat_util::check_server_status() instead.
* Behat\Mink\Selector\SelectorsHandler::xpathLiteral() method is deprecated use behat_context_helper::escape instead
  when building Xpath, or pass the unescaped value when using the named selector.',
* table_sql download process is using the new data formats plugin which you can't use if you are buffering any output
    * flexible_table::get_download_menu(), considered private, has been deleted. Use
      $OUTPUT->download_dataformat_selector() instead.
  when building Xpath, or pass the unescaped value when using the named selector.
* Add new file_is_executable(), to consistently check for executables even in Windows (PHP bug #41062).
* Introduced new hooks for plugin developers.
    - <component>_pre_course_category_delete($category)
    - <component>_pre_course_delete($course)
    - <component>_pre_course_module_delete($cm)
    - <component>_pre_block_delete($instance)
    - <component>_pre_user_delete($user)
  These hooks allow developers to use the item in question before it is deleted by core. For example, if your plugin is
  a module (plugins located in the mod folder) called 'xxx' and you wish to interact with the user object before it is
  deleted then the function to create would be mod_xxx_pre_user_delete($user) in mod/xxx/lib.php.
* pear::Net::GeoIP has been removed.

=== 3.0 ===

* Minify updated to 2.2.1
* htmlpurifier upgraded to 4.7.0
* Less.php upgraded to 1.7.0.9
* The horde library has been updated to version 5.2.7.
* Google libraries (lib/google) updated to 1.1.5
* Html2Text library has been updated to the latest version of the library.
* External functions x_is_allowed_from_ajax() methods have been deprecated. Define 'ajax' => true in db/services.php instead.
* External functions can be called without a session if they define 'loginrequired' => true in db/services.php.
* All plugins are required to declare their frankenstyle component name via
  the $plugin->component property in their version.php file. See
  https://moodledev.io/docs/apis/commonfiles/version.php for details (MDL-48494).
* PHPUnit is upgraded to 4.7. Some tests using deprecated assertions etc may need changes to work correctly.
* Users of the text editor API to manually create a text editor should call set_text before calling use_editor.
* Javascript - SimpleYUI and the Y instance used for modules have been merged. Y is now always the same instance of Y.
* get_referer() has been deprecated, please use the get_local_referer function instead.
* \core\progress\null is renamed to \core\progress\none for improved PHP7 compatibility as null is a reserved word (see MDL-50453).
* \webservice_xmlrpc_client now respects proxy server settings. If your XMLRPC server is available on your local network and not via your proxy server, you may need to add it to the list of proxy
  server exceptions in $CFG->proxybypass. See MDL-39353 for details.
* Group and groupings idnumbers can now be passed to and/or are returned from the following web services functions:
  ** core_group_external::create_groups
  ** core_group_external::get_groups
  ** core_group_external::get_course_groups
  ** core_group_external::create_groupings
  ** core_group_external::update_groupings
  ** core_group_external::get_groupings
  ** core_group_external::get_course_groupings
  ** core_group_external::get_course_user_groups
* Following functions are removed from core. See MDL-50049 for details.
    password_compat_not_supported()
    session_get_instance()
    session_is_legacy()
    session_kill_all()
    session_touch()
    session_kill()
    session_kill_user()
    session_set_user()
    session_is_loggedinas()
    session_get_realuser()
    session_loginas()
    js_minify()
    css_minify_css()
    update_login_count()
    reset_login_count()
    check_gd_version()
    update_log_display_entry()
    get_recent_enrolments()
    groups_filter_users_by_course_module_visible()
    groups_course_module_visible()
    error()
    formerr()
    editorhelpbutton()
    editorshortcutshelpbutton()
    choose_from_menu()
    update_event()
    get_generic_section_name()
    get_all_sections()
    add_mod_to_section()
    get_all_mods()
    get_course_section()
    format_weeks_get_section_dates()
    get_print_section_cm_text()
    print_section_add_menus()
    make_editing_buttons()
    print_section()
    print_overview()
    print_recent_activity()
    delete_course_module()
    update_category_button()
    make_categories_list()
    category_delete_move()
    category_delete_full()
    move_category()
    course_category_hide()
    course_category_show()
    get_course_category()
    create_course_category()
    get_all_subcategories()
    get_child_categories()
    get_categories()
    print_course_search()
    print_my_moodle()
    print_remote_course()
    print_remote_host()
    print_whole_category_list()
    print_category_info()
    get_course_category_tree()
    print_courses()
    print_course()
    get_category_courses_array()
    get_category_courses_array_recursively()
    blog_get_context_url()
    get_courses_wmanagers()
    convert_tree_to_html()
    convert_tabrows_to_tree()
    can_use_rotated_text()
    get_parent_contexts()
    get_parent_contextid()
    get_child_contexts()
    create_contexts()
    cleanup_contexts()
    build_context_path()
    rebuild_contexts()
    preload_course_contexts()
    context_moved()
    fetch_context_capabilities()
    context_instance_preload()
    get_contextlevel_name()
    print_context_name()
    mark_context_dirty()
    delete_context()
    get_context_url()
    get_course_context()
    get_user_courses_bycap()
    get_role_context_caps()
    get_courseid_from_context()
    context_instance_preload_sql()
    get_related_contexts_string()
    get_plugin_list_with_file()
    check_browser_operating_system()
    check_browser_version()
    get_device_type()
    get_device_type_list()
    get_selected_theme_for_device_type()
    get_device_cfg_var_name()
    set_user_device_type()
    get_user_device_type()
    get_browser_version_classes()
    generate_email_supportuser()
    badges_get_issued_badge_info()
    can_use_html_editor()
    enrol_cohort_get_cohorts()
    enrol_cohort_can_view_cohort()
    cohort_get_visible_list()
    enrol_cohort_enrol_all_users()
    enrol_cohort_search_cohorts()
* The never unused webdav_locks table was dropped.
* The actionmenu hideMenu() function now expects an EventFacade object to be passed to it,
  i.e. a call to M.core.actionmenu.instance.hideMenu() should be change to M.core.actionmenu.instance.hideMenu(e)
* In the html_editors (tinyMCE, Atto), the manage files button can be hidden by changing the 'enable_filemanagement' option to false.
* external_api::validate_context now is public, it can be called from other classes.
* rss_error() now supports returning of correct HTTP status of error and will return '404 Not Found'
  unless other status is specified.
* Plugins can extend the navigation for categories settings by declaring the following callback:
  <frankenstyle>_extend_navigation_category_settings(navigation_node, context_coursecat)
* The clilib.php provides two new functions cli_write() and cli_writeln() that should be used for outputting texts from the command
  line interface scripts.
* External function core_course_external::get_course_contents returned parameter "name" has been changed to PARAM_RAW,
  this is because the new external_format_string function may return raw data if the global moodlewssettingraw parameter is used.
* Function is_web_crawler() has been deprecated, please use core_useragent::is_web_crawler() instead.

=== 2.9.1 ===

* New methods grade_grade::get_grade_max() and get_grade_min() must be used rather than directly the public properties rawgrademax and rawgrademin.
* New method grade_item::is_aggregate_item() indicates when a grade_item is an aggreggated type grade.

=== 2.9 ===

* The default home page for users has been changed to the dashboard (formely my home). See MDL-45774.
* Support for rendering templates from php or javascript has been added. See MDL-49152.
* Support for loading AMD javascript modules has been added. See MDL-49046.
* Webservice core_course_delete_courses now return warning messages on any failures and does not try to rollback the entire deletion.
* \core\event\course_viewed 'other' argument renamed from coursesectionid to coursesectionnumber as it contains the section number.
* New API core_filetypes::add_type (etc.) allows custom filetypes to be added and modified.
* PHPUnit: PHPMailer Sink is now started for all tests and is setup within the phpunit wrapper for advanced tests.
  Catching debugging messages when sending mail will no longer work. Use $sink = $this->redirectEmails(); and then check
  the message in the sink instead.
* The file pluginlib.php was deprecated since 2.6 and has now been removed, do not include or require it.
* \core_component::fetch_subsystems() now returns a valid path for completion component instead of null.
* Deprecated JS global methods have been removed (show_item, destroy_item, hide_item, addonload, getElementsByTagName, findChildNodes).
* For 3rd party plugin specific environment.xml files, it's now possible to specify version independent checks by using the
  <PLUGIN name="component_name"> tag instead of the version dependent <MOODLE version="x.y"> one. If the PLUGIN tag is used any
  Moodle specific tags will be ignored.
* html_table: new API for adding captions to tables (new field, $table->caption) and subsequently hiding said captions from sighted users using accesshide (enabled using $table->captionhide).
* The authorization procedure in the mdeploy.php script has been improved. The script
  now relies on the main config.php when deploying an available update.
* sql_internal_reader and sql_select_reader interfaces have been deprecated in favour of sql_internal_table_reader
  and sql_reader which use iterators to be more memory efficient.
* $CFG->enabletgzbackups setting has been removed as now backups are stored internally using .tar.gz format by default, you can
  set $CFG->usezipbackups to store them in zip format. This does not affect the restore process, which continues accepting both.
* Added support for custom string manager implementations via $CFG->customstringmanager
  directive in the config.php. See MDL-49361 for details.
* Add new make_request_directory() for creation of per-request files.
* Added generate_image_thumbnail_from_string. This should be used instead of generate_image_thumbnail when the source is a string.
  This prevents the need to write files to disk unnecessarily.
* Added generate_image_thumbnail to stored_file class. This should be used when generating thumbnails for stored files.
  This prevents the need to write files to disk unnecessarily.
* Removed pear/HTTP/WebDav. See MDL-49534 for details.
* Use standard PHP date time classes and methods - see new core_date class for timezone normalisation methods.
* Moved lib/google/Google/ to lib/google/src/Google. This is to address autoloader issues with Google's provided autoloader
  for the library. See MDL-49519 for details.
* The outdated lib/google/Google_Client.php and related files have been completely removed. To use
  the new client, read lib/google/readme_moodle.txt, please.
* profile_display_badges() has been deprecated. See MDL-48935 for details.
* Added a new method add_report_nodes() to pagelib.php. If you are looking to add links to the user profile page under the heading "Reports"
  then please use this function to ensure that the breadcrumb and navigation block are created properly for all user profile pages.
* process_new_icon() now does not always return a PNG file. When possible, it will try to keep the format of the original file.
  Set the new argument $preferpng to true to force PNG. See MDL-46763 and MDL-50041 for details.

=== 2.8 ===

* Gradebook grade category option "aggregatesubcats" has been removed completely.
  This means that the database column is removed, the admin settings are removed and
  the properties from the grade_category object have been removed. If any courses were
  found to be using this setting, a warning to check the grades will be shown in the
  course grader report after upgrading the site. The same warning will be shown on
  courses restored from backup that had this setting enabled (see MDL-47503).
* lib/excelllib.class.php has been updated. The class MoodleExcelWorkbook will now only produce excel 2007 files.
* renderers: We now remove the suffix _renderable when looking for a render method for a renderable.
  If you have a renderable class named like "blah_renderable" and have a method on a renderer named "render_blah_renderable"
  you will need to change the name of your render method to "render_blah" instead, as renderable at the end is no longer accepted.
* New functions get_course_and_cm_from_cmid($cmorid, $modulename) and
  get_course_and_cm_from_instance($instanceorid, $modulename) can be used to
  more efficiently load these basic data objects at the start of a script.
* New function cm_info::create($cm) can be used when you need a cm_info
  object, but have a $cm which might only be a standard database record.
* $CFG->enablegroupmembersonly no longer exists.
* Scheduled tasks have gained support for syntax to introduce variability when a
  task will run across installs. When a when hour or minute are defined as 'R'
  they will be installed with a random hour/minute value.
* Several classes grade_edit_tree_column_xxx were removed since grades setup page
  has been significantly changed. These classes should not be used outside of
  gradebook or developers can copy them into their plugins from 2.7 branch.
* Google APIs Client Library (lib/google/) has been upgraded to 1.0.5-beta and
  API has changed dramatically without backward compatibility. Any code accessing
  it must be amended. It does not apply to lib/googleapi.php. See MDL-47297
* Added an extra parameter to the function get_formatted_help_string() (default null) which is used to specify
  additional string parameters.
* User settings node and course node in navigation now support callbacks from admin tools.
* grade_get_grades() optional parameteres $itemtype, $itemmodule, $iteminstance are now required.

DEPRECATIONS:
* completion_info->get_incomplete_criteria() is deprecated and will be removed in Moodle 3.0.
* grade_category::aggregate_values() is deprecated and will be removed in Moodle 3.0.
* groups_filter_users_by_course_module_visible() is deprecated; replace with
  core_availability\info::filter_user_list. Will be removed in Moodle 3.0.
* groups_course_module_visible() is deprecated; replace with $cm->uservisible.
* cm_info property $cm->groupmembersonly is deprecated and always returns 0.
  Use core_availability\info::filter_user_list if trying to determine which
  other users can see an activity.
* cm_info method $cm->is_user_access_restricted_by_group() is deprecated and
  always returns false. Use $cm->uservisible to determine whether the user can
  access the activity.
* Constant FEATURE_GROUPMEMBERSONLY (used in module _supports functions) is
  deprecated.
* cohort_get_visible_list() is deprecated. There is a better function cohort_get_available_cohorts()
  that respects user capabilities to view cohorts.
* enrol_cohort_get_cohorts() and enrol_cohort_search_cohorts() are deprecated since
  functionality is removed. Please use cohort_get_available_cohorts()
* enrol_cohort_enrol_all_users() is deprecated; enrol_manual is now responsible for this action
* enrol_cohort_can_view_cohort() is deprecated; replace with cohort_can_view_cohort()

=== 2.6.4 / 2.7.1 ===

* setnew_password_and_mail() and update_internal_user_password() will trigger
  \core\event\user_password_updated. Previously they used to generate
  \core\event\user_updated event.
* update_internal_user_password() accepts optional boolean $fasthash for fast
  hashing.
* user_update_user() and user_create_user() api's accept optional param
  $triggerevent to avoid respective events to be triggred from the api's.

=== 2.7 ===

* PHPUnit cannot be installed via PEAR any more, please use composer package manager instead.
* $core_renderer->block_move_target() changed to support more verbose move-block-here descriptions.

Events and Logging:
* Significant changes in Logging API. For upgrading existing events_trigger() and
  add_to_log() see http://docs.moodle.org/dev/Migrating_logging_calls_in_plugins
  For accessing logs from plugins see http://docs.moodle.org/dev/Migrating_log_access_in_reports
* The validation of the following events is now stricter (see MDL-45445):
    - \core\event\blog_entry_created
    - \core\event\blog_entry_deleted
    - \core\event\blog_entry_updated
    - \core\event\cohort_member_added
    - \core\event\cohort_member_removed
    - \core\event\course_category_deleted
    - \core\event\course_completed
    - \core\event\course_content_deleted
    - \core\event\course_created
    - \core\event\course_deleted
    - \core\event\course_restored
    - \core\event\course_section_updated (see MDL-45229)
    - \core\event\email_failed
    - \core\event\group_member_added
    - \core\event\group_member_removed
    - \core\event\note_created
    - \core\event\note_deleted
    - \core\event\note_updated
    - \core\event\role_assigned
    - \core\event\role_deleted
    - \core\event\role_unassigned
    - \core\event\user_graded
    - \core\event\user_loggedinas
    - \core\event\user_profile_viewed
    - \core\event\webservice_token_created

DEPRECATIONS:
* $module uses in mod/xxx/version.php files is now deprecated. Please use $plugin instead. It will be removed in Moodle 2.10.
* Update init methods in all event classes - "level" property was renamed to "edulevel", the level property is now deprecated.
* Abstract class \core\event\course_module_instances_list_viewed is deprecated now, use \core\event\instances_list_viewed instead.
* Abstract class core\event\content_viewed has been deprecated. Please extend base event or other relevant abstract class.
* mod_book\event\instances_list_viewed has been deprecated. Please use mod_book\event\course_module_instance_list_viewed instead.
* mod_chat\event\instances_list_viewed has been deprecated. Please use mod_chat\event\course_module_instance_list_viewed instead.
* mod_choice\event\instances_list_viewed has been deprecated. Please use mod_choice\event\course_module_instance_list_viewed instead.
* mod_feedback\event\instances_list_viewed has been deprecated. Please use mod_feedback\event\course_module_instance_list_viewed instead.
* mod_page\event\instances_list_viewed has been deprecated. Please use mod_page\event\course_module_instance_list_viewed instead.
* The constants FRONTPAGECOURSELIST, FRONTPAGETOPICONLY & FRONTPAGECOURSELIMIT have been removed.
* Conditional availability API has moved and changed. The condition_info class is
  replaced by \core_availability\info_module, and condition_info_section by
  \core_availability\info_section. (Code that uses the old classes will generally
  still work.)
* coursemodule_visible_for_user() has been deprecated but still works - replaced
  by a new static function \core_availability\info_module::is_user_visible()
* cm_info::is_user_access_restricted_by_conditional_access has been deprecated
  but still works (it has never done what its name suggests, and is
  unnecessary).
* cm_info and section_info property showavailability has been deprecated, but
  still works (with the caveat that this information is now per-user).
* cm_info and section_info properties availablefrom and availableuntil have been
  deprecated and always return zero (underlying data doesn't have these values).
* section_info property groupingid has been deprecated and always returns zero,
  same deal.
* Various cm_info methods have been deprecated in favour of their read-only properties (get_url(), get_content(), get_extra_classes(),
  get_on_click(), get_custom_data(), get_after_link, get_after_edit_icons)
* The ajaxenabled function has been deprecated and always returns true. All code should be fully functional in Javascript.
* count_login_failures() has been deprecated, use user_count_login_failures() instead. Refer MDL-42891 for details.

Conditional availability (activities and sections):
* New conditional availability API in /availability, including new availability
  condition plugins in /availability/condition. The new API is very similar with
  regard to checking availability, but any code that modifies availability settings
  for an activity or section is likely to need substantial changes.

YUI:
  * The lightbox attribute for moodle-core-notification-dialogue has been
    deprecated and replaced by the modal attribute. This was actually
    changed in Moodle 2.2, but has only been marked as deprecated now. It
    will be removed in Moodle 2.9.
  * When destroying any type of dialogue based on moodle-core-notification, the relevant content is also removed from
    the DOM. Previously it was left orphaned.

JavaSript:
    * The findChildNodes global function has been deprecated. Y.all should
      be used instead.
    * The callback argument to confirm_action and M.util.show_confirm_dialog has been deprecated. If you need to write a
      confirmation which includes a callback, please use moodle-core-notification-confirmation and attach callbacks to the
      events provided.

* New locking api and admin settings to configure the system locking type.
* New "Time spent waiting for the database" performance metric displayed along with the
  other MDL_PERF vars; the change affects both the error logs and the vars displayed in
  the page footer.
* Changes in the tag API. The component and contextid are now saved when assigning tags to an item. Please see
  tag/upgrade.txt for more information.

=== 2.6 ===

* Use new methods from core_component class instead of get_core_subsystems(), get_plugin_types(),
  get_plugin_list(), get_plugin_list_with_class(), get_plugin_directory(), normalize_component(),
  get_component_directory() and get_plugin_list_with_file(). The names of the new methods are
  exactly the same, the only differences are that core_component::get_plugin_types() now always returns
  full paths and core_component::get_plugin_list() does not accept empty parameter any more.
* Use core_text::* instead of textlib:: and also core_collator::* instead of collatorlib::*.
* Use new function moodleform::mock_submit() to simulate form submission in unit tests (backported).
* New $CFG->localcachedir setting useful for cluster nodes. Admins have to update X-Sendfile aliases if used.
* MS SQL Server drivers are now using NVARCHAR(MAX) instead of NTEXT and VARBINARY(MAX) instead of IMAGE,
  this change should be fully transparent and it should help significantly with add-on compatibility.
* The string manager classes were renamed. Note that they should not be modified or used directly,
  always use get_string_manager() to get instance of the string manager.
* The ability to use an 'insecure' rc4encrypt/rc4decrypt key has been removed.
* Use $CFG->debugdeveloper instead of debugging('', DEBUG_DEVELOPER).
* Use set_debugging(DEBUG_xxx) when changing debugging level for current request.
* Function moveto_module() does not modify $mod argument and instead now returns the new module visibility value.
* Use behat_selectors::get_allowed_text_selectors() and behat_selectors::get_allowed_selectors() instead of
  behat_command::$allowedtextselectors and behat_command::$allowedselectors
* Subplugins are supported in admin tools and local plugins.
* file_packer/zip_packer API has been modified so that key functions support a new file_progress interface
  to report progress during long operations. Related to this, zip_archive now supports an estimated_count()
  function that returns an approximate number of entries in the zip faster than the count() function.
* Class cm_info no longer extends stdClass. All properties are read-only and calculated on first request only.
* Class course_modinfo no longer extends stdClass. All properties are read-only.
* Database fields modinfo and sectioncache in table course are removed. Application cache core/coursemodinfo
  is used instead. Course cache is still reset, rebuilt and retrieved using function rebuild_course_cache() and
  get_fast_modinfo(). Purging all caches and every core upgrade purges course modinfo cache as well.
  If function get_fast_modinfo() is called for multiple courses make sure to include field cacherev in course
  object.
* Internal (noreply and support) user support has been added for sending/receiving message.
  Use core_user::get_noreply_user() and core_user::get_support_user() to get noreply and support user's respectively.
  Real users can be used as noreply/support users by setting $CFG->noreplyuserid and $CFG->supportuserid
* New function readfile_allow_large() in filelib.php for use when very large files may need sending to user.
* Use core_plugin_manager::reset_caches() when changing visibility of plugins.
* Implement new method get_enabled_plugins() method in subplugin info classes.
* Each plugin should include version information in version.php.
* Module and block tables do not contain version column any more, use get_config('xx_yy', 'version') instead.
* $USER->password field is intentionally unset so that session data does not contain password hashes.
* Use core_shutdown_manager::register_function() instead of register_shutdown_function().
* New file packer for .tar.gz files; obtain by calling get_file_packer('application/x-gzip'). Intended initially
  for use in backup/restore only, as there are limitations on supported filenames. Also new packer for
  backups which supports both compression formats; get_file_packer('application/vnd.moodle.backup').
* New optional parameter to stored_file::get_content_file_handle to open file handle with 'gzopen' instead
  of 'fopen' to read gzip-compressed files if required.
* update_internal_user_password() and setnew_password_and_mail() now trigger user_updated event.
* Add thirdpartylibs.xml file to plugins that bundle any 3rd party libraries.
* New class introduced to help auto generate zIndex values for modal dialogues. Class "moodle-has-zindex"
  should set on any element which uses a non-default zindex and needs to ensure it doesn't show above a
  dialogue.
* $CFG->filelifetime is now used consistently for most file serving operations, the default was lowered
  to 6 hours from 24 hours because etags and x-sendfile support should make file serving less expensive.
* Date format locale charset for windows server will come from calendar type and for gregorian it will use
  lang file.
* The library to interact with Box.net (class boxclient) is only compatible with their APIv1 which
  reaches its end of life on the 14th of Dec. You should migrate your scripts to make usage of the
  new class boxnet_client(). Note that the method names and return values have changed.
* Settings pages are now possible for Calendar type plugins. Calendar type plugins that require a settings page to
  work properly will need to set their requires version to a number that is equal to or grater than the 2.6.1 release version.
* The admin/tool/generator tool was overhauled to use testing data generators and the previous interface to create
  test data was removed (it was not working correctly anyway). If you were using this tool you will probably need to
  update your code.

DEPRECATIONS:
Various previously deprecated functions have now been altered to throw DEBUG_DEVELOPER debugging notices
and will be removed in a future release (target: 2.8), a summary follows:

Accesslib:
    * get_context_instance()                ->  context_xxxx::instance()
    * get_context_instance_by_id()          ->  context::instance_by_id($id)
    * get_system_context()                  ->  context_system::instance()
    * context_moved()                       ->  context::update_moved()
    * preload_course_contexts()             ->  context_helper::preload_course()
    * context_instance_preload()            ->  context_helper::preload_from_record()
    * context_instance_preload_sql()        ->  context_helper::get_preload_record_columns_sql()
    * get_contextlevel_name()               ->  context_helper::get_level_name()
    * create_contexts()                     ->  context_helper::create_instances()
    * cleanup_contexts()                    ->  context_helper::cleanup_instances()
    * build_context_path()                  ->  context_helper::build_all_paths()
    * print_context_name()                  ->  $context->get_context_name()
    * mark_context_dirty()                  ->  $context->mark_dirty()
    * delete_context()                      ->  $context->delete_content() or context_helper::delete_instance()
    * get_context_url()                     ->  $context->get_url()
    * get_course_context()                  ->  $context->get_course_context()
    * get_parent_contexts()                 ->  $context->get_parent_context_ids()
    * get_parent_contextid()                ->  $context->get_parent_context()
    * get_child_contexts()                  ->  $context->get_child_contexts()
    * rebuild_contexts()                    ->  $context->reset_paths()
    * get_user_courses_bycap()              ->  enrol_get_users_courses()
    * get_courseid_from_context()           ->  $context->get_course_context(false)
    * get_role_context_caps()               ->  (no replacement)
    * load_temp_role()                      ->  (no replacement)
    * remove_temp_roles()                   ->  (no replacement)
    * get_related_contexts_string()         ->  $context->get_parent_context_ids(true)
    * get_recent_enrolments()               ->  (no replacement)

Enrollment:
    * get_course_participants()             -> get_enrolled_users()
    * is_course_participant()               -> is_enrolled()

Output:
    * current_theme()                       -> $PAGE->theme->name
    * skip_main_destination()               -> $OUTPUT->skip_link_target()
    * print_container()                     -> $OUTPUT->container()
    * print_container_start()               -> $OUTPUT->container_start()
    * print_container_end()                 -> $OUTPUT->container_end()
    * print_continue()                      -> $OUTPUT->continue_button()
    * print_header()                        -> $PAGE methods
    * print_header_simple()                 -> $PAGE methods
    * print_side_block()                    -> $OUTPUT->block()
    * print_arrow()                         -> $OUTPUT->arrow()
    * print_scale_menu_helpbutton()         -> $OUTPUT->help_icon_scale($courseid, $scale)
    * print_checkbox()                      -> html_writer::checkbox()

Navigation:
    * print_navigation()                    -> $OUTPUT->navbar()
    * build_navigation()                    -> $PAGE->navbar methods
    * navmenu()                             -> (no replacement)
    * settings_navigation::
          get_course_modules()              -> (no replacement)

Files and repositories:
    * stored_file::replace_content_with()   -> stored_file::replace_file_with()
    * stored_file::set_filesize()           -> stored_file::replace_file_with()
    * stored_file::get_referencelifetime()  -> (no replacement)
    * repository::sync_external_file()      -> see repository::sync_reference()
    * repository::get_file_by_reference()   -> repository::sync_reference()
    * repository::
          get_reference_file_lifetime()     -> (no replacement)
    * repository::sync_individual_file()    -> (no replacement)
    * repository::reset_caches()            -> (no replacement)

Calendar:
    * add_event()                           -> calendar_event::create()
    * update_event()                        -> calendar_event->update()
    * delete_event()                        -> calendar_event->delete()
    * hide_event()                          -> calendar_event->toggle_visibility(false)
    * show_event()                          -> calendar_event->toggle_visibility(true)

Misc:
    * filter_text()                         -> format_text(), format_string()...
    * httpsrequired()                       -> $PAGE->https_required()
    * detect_munged_arguments()             -> clean_param([...], PARAM_FILE)
    * mygroupid()                           -> groups_get_all_groups()
    * js_minify()                           -> core_minify::js_files()
    * css_minify_css()                      -> core_minify::css_files()
    * course_modinfo::build_section_cache() -> (no replacement)
    * generate_email_supportuser()          -> core_user::get_support_user()

Sessions:
    * session_get_instance()->xxx()         -> \core\session\manager::xxx()
    * session_kill_all()                    -> \core\session\manager::kill_all_sessions()
    * session_touch()                       -> \core\session\manager::touch_session()
    * session_kill()                        -> \core\session\manager::kill_session()
    * session_kill_user()                   -> \core\session\manager::kill_user_sessions()
    * session_gc()                          -> \core\session\manager::gc()
    * session_set_user()                    -> \core\session\manager::set_user()
    * session_is_loggedinas()               -> \core\session\manager::is_loggedinas()
    * session_get_realuser()                -> \core\session\manager::get_realuser()
    * session_loginas()                     -> \core\session\manager::loginas()

User-agent related functions:
    * check_browser_operating_system()      -> core_useragent::check_browser_operating_system()
    * check_browser_version()               -> core_useragent::check_browser_version()
    * get_device_type()                     -> core_useragent::get_device_type()
    * get_device_type_list()                -> core_useragent::get_device_type_list()
    * get_selected_theme_for_device_type()  -> core_useragent::get_device_type_theme()
    * get_device_cfg_var_name()             -> core_useragent::get_device_type_cfg_var_name()
    * set_user_device_type()                -> core_useragent::set_user_device_type()
    * get_user_device_type()                -> core_useragent::get_user_device_type()
    * get_browser_version_classes()         -> core_useragent::get_browser_version_classes()

YUI:
    * moodle-core-notification has been deprecated with a recommendation of
      using its subclasses instead. This is to allow for reduced page
      transport costs. Current subclasses include:
      * dialogue
      * alert
      * confirm
      * exception
      * ajaxexception

Event triggering and event handlers:
    * All existing events and event handlers should be replaced by new
      event classes and matching new event observers.
    * See https://docs.moodle.org/dev/Events_API for more information.
    * The following events will be entirely removed, though they can still
      be captured using handlers, but they should not be used any more.
      * groups_members_removed          -> \core\event\group_member_removed
      * groups_groupings_groups_removed -> (no replacement)
      * groups_groups_deleted           -> \core\event\group_deleted
      * groups_groupings_deleted        -> \core\event\grouping_deleted
    * edit_module_post_actions() does not trigger events any more.

=== 2.5.1 ===

* New get_course() function for use when obtaining the course record from database. Will
  reuse existing $COURSE or $SITE globals if possible to improve performance.

=== 2.5 ===

* The database drivers (moodle_database and subclasses) aren't using anymore the ::columns property
  for caching database metadata. MUC (databasemeta) is used instead. Any custom DB driver should
  apply for that change.
* The cron output has been changed to include time and memory usage (see cron_trace_time_and_memory()),
  so any custom utility relying on the old output may require modification.
* Function get_max_file_sizes now returns an option for (for example) "Course limit (500MB)" or
  "Site limit (200MB)" when appropriate with the option set to 0. This function no longer returns
  an option for 0 bytes. Existing code that was replacing the 0 option in the return
  from this function with a more sensible message, can now use the return from this function directly.
* Functions responsible for output in course/lib.php are deprecated, the code is moved to
  appropriate renderers: print_section(), print_section_add_menus(), get_print_section_cm_text(),
  make_editing_buttons()
  See functions' phpdocs in lib/deprecatedlib.php
* Function get_print_section_cm_text() is deprecated, replaced with methods in cm_info
* zip_packer may create empty zip archives, there is a new option to ignore
  problematic files when creating archive
* The function delete_course_module was deprecated and has been replaced with
  course_delete_module. The reason for this was because the function delete_course_module
  only partially deletes data, so wherever it was called extra code was needed to
  perform the whole deletion process. The function course_delete_module now takes care
  of the whole process.
* curl::setopt() does not accept constant values any more. As it never worked properly,
  we decided to make the type check stricter. Now, the keys of the array pass must be a string
  corresponding to the curl constant name.
* Function get_users_listing now return list of users except guest and deleted users. Previously
  deleted users were excluded by get_users_listing. As guest user is not expected while browsing users,
  and not included in get_user function, it will not be returned by get_users_listing.
* The add_* functions in course/dnduploadlib.php have been deprecated. Plugins should be using the
  MODNAME_dndupload_register callback instead.
* The signature of the add() method of classes implementing the parentable_part_of_admin_tree
  interface (such as admin_category) has been extended. The new parameter allows the caller
  to prepend the new node before an existing sibling in the admin tree.
* condition_info:get_condition_user_fields($formatoptions) now accepts the optional
  param $formatoptions, that will determine if the field names are processed by
  format_string() with the passed options.
* remove all references to $CFG->gdversion, GD PHP extension is now required
* Formslib will now throw a developer warning if a PARAM_ type hasn't been set for elements which
  need it. Please set PARAM_RAW explicitly if you do not want any cleaning.
* Functions responsible for managing and accessing course categories are moved to class coursecat
  in lib/coursecatlib.php, functions responsible for rendering courses and categories lists are
  moved to course/renderer.php. The following global functions are deprecated: make_categories_list(),
  category_delete_move(), category_delete_full(), move_category(), course_category_hide(),
  course_category_show(), get_course_category(), create_course_category(), get_all_subcategories(),
  get_child_categories(), get_categories(), print_my_moodle(), print_remote_course(),
  print_remote_host(), print_whole_category_list(), print_category_info(), get_course_category_tree(),
  print_courses(), print_course(), get_category_courses_array(), get_category_courses_array_recursively(),
  get_courses_wmanagers()
* $core_renderer->block_move_target() changed to support more verbose move-block-here descriptions.
* Additional (optional) param $onlyactive has been added to get_enrolled_users, count_enrolled_users
  functions to get information for only active (excluding suspended enrolments) users. Included two
  helper functions extract_suspended_users, get_suspended_userids to extract suspended user information.
* The core_plugin_manager class now provides two new helper methods for getting information
  about known plugins: get_plugins_of_type() and get_subplugins_of_plugin().
* The get_uninstall_url() method of all subclasses of \core\plugininfo\base class is now expected
  to always return moodle_url. Subclasses can use the new method is_uninstall_allowed()
  to control the availability of the 'Uninstall' link at the Plugins overview page (previously
  they would do it by get_uninstall_url() returning null). By default, URL to a new general plugin
  uninstall tool is returned. Unless the plugin type needs extra steps that can't be handled by
  plugininfo_xxx::uninstall() method or xmldb_xxx_uninstall() function, this default URL should
  satisfy all plugin types.

Database (DML) layer:
* $DB->sql_empty() is deprecated, you have to use sql parameters with empty values instead,
  please note hardcoding of empty strings in SQL queries breaks execution in Oracle database.
* Indexes must not be defined on the same columns as keys, this is now reported as fatal problem.
  Please note that internally we create indexes instead of foreign keys.

YUI changes:
* M.util.help_icon has been deprecated. Code should be updated to use moodle-core-popuphelp
  instead. To do so, remove any existing JS calls to M.util.help_icon from your PHP and ensure
  that your help link is placed in a span which has the class 'helplink'.

=== 2.4 ===

* Pagelib: Numerous deprecated functions were removed as classes page_base, page_course
  and page_generic_activity.
* use $CFG->googlemapkey3 instead of removed $CFG->googlemapkey and migrate to Google Maps API V3
* Function settings_navigation::add_course_editing_links() is completely removed
* function global_navigation::format_display_course_content() is removed completely (the
  functionality is moved to course format class)
* in the function global_navigation::load_generic_course_sections() the argument $courseformat is
  removed
* New component and itemid columns in groups_members table - this allows plugin to create protected
  group memberships using 'xx_yy_allow_group_member_remove' callback and there is also a new restore
  callback 'xx_yy_restore_group_member()'.
* New general role assignment restore plugin callback 'xx_yy_restore_role_assignment()'.
* functions get_generic_section_name(), get_all_sections(), add_mod_to_section(), get_all_mods()
  are deprecated. See their phpdocs in lib/deprecatedlib.php on how to replace them

YUI changes:
* moodle-enrol-notification has been renamed to moodle-core-notification
* YUI2 code must now use 2in3, see http://yuilibrary.com/yui/docs/yui/yui-yui2.html
* M.util.init_select_autosubmit() and M.util.init_url_select() have been deprecated. Code using this should be updated
  to use moodle-core-formautosubmit

Unit testing changes:
* output debugging() is not sent to standard output any more,
  use $this->assertDebuggingCalled(), $this->assertDebuggingNotCalled(),
  $this->getDebuggingMessages() or $this->assertResetDebugging() instead.

=== 2.3 ===

Database layer changes:
* objects are not allowed in paramters of DML functions, use explicit casting to strings if necessary

Note:
* DDL and DML methods which were deprecated in 2.0 have now been removed, they will no longer produce
debug messages and will produce fatal errors

API changes:

* send_stored_file() has changed its interface
* deleted several resourcelib_embed_* functions from resourcelib.php

=== 2.2 ===

removed unused libraries:
* odbc, base32, CodeSniffer, overlib, apd profiling, kses, Smarty, PEAR Console, swfobject, cssshover.htc, md5.js

API changes:
* new admin/tool plugin type
* new context API - old API is still available
* deleted users do not have context any more
* removed global search


=== 2.1 ===

API changes:
* basic suport for restore from 1.9
* new mobile devices API
* new questions API


=== 2.0 ===

API changes:
* new DML API - https://moodledev.io/docs/apis/core/dml
* new DDL API - https://moodledev.io/docs/apis/core/dml/ddl
* new file API - https://moodledev.io/docs/apis/subsystems/files
* new $PAGE and $OUTPUT API
* new navigation API
* new theme API
* new javascript API - https://moodledev.io/docs/guides/javascript
* new portfolio API
* new local plugin type
* new translation support - http://lang.moodle.org
* new web service API
* new cohorts API
* new messaging API
* new rating API
* new comment API
* new sessions API
* new enrolment API
* new backup/restore API
* new blocks API
* new filters API
* improved plugin support (aka Frankenstyle)
* new registration and hub API
* new course completion API
* new plagiarism API
* changed blog API
* new text editor API
* new my moodle and profiles API<|MERGE_RESOLUTION|>--- conflicted
+++ resolved
@@ -99,9 +99,7 @@
   to bool if the original functionality is desired.
 * core\hook\manager::phpunit_get_instance() now sets self::$instance to the mocked instance if the optional $persist argument is
   true, so future calls to ::get_instance() will return it.
-<<<<<<< HEAD
 * The triggerSelector method in the `core/comboboxsearch/search_combobox` JS module is deprecated. It was not used.
-=======
 * PHPUnit has been upgraded to 9.6 (see MDL-81266 for details).
   The main goal of the update is to allow developers to know in advance,
   via deprecations, which stuff is going to stop working (because of being removed)
@@ -139,7 +137,6 @@
     because there aren't cases in core.
   - Deprecation: Cannot use the "Test" suffix on abstract test case classes. Proceed to
     rename them to end with "TestCase" instead.
->>>>>>> b2131cef
 
 === 4.3 ===
 
