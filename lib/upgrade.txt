This files describes API changes in core libraries and APIs,
information provided here is intended especially for developers.

=== 4.0 ===
* Added function setScrollable in core/modal. This function can be used to set the modal's body to be scrollable or not
  when the modal's height exceeds the browser's height. This is also supported in core/modal_factory through the
  'scrollable' config parameter which can be set to either true or false. If not explicitly defined, the default value
  of 'scrollable' is true.
* The `$CFG->behat_retart_browser_after` configuration setting has been removed.
  The browser session is now restarted between all tests.
<<<<<<< HEAD
* add_to_log() has been through final deprecation, please rewrite your code to the new events API.
=======
* The following functions have been finally deprecated and can not be used anymore:
  - print_textarea
  - calendar_get_all_allowed_types
  - groups_get_all_groups_for_courses
  - events_get_cached
  - events_uninstall
  - events_cleanup
  - events_dequeue
  - events_get_handlers
  - get_roles_on_exact_context
  - get_roles_with_assignment_on_context
  - message_add_contact
  - message_remove_contact
  - message_unblock_contact
  - message_block_contact
  - message_get_contact
>>>>>>> b44495ce

=== 3.9 ===
* Following function has been deprecated, please use \core\task\manager::run_from_cli().
    - cron_run_single_task()
* Following class has been deprecated, please use \core\task\manager.
    - \tool_task\run_from_cli
* Following CLI scripts has been deprecated:
  - admin/tool/task/cli/schedule_task.php please use admin/cli/scheduled_task.php
  - admin/tool/task/cli/adhoc_task.php please use admin/cli/adhoc_task.php
* Old Safe Exam Browser quiz access rule (quizaccess_safebrowser) replaced by new Safe Exam Browser access rule (quizaccess_seb).
  Experimental setting enablesafebrowserintegration was deleted.
* New CFPropertyList library has been added to Moodle core in /lib/plist.
* behat_data_generators::the_following_exist() has been removed, please use
  behat_data_generators::the_following_entities_exist() instead. See MDL-67691 for more info.
* admin/tool/task/cli/adhoc_task.php now observers the concurrency limits.
  If you want to get the previous (unlimited) behavior, use the --ignorelimits switch).
* Removed the following deprecated functions:
  - question_add_tops
  - question_is_only_toplevel_category_in_context
* format_float() now accepts a special value (-1) as the $decimalpoints parameter
  which means auto-detecting number of decimal points.
* plagiarism_save_form_elements() has been deprecated. Please use {plugin name}_coursemodule_edit_post_actions() instead.
* plagiarism_get_form_elements_module() has been deprecated. Please use {plugin name}_coursemodule_standard_elements() instead.
* Changed default sessiontimeout to 8 hours to cover most normal working days
* Plugins can now explicitly declare supported and incompatible Moodle versions in version.php
  - $plugin->supported = [37,39];
    supported takes an array of ascending numbers, that correspond to a range of branch numbers of supported versions, inclusive.
    Moodle versions that are outside of this range will produce a message notifying at install time, but will allow for installation.
  - $plugin->incompatible = 36;
    incompatible takes a single int corresponding to the first incompatible branch. Any Moodle versions including and
    above this will be prevented from installing the plugin, and a message will be given when attempting installation.
* Added the <component>_bulk_user_actions() callback which returns a list of custom action_links objects
* Add 'required' admin flag for mod forms allows elements to be toggled between being required or not in admin settings.
  - In mod settings, along with lock, advanced flags, the required flag can now be set with $setting->set_required_flag_options().
    The name of the admin setting must be exactly the same as the mod_form element.
  - Currently supported by:
    - mod_assign
    - mod_quiz
* Added a native MySQL / MariaDB lock implementation
* The database drivers (moodle_database and subclasses) don't need to implement get_columns() anymore.
  They have to implement fetch_columns instead.
* Added function cleanup_after_drop to the database_manager class to take care of all the cleanups that need to be done after a table is dropped.
* The 'xxxx_check_password_policy' callback now only fires if $CFG->passwordpolicy is true
* grade_item::update_final_grade() can now take an optional parameter to set the grade->timemodified. If not present the current time will carry on being used.
* lib/outputrequirementslib::get_jsrev now is public, it can be called from other classes.
* H5P libraries have been moved from /lib/h5p to h5p/h5plib as an h5plib plugintype.
* mdn-polyfills has been renamed to polyfills. The reason there is no polyfill from the MDN is
  because there is no example polyfills on the MDN for this functionality.
* AJAX pages can be called without requiring a session lock if they set READ_ONLY_SESSION to true, eg.
  define('READ_ONLY_SESSION', true); Note - this also requires $CFG->enable_read_only_sessions to be set to true.
* External functions can be called without requiring a session lock if they define 'readonlysession' => true in
  db/services.php. Note - this also requires $CFG->enable_read_only_sessions to be set to true.
* database_manager::check_database_schema() now checks for missing and extra indexes.
* Implement a more direct xsendfile_file() method for an alternative_file_system_class
* A new `dynamic` table interface has been defined, which allows any `flexible_table` to be converted into a table which
  is updatable via ajax calls. See MDL-68495 and `\core_table\dynamic` for further information.
* The core/notification module has been updated to use AMD modals for its confirmation and alert dialogues.
  The confirmation dialogue no longer has a configurable "No" button as per similar changes in MDL-59759.
  This set of confirmation modals was unintentionally missed from that deprecation process.
* The download_as_dataformat() method has been deprecated. Please use \core\dataformat::download_data() instead
* The following functions have been updated to support passing in an array of group IDs (but still support passing in a single ID):
  * groups_get_members_join()
  * groups_get_members_ids_sql()
* Additional parameters were added to core_get_user_dates:
    - type: specifies the calendar type. Optional, defaults to Gregorian.
    - fixday: Whether to remove leading zero for day. Optional, defaults to 1.
    - fixhour: Whether to remove leading zero for hour. Optional, defaults to 1.
* Legacy cron has been deprecated and will be removed in Moodle 4.3. This includes the functions:
  - cron_execute_plugin_type()
  - cron_bc_hack_plugin_functions()
  Please, use the Task API instead: https://docs.moodle.org/dev/Task_API
* Introduce new hooks for plugin developers:
    - <component>_can_course_category_delete($category)
    - <component>_can_course_category_delete_move($category, $newcategory)
  These hooks allow plugin developers greater control over category deletion. Plugin can return false in those
  functions if category deletion or deletion with content move to the new parent category is not permitted.
  Both $category and $newcategory params are instances of core_course_category class.
    - <component>_pre_course_category_delete_move($category, $newcategory)
  This hook is expanding functionality of existing <component>_pre_course_category_delete hook and allow plugin developers
  to execute code prior to category deletion when its content is moved to another category.
  Both $category and $newcategory params are instances of core_course_category class.
    - <component>_get_course_category_contents($category)
  This hook allow plugin developers to add information that is displayed on category deletion form. Function should
  return string, which will be added to the list of category contents shown on the form. $category param is an instance
  of core_course_category class.
* Data generator create_user in both unittests and behat now validates user fields and triggers user_created event

=== 3.8 ===
* Add CLI option to notify all cron tasks to stop: admin/cli/cron.php --stop
* The rotate_image function has been added to the stored_file class (MDL-63349)
* The yui checknet module is removed. Call \core\session\manager::keepalive instead.
* The generate_uuid() function has been deprecated. Please use \core\uuid::generate() instead.
* Remove lib/pear/auth/RADIUS.php (MDL-65746)
* Core components are now defined in /lib/components.json instead of coded into /lib/classes/component.php
* Subplugins should now be defined using /db/subplugins.json instead of /db/subplugins.php
* The following functions have been finally deprecated and can not be used anymore:
    * allow_override()
    * allow_assign()
    * allow_switch()
    * https_required()
    * verify_https_required()
* Remove duplicate font-awesome SCSS, Please see /theme/boost/scss/fontawesome for usage (MDL-65936)
* Remove lib/pear/Crypt/CHAP.php (MDL-65747)
* New output component available: \core\output\checkbox_toggleall
  - This allows developers to easily output groups of checkboxes that can be toggled by master controls in the form of a checkbox or
    a button. Action elements which perform actions on the selected checkboxes can also be enabled/disabled depending on whether
    at least a single checkbox item is selected or not.
* Final deprecation (removal) of the core/modal_confirm dialogue.
* Upgrade scssphp to v1.0.2, This involves renaming classes from Leafo => ScssPhp as the repo has changed.
* Implement supports_xsendfile() method and allow support for xsendfile in alternative_file_system_class
  independently of local files (MDL-66304).
* The methods get_local_path_from_storedfile and get_remote_path_from_storedfile in lib/filestore/file_system.php
  are now public. If you are overriding these then you will need to change your methods to public in your class.
* It is now possible to use sub-directories for AMD modules.
  The standard rules for Level 2 namespaces also apply to AMD modules.
  The sub-directory used must be either an valid component, or placed inside a 'local' directory to ensure that it does not conflict with other components.

    The following are all valid module names and locations in your plugin:
      mod_forum/view: mod/forum/amd/src/view.js
      mod_forum/local/views/post: mod/forum/amd/src/local/views/post
      mod_forum/form/checkbox-toggle: mod/forum/amd/src/form/checkbox-toggle.js

    The following are all invalid module names and locations in your plugin:
      mod_forum/views/post: mod/forum/amd/src/views/post
* The 'xxxx_check_password_policy' method now has an extra parameter: $user. It contains the user object to perform password
validation against and defaults to null (so, no user needed) if not provided.
* It is now possible to use sub-directories when creating mustache templates.
  The standard rules for Level 2 namespaces also apply to templates.
  The sub-directory used must be either an valid component, or placed inside a 'local' directory to ensure that it does not conflict with other components.

    The following are all valid template names and locations in your plugin:
      mod_forum/forum_post: mod/forum/templates/forum_post.mustache
      mod_forum/local/post/user: mod/forum/templates/local/post/user.mustache
      mod_forum/form/checkbox_toggle: mod/forum/templates/form/checkbox_toggle.mustache

    The following are _invalid_ template names and locations:
      mod_forum/post/user: mod/forum/templates/local/post/user.mustache
* Following behat steps have been removed from core:
    - I go to "<gradepath_string>" in the course gradebook
* A new admin setting widget 'core_admin\local\settings\filesize' is added.
* Core capabilities 'moodle/community:add' and 'moodle/community:download' have been removed from core as part of Moodle.net sunsetting.
* As part of Moodle.net sunsetting process the following hub api functions have been deprecated:
    - get_courses
    - unregister_courses
    - register_course
    - add_screenshot
    - download_course_backup
    - upload_course_backup
* A new setting 'Cache templates' was added (see MDL-66367). This setting determines if templates are cached or not.
  This setting can be set via the UI or by defining $CFG->cachetemplates in your config.php file. It is a boolean
  and should be set to either false or true. Developers will probably want to set this to false.
* The core_enrol_edit_user_enrolment webservice has been deprecated. Please use core_enrol_submit_user_enrolment_form instead.
* \single_button constructor has a new attributes param to add attributes to the button HTML tag.
* Improved url matching behaviour for profiled urls and excluded urls
* Attempting to use xsendfile via the 3rd param of readstring_accel() is now ignored.
* New H5P libraries have been added to Moodle core in /lib/h5p.
* New H5P core subsystem have been added.
* Introduced new callback for plugin developers '<component>_get_path_from_pluginfile($filearea, $args)': This will return
the itemid and filepath for the filearea and path defined in $args. It has been added in order to get the correct itemid and
filepath because some components, such as mod_page or mod_resource, add the revision to the URL where the itemid should be placed
(to prevent caching problems), but then they don't store it in database.
* New utility function \core_form\util::form_download_complete should be called if your code sends
  a file with Content-Disposition: Attachment in response to a Moodle form submit button (to ensure
  that disabled submit buttons get re-enabled in that case). It is automatically called by the
  filelib.php send_xx functions.
* If you have a form which sends a file in response to a Moodle form submit button, but you cannot
  call the above function because the file is sent by a third party library, then you should add
  the attribute data-double-submit-protection="off" to your form.

=== 3.7 ===

* Nodes in the navigation api can have labels for each group. See set/get_collectionlabel().
* The method core_user::is_real_user() now returns false for userid = 0 parameter
* 'mform1' dependencies (in themes, js...) will stop working because a randomly generated string has been added to the id
attribute on forms to avoid collisions in forms loaded in AJAX requests.
* A new method to allow queueing or rescheduling of an existing scheduled task was added. This allows an existing task
  to be updated or queued as required. This new functionality can be found in \core\task\manager::reschedule_or_queue_adhoc_task.
* Icons are displayed for screen readers unless they have empty alt text (aria-hidden). Do not provide an icon with alt text immediately beside an element with exactly the same text.
* admin_settingpage has a new function hide_if(), modeled after the same functionality in the forms library. This allows admin settings to be dynamically hidden based on the values of other settings.
* The \core_rating provider's get_sql_join function now accepts an optional $innerjoin parameter.
  It is recommended that privacy providers using this function call rewrite any long query into a number of separate
  calls to add_from_sql for improved performance, and that the new argument is used.
  This will allow queries to remain backwards-compatible with older versions of Moodle but will have significantly better performance in version supporting the innerjoin parameter.
* /message/defaultoutputs.php file and admin_page_defaultmessageoutputs class have been deprecated
  and all their settings moved to admin/message.php (see MDL-64495). Please use admin_page_managemessageoutputs class instead.
* A new parameter $lang has been added to mustache_template_source_loader->load_with_dependencies() method
  so it is possible for Mustache to request string in a specific language.
* Behat timeout constants behat_base::TIMEOUT, EXTENDED_TIMEOUT, and REDUCED_TIMEOUT have been
  deprecated. Please instead use the functions behat_base::get_timeout(), get_extended_timeout(),
  and get_reduced_timeout(). These allow for timeouts to be increased by a setting in config.php.
* The $draftitemid parameter of file_save_draft_area_files() function now supports the constant IGNORE_FILE_MERGE:
  When the parameter is set to that constant, the function won't process file merging, keeping the original state of the file area.
  Notice also than when $text is set, pluginfile rewrite won't be processed so the text will not be modified.
* Introduced new callback for plugin developers '<component>_pre_processor_message_send($procname, $proceventdata)':
  This will allow any plugin to manipulate messages or notifications before they are sent by a processor (email, mobile...)
* New capability 'moodle/category:viewcourselist' in category context that controls whether user is able to browse list of courses
  in this category. To work with list of courses use API methods in core_course_category and also 'course' form element.
* It is possible to pass additional conditions to get_courses_search();
  core_course_category::search_courses() now allows to search only among courses with completion enabled.
* Add support for a new xxx_after_require_login callback
* A new conversation type has been created for self-conversations. During the upgrading process:
  - Firstly, the existing self-conversations will be starred and migrated to the new type, removing the duplicated members in the
  message_conversation_members table.
  - Secondly, the legacy self conversations will be migrated from the legacy 'message_read' table. They will be created using the
  new conversation type and will be favourited.
  - Finally, the self-conversations for all remaining users without them will be created and starred.
Besides, from now, a self-conversation will be created and starred by default to all the new users (even when $CFG->messaging
is disabled).
* New optional parameter $throwexception for \get_complete_user_data(). If true, an exception will be thrown when there's no
  matching record found or when there are multiple records found for the given field value. If false, it will simply return false.
  Defaults to false when not set.
* Exposed submit button to allow custom styling (via customclassoverride variable) which can override btn-primary/btn-secondary classes
* `$includetoken` parameter type has been changed. Now supports:
   boolean: False indicates to not include the token, true indicates to generate a token for the current user ($USER).
   integer: Indicates to generate a token for the user whose id is the integer value.
* The following functions have been updated to support the new usage:
    - make_pluginfile_url
    - file_rewrite_pluginfile_urls
* New mform element 'float' handles localised floating point numbers.

=== 3.6 ===

* A new token-based version of pluginfile.php has been added which can be used for out-of-session file serving by
  setting the `$includetoken` parameter to true on the `moodle_url::make_pluginfile_url()`, and
  `moodle_url::make_file_url()` functions.
* The following picture functions have been updated to support use of the new token-based file serving:
    - print_group_picture
    - get_group_picture_url
* The `user_picture` class has a new public `$includetoken` property which can be set to make use of the new token-based
  file serving.
* Custom AJAX handlers for the form autocomplete fields can now optionally return string in their processResults()
  callback. If a string is returned, it is displayed instead of the list of suggested items. This can be used, for
  example, to inform the user that there are too many items matching the current search criteria.
* The form element 'htmleditor' has been deprecated. Please use the 'editor' element instead.
* The print_textarea() function has been deprecated. Please use $OUTPUT->print_textarea() instead.
* The following functions have been finally deprecated and can not be used any more:
    - external_function_info()
    - core_renderer::update_module_button()
    - events_trigger()
    - events_cron()
    - events_dispatch()
    - events_is_registered()
    - events_load_def()
    - events_pending_count()
    - events_process_queued_handler()
    - events_queue_handler()
    - events_trigger_legacy()
    - events_update_definition()
    - get_file_url()
    - course_get_cm_rename_action()
    - course_scale_used()
    - site_scale_used()
    - clam_message_admins()
    - get_clam_error_code()
    - get_records_csv()
    - put_records_csv()
    - print_log()
    - print_mnet_log()
    - print_log_csv()
    - print_log_xls()
    - print_log_ods()
    - build_logs_array()
    - get_logs_usercourse()
    - get_logs_userday()
    - get_logs()
    - prevent_form_autofill_password()
    - prefixed_tablenode_transformations()
    - core_media_renderer
    - core_media
* Following api's have been removed in behat_config_manager, please use behat_config_util instead.
    - get_features_with_tags()
    - get_components_steps_definitions()
    - get_config_file_contents()
    - merge_behat_config()
    - get_behat_profile()
    - profile_guided_allocate()
    - merge_config()
    - clean_path()
    - get_behat_tests_path()
* Following behat steps have been removed from core:
    - I set the field "<field_string>" to multiline
    - I follow "<link_string>"" in the open menu
* The following behat steps have been deprecated, please do not use these step definitions any more:
    - behat_navigation.php: i_navigate_to_node_in()
    - theme/boost/tests/behat/behat_theme_boost_behat_navigation.php: i_navigate_to_node_in()
  Use one of the following steps instead:
    - I navigate to "PATH > ITEM" in current page administration
    - I navigate to "PATH > ITEM" in site administration
    - I navigate to course participants
    - I navigate to "TAB1 > TAB2" in the course gradebook
  If some items are not available without Navigation block at all, one can use combination of:
    - I add the "Navigation" block if not present
    - I click on "LINK" "link" in the "Navigation" "block"
* The core\session\util class has been removed. This contained one function only used by the memcached class which has
  been moved there instead (connection_string_to_memcache_servers).
* Removed the lib/password_compat/lib/password.php file.
* The eventslib.php file has been deleted and its functions have been moved to deprecatedlib.php. The affected functions are:
  - events_get_cached()
  - events_uninstall()
  - events_cleanup()
  - events_dequeue()
  - events_get_handlers()
* coursecat::get() now has optional $user parameter.
* coursecat::is_uservisible() now has optional $user parameter.
* Removed the lib/form/submitlink.php element which was deprecated in 3.2.
* The user_selector classes do not support custom list of extra identity fields any more. They obey the configured user
  policy and respect the privacy setting made by site administrators. The list of user identifiers should never be
  hard-coded. Instead, the setting $CFG->showuseridentity should be always respected, which has always been the default
  behaviour (MDL-59847).
* The function message_send() in messagelib.php will now only take the object \core\message\message as a parameter.
* The method message_sent::create_from_ids() parameter courseid is now required. A debugging
  message was previously displayed, and the SITEID was used, when not provided.
* The method \core\message\manager::send_message() now only takes the object \core\message\message as the first parameter.
* Following functions have been deprecated, please use get_roles_used_in_context.
    - get_roles_on_exact_context()
    - get_roles_with_assignment_on_context()
* New functions to support the merging of user draft areas from the interface; see MDL-45170 for details:
  - file_copy_file_to_file_area()
  - file_merge_draft_areas()
  - file_replace_file_area_in_text()
  - extract_draft_file_urls_from_text()
* Class coursecat is now alias to autoloaded class core_course_category, course_in_list is an alias to
  core_course_list_element, class coursecat_sortable_records is deprecated without replacement.
* \core_user_external::create_users() and \core_user_external::update_users() can now accept more user profile fields so user
  creation/update via web service can now be very similar to the edit profile page's functionality. The new fields that have been
  added are:
  - maildisplay
  - interests
  - url
  - icq
  - skype
  - aim
  - yahoo
  - msn
  - institution
  - department
  - phone1
  - phone2
  - address
* New function mark_user_dirty() must be called after changing data that gets cached in user sessions. Examples:
  - Assigning roles to users.
  - Unassigning roles from users.
  - Enrolling users into courses.
  - Unenrolling users from courses.
* New optional parameter $context for the groups_get_members_join() function and ability to filter users that are not members of
any group. Besides, groups_get_members_ids_sql, get_enrolled_sql and get_enrolled_users now accepts -1 (USERSWITHOUTGROUP) for
the groupid field.
* Added $CFG->conversionattemptlimit setting to config.php allowing a maximum number of retries before giving up conversion
  of a given document by the assignfeedback_editpdf\task\convert_submissions task. Default value: 3.
* The following events have been deprecated and should not be used any more:
  - message_contact_blocked
  - message_contact_unblocked
  The reason for this is because you can now block/unblock users without them necessarily being a contact. These events
  have been replaced with message_user_blocked and message_user_unblocked respectively.
* The event message_deleted has been changed, it no longer records the value of the 'useridto' due to
  the introduction of group messaging. Please, if you have any observers or are triggering this event
  in your code you will have to make some changes!
* The gradebook now supports the ability to accept files as feedback. This can be achieved by adding
  'feedbackfiles' to the $grades parameter passed to grade_update().
    For example -
        $grades['feedbackfiles'] = [
            'contextid' => 1,
            'component' => 'mod_xyz',
            'filearea' => 'mod_xyz_feedback',
            'itemid' => 2
        ];
  These files will be then copied to the gradebook file area.
* Allow users to choose who can message them for privacy reasons, with a 'growing circle of contactability':
  - Added $CFG->messagingallusers, for enabling messaging to all site users. Default value: 0.
    When $CFG->messagingallusers = false users can choose being contacted by only contacts or contacts and users sharing a course with them.
    In that case, the default user preference is MESSAGE_PRIVACY_COURSEMEMBER (users sharing a course).
    When $CFG->messagingallusers = true users have a new option for the privacy messaging preferences: "Anyone on the site". In that case,
    the default user preference is MESSAGE_PRIVACY_SITE (all site users).
  - Added $CFG->keepmessagingallusersenabled setting to config.php to force enabling $CFG->messagingallusers during the upgrading process.
    Default value: 0.
    When $CFG->keepmessagingallusersenabled is set to true, $CFG->messagingallusers will be also set to true to enable messaging site users.
    However, when it is empty, $CFG->messagingallusers will be disabled during the upgrading process, so the users will only be able to
    message contacts and users sharing a course with them.
* There has been interface and functional changes to admin_apply_default_settings() (/lib/adminlib.php).  The function now takes two
  additional optional parameters, $admindefaultsettings and $settingsoutput.  It also has a return value $settingsoutput.
  The function now does not need to be called twice to ensure all default settings are set.  Instead the function calls itself recursively
  until all settings have been set. The additional parameters are used recursively and shouldn't be need to be explicitly passed in when calling
  the function from other parts of Moodle.
  The return value: $settingsoutput is an array of setting names and the values that were set by the function.
* Webservices no longer update the lastaccess time for a user in a course. Call core_course_view_course() manually if needed.
* A new field has been added to the context table. Please ensure that any contxt preloading uses get_preload_record_columns_sql or get_preload_record_columns to fetch the list of columns.

=== 3.5 ===

* There is a new privacy API that every subsystem and plugin has to implement so that the site can become GDPR
  compliant. Plugins use this API to report what information they store or process regarding users, and provide ability
  to export and delete personal data. See https://docs.moodle.org/dev/Privacy_API for guidelines on how to implement the
  privacy API in your plugin.
* The cron runner now sets up a fresh PAGE and OUTPUT between each task.
* The core_renderer methods notify_problem(), notify_success(), notify_message() and notify_redirect() that were
  deprecated in Moodle 3.1 have been removed. Use \core\notification::add(), or \core\output\notification as required.
* The maximum supported precision (the total number of digits) for XMLDB_TYPE_NUMBER ("number") fields raised from 20 to
  38 digits. Additionally, the whole number part (precision minus scale) must not be longer than the maximum length of
  integer fields (20 digits). Note that PHP floats commonly support precision of roughly 15 digits only (MDL-32113).
* Event triggering and event handlers:
    - The following events, deprecated since moodle 2.6, have been finally removed: groups_members_removed,
      groups_groupings_groups_removed, groups_groups_deleted, groups_groupings_deleted.
* The following functions have been finally deprecated and can not be used any more:
  - notify()
* XMLDB now validates the PATH attribute on every install.xml file. Both the XMLDB editor and installation will fail
  when a problem is detected with it. Please ensure your plugins contain correct directory relative paths.
* Add recaptchalib_v2.php for support of reCAPTCHA v2.
* Plugins can define class 'PLUGINNAME\privacy\local\sitepolicy\handler' if they implement an alternative mechanisms for
  site policies managements and agreements. Administrators can define which component is to be used for handling site
  policies and agreements. See https://docs.moodle.org/dev/Site_policy_handler
* Scripts can define a constant NO_SITEPOLICY_CHECK and set it to true before requiring the main config.php file. It
  will make the require_login() skipping the test for the user's policyagreed status. This is useful for plugins that
  act as a site policy handler.
* There is a new is_fulltext_search_supported() DML function. The default implementation returns false. This function
  is used by 'Simple search' global search engine to determine if the database full-text search capabilities can be used.
* The following have been removed from the list of core subsystems:
   - core_register
   - core_publish
  Following this change, \core_register_renderer and \core_publish_renderer have been removed and their methods have been
  moved to \core_admin_renderer and \core_course_renderer respectively.

=== 3.4 ===

* oauth2_client::request method has an extra parameter to specify the accept header for the response (MDL-60733)
* The following functions, previously used (exclusively) by upgrade steps are not available
  anymore because of the upgrade cleanup performed for this version. See MDL-57432 for more info:
    - upgrade_mimetypes()
    - upgrade_fix_missing_root_folders_draft()
    - upgrade_minmaxgrade()
    - upgrade_course_tags()

* Added new moodleform element 'filetypes' and new admin setting widget 'admin_setting_filetypes'. These new widgets
  allow users to define a list of file types; either by typing them manually or selecting them from a list. The widgets
  directly support the syntax used to feed the 'accepted_types' option of the filemanager and filepicker elements. File
  types can be specified as extensions (.jpg or just jpg), mime types (text/plain) or groups (image).
* Removed accesslib private functions: load_course_context(), load_role_access_by_context(), dedupe_user_access() (MDL-49398).
* Internal "accessdata" structure format has changed to improve ability to perform role definition caching (MDL-49398).
* Role definitions are no longer cached in user session (MDL-49398).
* External function core_group_external::get_activity_allowed_groups now returns an additional field: canaccessallgroups.
  It indicates whether the user will be able to access all the activity groups.
* file_get_draft_area_info does not sum the root folder anymore when calculating the foldercount.
* The moodleform element classes can now optionally provide a public function validateSubmitValue(). This method can be
  used to perform implicit validation of submitted values - without the need to explicitly add the validation rules to
  every form. The method should accept a single parameter with the submitted value. It should return a string with the
  eventual validation error, or an empty value if the validation passes.
* New user_picture attribute $includefullname to determine whether to include the user's full name with the user's picture.
* Enrol plugins which provide enrolment actions can now declare the following "data-action" attributes in their implementation of
  enrol_plugin::get_user_enrolment_actions() whenever applicable:
  * "editenrolment" - For editing a user'e enrolment details. Defined by constant ENROL_ACTION_EDIT.
  * "unenrol" - For unenrolling a student. Defined by constant ENROL_ACTION_UNENROL.
  These attributes enable enrol actions to be rendered via modals. If not added, clicking on the enrolment action buttons will still
  redirect the user to the appropriate enrolment action page. Though optional, it is recommended to add these attributes for a
  better user experience when performing enrol actions.
* The enrol_plugin::get_user_enrolment_actions() implementations for core enrol plugins have been removed and moved to
  the parent method itself. New enrol plugins don't have to implement get_user_enrolment_actions(), but just need to
  make sure that they override:
  - enrol_plugin::allow_manage(), and/or
  - enrol_plugin::allow_unenrol_user() or enrol_plugin::allow_unenrol()
  Existing enrol plugins that override enrol_plugin::get_user_enrolment_actions() don't have to do anything, but can
  also opt to remove their own implementation of the method if they basically have the same logic as the parent method.
* New optional parameter $enrolid for the following functions:
  - get_enrolled_join()
  - get_enrolled_sql()
  - get_enrolled_with_capabilities_join()
  Setting this parameter to a non-zero value will add a condition to the query such that only users that were enrolled
  with this enrolment method will be returned.
* New optional parameter 'closeSuggestionsOnSelect' for the enhance() function for form-autocomplete. Setting this to true will
  close the suggestions popup immediately after an option has been selected. If not specified, it defaults to true for single-select
  elements and false for multiple-select elements.
* user_can_view_profile() now also checks the moodle/user:viewalldetails capability.
* The core/modal_confirm dialogue has been deprecated. Please use the core/modal_save_cancel dialogue instead. Please ensure you
  update to use the ModalEvents.save and ModalEvents.cancel events instead of their yes/no counterparts.
* Instead of checking the 'moodle/course:viewparticipants' and 'moodle/site:viewparticipants' capabilities use the
  new functions course_can_view_participants() and course_require_view_participants().
* $stored_file->add_to_curl_request() now adds the filename to the curl request.
* The option for Login HTTPS (authentication-only SSL) has been removed
* $CFG->loginhttps is now deprecated, do not use it.
* $PAGE->https_required and $PAGE->verify_https_required() are now deprecated. They are no longer used and will throw a coding_exception.
* $CFG->httpswwwroot is now deprecated and will always result in the same value as wwwroot.
* Added function core_role_set_view_allowed() to check if a user should be able to see a given role.
  This should be checked whenever displaying a list of roles to a user, however, core_role_set_assign_allowed may need to override it
  in some cases.
* Deprecated allow_override, allow_assign and allow_switch and replaced with core_role_set_*_allowed to avoid function names conflicting.

=== 3.3.1 ===

* ldap_get_entries_moodle() now always returns lower-cased attribute names in the returned entries.
  It was suppposed to do so before, but it actually didn't.

=== 3.3 ===

* Behat compatibility changes are now being documented at
  https://docs.moodle.org/dev/Acceptance_testing/Compatibility_changes
* PHPUnit's bootstrap has been changed to use HTTPS wwwroot (https://www.example.com/moodle) from previous HTTP version. Any
  existing test expecting the old HTTP URLs will need to be switched to the new HTTPS value (reference: MDL-54901).
* The information returned by the idp list has changed. This is usually only rendered by the login page and login block.
  The icon attribute is removed and an iconurl attribute has been added.
* Support added for a new type of external file: FILE_CONTROLLED_LINK. This is an external file that Moodle can control
  the permissions. Moodle makes files read-only but can grant temporary write access.
    When accessing a URL, the info from file_browser::get_file_info will be checked to determine if the user has write access,
    if they do - the remote file will have access controls set to allow editing.
* The method moodleform::after_definition() has been added and can now be used to add some logic
  to be performed after the form's definition was set. This is useful for intermediate subclasses.
* Moodle has support for font-awesome icons. Plugins should use the xxx_get_fontawesome_icon_map callback
  to map their custom icons to one from font-awesome.
* $OUTPUT->pix_url() has been deprecated because it is was used mostly to manually generate image tags for icons.
  We now distinguish between icons and "small images". The difference is that an icon does not have to be rendered as an image tag
  with a source. It is OK to still have "small images" - if this desired use $OUTPUT->image_icon() and $OUTPUT->image_url(). For
  other uses - use $OUTPUT->pix_icon() or the pix helper in mustache templates {{#pix}}...{{/pix}}
  For other valid use cases use $OUTPUT->image_url().
* Activity icons have been split from standard icons. Use $OUTPUT->image_icon instead of $OUTPUT->pix_icon for these
  type of icons (the coloured main icon for each activity).
* YUI module moodle-core-formautosubmit has been removed, use jquery .change() instead (see lib/templates/url_select.mustache for
  an example)
* $mform->init_javascript_enhancement() is deprecated and no longer does anything. Existing uses of smartselect enhancement
  should be switched to the searchableselector form element or other solutions.
* Return value of the validate_email() is now proper boolean as documented. Previously the function could return 1, 0 or false.
* The mcore YUI rollup which included various YUI modules such as moodle-core-notification is no longer included on every
  page. Missing YUI depdencies may be exposed by this change (e.g. missing a requirement on moodle-core-notification when
  using M.core.dialogue).
* Various legacy javascript functions have been removed:
    * M.util.focus_login_form and M.util.focus_login_error no longer do anything. Please use jquery instead. See
      lib/templates/login.mustache for an example.
    * Some outdated global JS functions have been removed and should be replaced with calls to jquery
      or alternative approaches:
        checkall, checknone, select_all_in_element_with_id, select_all_in, deselect_all_in, confirm_if, findParentNode,
        filterByParent, stripHTML
    * M.util.init_toggle_class_on_click has been removed.
* The following functions have been deprecated and should not be used any more:
  - file_storage::try_content_recovery  - See MDL-46375 for more information
  - file_storage::content_exists        - See MDL-46375 for more information
  - file_storage::deleted_file_cleanup  - See MDL-46375 for more information
  - file_storage::get_converted_document
  - file_storage::is_format_supported_by_unoconv
  - file_storage::can_convert_documents
  - file_storage::send_test_pdf
  - file_storage::test_unoconv_path
* Following behat steps have been removed from core:
    - I click on "<element_string>" "<selector_string>" in the "<row_text_string>" table row
    - I go to notifications page
    - I add "<filename_string>" file from recent files to "<filepicker_field_string>" filepicker
    - I upload "<filepath_string>" file to "<filepicker_field_string>" filepicker
    - I create "<foldername_string>" folder in "<filepicker_field_string>" filepicker
    - I open "<foldername_string>" folder from "<filepicker_field_string>" filepicker
    - I unzip "<filename_string>" file from "<filepicker_field_string>" filepicker
    - I zip "<filename_string>" folder from "<filepicker_field_string>" filepicker
    - I delete "<file_or_folder_name_string>" from "<filepicker_field_string>" filepicker
    - I send "<message_contents_string>" message to "<username_string>"
    - I add "<user_username_string>" user to "<cohort_idnumber_string>" cohort
    - I add "<username_string>" user to "<group_name_string>" group
    - I fill in "<field_string>" with "<value_string>"
    - I select "<option_string>" from "<select_string>"
    - I select "<radio_button_string>" radio button
    - I check "<option_string>"
    - I uncheck "<option_string>"
    - the "<field_string>" field should match "<value_string>" value
    - the "<checkbox_string>" checkbox should be checked
    - the "<checkbox_string>" checkbox should not be checked
    - I fill the moodle form with:
    - "<element_string>" "<selector_string>" should exists
    - "<element_string>" "<selector_string>" should not exists
    - the following "<element_string>" exists:
* get_user_capability_course() now has an additional parameter 'limit'. This can be used to return a set number of records with
  the submitted capability. The parameter 'fieldsexceptid' will now accept context fields which can be used for preloading.
* The caching option 'immutable' has been added to send_stored_file() and send_file().
* New adhoc task refresh_mod_calendar_events_task that updates existing calendar events of modules.
* New 'priority' column for the event table to determine which event to show in case of events with user and group overrides.
* Webservices core_course_search_courses and core_course_get_courses_by_field will always return the sortorder field.
* core_course_external::get_activities_overview has been deprecated. Please do not call this function any more.
* Changed the pix mustache template helper to accept context variables for the key, component and alt text.
* New auth_plugin_base helper methods:
  - get_identity_providers() - Retrieves available auth identity providers.
  - prepare_identity_providers_for_output() - Prepares auth identity provider data for output (e.g. to templates, WS, etc.).

=== 3.2 ===

* Custom roles with access to any part of site administration that do not use the manager archetype will need
  moodle/site:configview capability added.
* Admin setting "Show My courses expanded on Dashboard" has been removed.
* Some backwards and forwards compatibility has been added for different bootstrap versions.
  This is to allow the same markup to work in "clean" and "boost" themes alot of the time. It is also to allow user text
  with bootstrap classes to keep working in the new theme. See MDL-56004 for the list of supported classes.
* MForms element 'submitlink' has been deprecated.
* Searchable selector form element is now a wrapper for autocomplete. A "No selection" option is automatically
  added to the options list for best backwards compatibility - if you were manually adding a "no selection" option you will need
  to remove it.
* Node.js versions >=4 are now required to run grunt.
* JQuery has been updated to 3.1.0. JQuery migrate plugins are no longer shipped - please read
  https://jquery.com/upgrade-guide/3.0/ and update your javascript.
* New option 'blanktarget' added to format_text. This option adds target="_blank" to links
* A new webservice structure `external_files` has been created which provides a standardised view of files in Moodle and
  should be used for all file return descriptions.
  Files matching this format can be retrieved via the new `external_util::get_area_files` method.
  See MDL-54951 for further information.
* The parameter $usepost of the following functions has been deprecated and is not used any more:
  - get_max_upload_file_size()
  - get_user_max_upload_file_size()
* The following classes have been removed and should not be used any more:
    - boxclient - See MDL-49599 for more information.
* The following functions have been removed and should not be used any more:
    - file_modify_html_header() - See MDL-29738 for more information.
* core_grades_external::get_grades has been deprecated. Please do not call this function any more.
  External function gradereport_user_external::get_grade_items can be used for retrieving the course grades information.
* New option 'escape' added to format_string. When true (default), escapes HTML entities from the string
* The following functions have been deprecated and are not used any more:
  - get_records_csv() Please use csv_import_reader::load_csv_content() instead.
  - put_records_csv() Please use download_as_dataformat (lib/dataformatlib.php) instead.
  - zip_files()   - See MDL-24343 for more information.
  - unzip_file()  - See MDL-24343 for more information.
  - print_log()           - See MDL-43681 for more information
  - print_log_csv()       - See MDL-43681 for more information
  - print_log_ods()       - See MDL-43681 for more information
  - print_log_xls()       - See MDL-43681 for more information
  - print_mnet_log()      - See MDL-43681 for more information
  - build_logs_array()    - See MDL-43681 for more information
  - get_logs()            - See MDL-43681 for more information
  - get_logs_usercourse() - See MDL-43681 for more information
  - get_logs_userday()    - See MDL-43681 for more information
  - prevent_form_autofill_password() Please do not use anymore.
* The password_compat library was removed as it is no longer required.
* Phpunit has been upgraded to 5.4.x and following has been deprecated and is not used any more:
  - setExpectedException(), use @expectedException or $this->expectException() and $this->expectExceptionMessage()
  - getMock(), use createMock() or getMockBuilder()->getMock()
  - UnitTestCase class is removed.
* The following methods have been finally deprecated and should no longer be used:
  - course_modinfo::build_section_cache()
  - cm_info::get_deprecated_group_members_only()
  - cm_info::is_user_access_restricted_by_group()
* The following methods in cm_info::standardmethods have also been finally deprecated and should no longer be used:
  - cm_info::get_after_edit_icons()
  - cm_info::get_after_link()
  - cm_info::get_content()
  - cm_info::get_custom_data()
  - cm_info::get_extra_classes()
  - cm_info::get_on_click()
  - cm_info::get_url()
  - cm_info::obtain_dynamic_data()
  Calling them through the magic method __call() will throw a coding exception.
* The alfresco library has been removed from core. It was an old version of
  the library which was not compatible with newer versions of Alfresco.
* Added down arrow: $OUTPUT->darrow.
* All file_packer implementations now accept an additional parameter to allow a simple boolean return value instead of
  an array of individual file statuses.
* "I set the field "field_string" to multiline:" now end with colon (:), as PyStrings is supposed to end with ":"
* New functions to support deprecation of events have been added to the base event. See MDL-46214 for further details.
* A new function `get_name_with_info` has been added to the base event. This function adds information about event
  deprecations and should be used where this information is relevant.
* Following api's have been deprecated in behat_config_manager, please use behat_config_util instead.
  - get_features_with_tags
  - get_components_steps_definitions
  - get_config_file_contents
  - merge_behat_config
  - get_behat_profile
  - profile_guided_allocate
  - merge_config
  - clean_path
  - get_behat_tests_path
* behat_util::start_test_mode() accepts 3 options now:
  - 1. Theme sute with all features: If behat should initialise theme suite with all core features.
  - 2. Parallel runs: How many parallel runs will be running.
  - 3. Run: Which process behat should be initialise for.
* behat_context_helper::set_session() has been deprecated, please use behat_context_helper::set_environment() instead.
* data-fieldtype="type" attribute has been added to form field default template.
* form elements extending MoodleQuickForm_group must call $this->createFormElement() instead of
  @MoodleQuickForm::createElement() in order to be compatible with PHP 7.1
* Relative paths in $CFG->alternateloginurl will be resolved to absolute path within moodle site. Previously they
  were resolved to absolute path within the server. That means:
  - $CFG->wwwroot: http://example.com/moodle
  - $CFG->alternateloginurl : /my/super/login.php
  - Login url will be: http://example.com/moodle/my/super/login.php (moodle root based)
* Database (DML) layer:
  - new sql_equal() method available for places where case sensitive/insensitive varchar comparisons are required.
* PostgreSQL connections now use advanced options to reduce connection overhead.  These options are not compatible
  with some connection poolers.  The dbhandlesoptions parameter has been added to allow the database to configure the
  required defaults. The parameters that are required in the database are;
    ALTER DATABASE moodle SET client_encoding = UTF8;
    ALTER DATABASE moodle SET standard_conforming_strings = on;
    ALTER DATABASE moodle SET search_path = 'moodle,public';  -- Optional, if you wish to use a custom schema.
  You can set these options against the database or the moodle user who connects.
* Some form elements have been refined to better support right-to-left languages. In RTL,
  most fields should not have their direction flipped, a URL, a path to a file, a number, ...
  are always displayed LTR. Input fields and text areas now will best guess whether they
  should be forced to be displayed in LTR based on the PARAM type associated with it. You
  can call $mform->setForceLtr($elementName, true/false) on some form fields to manually
  set the value.
* Action menus do_not_enhance() is deprecated, use a list of action_icon instead.
* The user_not_fully_set_up() function has a new $strict parameter (defaulting to true) in order to decide when
  custom fields (and other checks) should be evaluated to determine if the user has been completely setup.
* profile_field_base class has new methods: get_field_config_for_external() and get_field_properties().
  This two new methods should be implemented by profile field plugins to make them compatible with Web Services.
* The minifier library used by core_minify has been switched to https://github.com/matthiasmullie/minify - there are minor differences
  in minifier output.
* context_header additional buttons can now have a class attribute provided in the link attributes.
* The return signature for the antivirus::scan_file() function has changed.
  The calling function will now handle removal of infected files from Moodle based on the new integer return value.
* The first parameter $eventdata of both message_send() and \core\message\manager::send_message() should
  be \core\message\message. Use of stdClass is deprecated.
* The message_sent event now expects other[courseid] to be always set, exception otherwise. For BC with contrib code,
  message_sent::create_from_ids() will show a debugging notice if the \core\message\message being sent is missing
  the courseid property, defaulting to SITEID automatically. In Moodle 3.6 (MDL-55449) courseid will be fully mandatory
  for all messages sent.
* The send_confirmation_email() function has a new optional parameter $confirmationurl to provide a different confirmation URL.
* Introduced a new hook for plugin developers:
    - <component>_course_module_background_deletion_recommended()
  This hook should be used in conjunction with the existing '<component>_pre_course_module_delete($mod)'. It must
  return a boolean and is called by core to check whether a plugin's implementation of
  <component>_pre_course_module_deleted($mod) will take a long time. A plugin should therefore only implement this
  function if it also implements <component>_pre_course_module_delete($mod).
  An example in current use is recyclebin, which performs what can be a lengthy backup process in
  tool_recyclebin_pre_course_module_delete. The recyclebin, if enabled, now returns true in its implementation of
  tool_recyclebin_course_module_background_deletion_recommended(), to indicate to core that the deletion (and
  execution of tool_recyclebin_pre_course_module_delete) should be handled with an adhoc task, meaning it will not
  occur in real time.

=== 3.1 ===

* Webservice function core_course_search_courses accepts a new parameter 'limittoenrolled' to filter the results
  only to courses the user is enrolled in, and are visible to them.
* External functions that are not calling external_api::validate_context are buggy and will now generate
  exceptions. Previously they were only generating warnings in the webserver error log.
  See https://docs.moodle.org/dev/External_functions_API#Security
* The moodle/blog:associatecourse and moodle/blog:associatemodule capabilities has been removed.
* The following functions has been finally deprecated and can not be used any more:
    - profile_display_badges()
    - useredit_shared_definition_preferences()
    - calendar_normalize_tz()
    - get_user_timezone_offset()
    - get_timezone_offset()
    - get_list_of_timezones()
    - calculate_user_dst_table()
    - dst_changes_for_year()
    - get_timezone_record()
    - test_get_list_of_timezones()
    - test_get_timezone_offset()
    - test_get_user_timezone_offset()
* The google api library has been updated to version 1.1.7. There was some important changes
  on the SSL handling. Now the SSL version will be determined by the underlying library.
  For more information see https://github.com/google/google-api-php-client/pull/644
* The get_role_users() function will now add the $sort fields that are not part
  of the requested fields to the query result and will throw a debugging message
  with the added fields when that happens.
* The core_user::fill_properties_cache() static method has been introduced to be a reference
  and allow standard user fields data validation. Right now only type validation is supported
  checking it against the parameter (PARAM_*) type of the target user field. MDL-52781 is
  going to add support to null/not null and choices validation, replacing the existing code to
  validate the user fields in different places in a common way.
* Webservice function core_course_search_courses now returns results when the search string
  is less than 2 chars long.
* Webservice function core_course_search_courses accepts a new parameter 'requiredcapabilities' to filter the results
  by the capabilities of the current user.
* New mform element 'course' handles thousands of courses with good performance and usability.
* The redirect() function will now redirect immediately if output has not
  already started. Messages will be displayed on the subsequent page using
  session notifications. The type of message output can be configured using the
  fourth parameter to redirect().
* The specification of extra classes in the $OUTPUT->notification()
  function, and \core\output\notification renderable have been deprecated
  and will be removed in a future version.
  Notifications should use the levels found in \core\output\notification.
* The constants for NOTIFY_PROBLEM, NOTIFY_REDIRECT, and NOTIFY_MESSAGE in
  \core\output\notification have been deprecated in favour of NOTIFY_ERROR,
  NOTIFY_WARNING, and NOTIFY_INFO respectively.
* The following functions, previously used (exclusively) by upgrade steps are not available
  anymore because of the upgrade cleanup performed for this version. See MDL-51580 for more info:
    - upgrade_mysql_fix_unsigned_and_lob_columns()
    - upgrade_course_completion_remove_duplicates()
    - upgrade_save_orphaned_questions()
    - upgrade_rename_old_backup_files_using_shortname()
    - upgrade_mssql_nvarcharmax()
    - upgrade_mssql_varbinarymax()
    - upgrade_fix_missing_root_folders()
    - upgrade_course_modules_sequences()
    - upgrade_grade_item_fix_sortorder()
    - upgrade_availability_item()
* A new parameter $ajaxformdata was added to the constructor for moodleform. When building a
  moodleform in a webservice or ajax script (for example using the new fragments API) we
  cannot allow the moodleform to parse it's own data from _GET and _POST - we must pass it as
  an array.
* Plugins can extend the navigation for user by declaring the following callback:
  <frankenstyle>_extend_navigation_user(navigation_node $parentnode, stdClass $user,
                                        context_user $context, stdClass $course,
                                        context_course $coursecontext)
* The function notify() now throws a debugging message - see MDL-50269.
* Ajax calls going through lib/ajax/* now validate the return values before sending
  the response. If the validation does not pass an exception is raised. This behaviour
  is consistent with web services.
* Several changes in Moodle core, standard plugins and third party libraries to
  ensure compatibility with PHP7. All plugins are recommended to perform testing
  against PHP7 as well. Refer to https://docs.moodle.org/dev/Moodle_and_PHP7 for more
  information. The following changes may affect you:
  * Class moodleform, moodleform_mod and some module classes have been changed to use
    __construct() for the constructor. Calling parent constructors by the class
    name will display debugging message. Incorrect: parent::moodleform(),
    correct: parent::__construct()
  * All form elements have also changed the constructor syntax. No changes are
    needed for using form elements, however if plugin defines new form element it
    needs to use correct syntax. For example, incorrect: parent::HTML_QuickForm_input(),
    HTML_QuickForm_input::HTML_QuickForm_input(), $this->HTML_QuickForm_input().
    Correct: HTML_QuickForm_input::__construct() or parent::__construct().
  * profile_field_base::profile_field_base() is deprecated, use parent::__construct()
    in custom profile fields constructors. Similar deprecations in exsiting
    profile_field_* classes.
  * user_filter_type::user_filter_type() is deprecated, use parent::__construct() in
    custom user filters. Similar deprecations in existing user_filter_* classes.
  * table_default_export_format_parent::table_default_export_format_parent() is
    deprecated, use parent::__construct() in extending classes.
* groups_delete_group_members() $showfeedback parameter has been removed and is no longer
  respected. Users of this function should output their own feedback if required.
* Number of changes to Tags API, see tag/upgrade.txt for more details
* The previous events API handlers are being deprecated in favour of events 2 API, debugging messages are being displayed if
  there are 3rd party plugins using it. Switch to events 2 API please, see https://docs.moodle.org/dev/Event_2#Event_dispatching_and_observers
  Note than you will need to bump the plugin version so moodle is aware that you removed the plugin's event handlers.
* mforms validation functions are not available in the global JS namespace anymore, event listeners
  are assigned to fields and buttons through a self-contained JS function.
* Added $CFG->urlrewriteclass option to config.php allowing clean / semantic urls to
  be implemented in a plugin, eg local_cleanurls.
* $CFG->pathtoclam global setting has been moved to clamav antivirus plugin setting of the same name.
* clam_message_admins() and get_clam_error_code() have been deprecated, its functionality
  is now a part of \antivirus_clamav\scanner class methods.
* \repository::antivir_scan_file() has been deprecated, \core\antivirus\manager::scan_file() that
  applies antivirus plugins is replacing its functionality.
* Added core_text::str_max_bytes() which safely truncates multi-byte strings to a maximum number of bytes.
* Zend Framework has been removed completely.
* Any plugin can report when a scale is being used with the callback function [pluginname]_scale_used_anywhere(int $scaleid).
* Changes in file_rewrite_pluginfile_urls: Passing a new option reverse = true in the $options var will make the function to convert
  actual URLs in $text to encoded URLs in the @@PLUGINFILE@@ form.
* behat_util::is_server_running() is removed, please use behat_util::check_server_status() instead.
* Behat\Mink\Selector\SelectorsHandler::xpathLiteral() method is deprecated use behat_context_helper::escape instead
  when building Xpath, or pass the unescaped value when using the named selector.',
* table_sql download process is using the new data formats plugin which you can't use if you are buffering any output
    * flexible_table::get_download_menu(), considered private, has been deleted. Use
      $OUTPUT->download_dataformat_selector() instead.
  when building Xpath, or pass the unescaped value when using the named selector.
* Add new file_is_executable(), to consistently check for executables even in Windows (PHP bug #41062).
* Introduced new hooks for plugin developers.
    - <component>_pre_course_category_delete($category)
    - <component>_pre_course_delete($course)
    - <component>_pre_course_module_delete($cm)
    - <component>_pre_block_delete($instance)
    - <component>_pre_user_delete($user)
  These hooks allow developers to use the item in question before it is deleted by core. For example, if your plugin is
  a module (plugins located in the mod folder) called 'xxx' and you wish to interact with the user object before it is
  deleted then the function to create would be mod_xxx_pre_user_delete($user) in mod/xxx/lib.php.
* pear::Net::GeoIP has been removed.

=== 3.0 ===

* Minify updated to 2.2.1
* htmlpurifier upgraded to 4.7.0
* Less.php upgraded to 1.7.0.9
* The horde library has been updated to version 5.2.7.
* Google libraries (lib/google) updated to 1.1.5
* Html2Text library has been updated to the latest version of the library.
* External functions x_is_allowed_from_ajax() methods have been deprecated. Define 'ajax' => true in db/services.php instead.
* External functions can be called without a session if they define 'loginrequired' => true in db/services.php.
* All plugins are required to declare their frankenstyle component name via
  the $plugin->component property in their version.php file. See
  https://docs.moodle.org/dev/version.php for details (MDL-48494).
* PHPUnit is upgraded to 4.7. Some tests using deprecated assertions etc may need changes to work correctly.
* Users of the text editor API to manually create a text editor should call set_text before calling use_editor.
* Javascript - SimpleYUI and the Y instance used for modules have been merged. Y is now always the same instance of Y.
* get_referer() has been deprecated, please use the get_local_referer function instead.
* \core\progress\null is renamed to \core\progress\none for improved PHP7 compatibility as null is a reserved word (see MDL-50453).
* \webservice_xmlrpc_client now respects proxy server settings. If your XMLRPC server is available on your local network and not via your proxy server, you may need to add it to the list of proxy
  server exceptions in $CFG->proxybypass. See MDL-39353 for details.
* Group and groupings idnumbers can now be passed to and/or are returned from the following web services functions:
  ** core_group_external::create_groups
  ** core_group_external::get_groups
  ** core_group_external::get_course_groups
  ** core_group_external::create_groupings
  ** core_group_external::update_groupings
  ** core_group_external::get_groupings
  ** core_group_external::get_course_groupings
  ** core_group_external::get_course_user_groups
* Following functions are removed from core. See MDL-50049 for details.
    password_compat_not_supported()
    session_get_instance()
    session_is_legacy()
    session_kill_all()
    session_touch()
    session_kill()
    session_kill_user()
    session_set_user()
    session_is_loggedinas()
    session_get_realuser()
    session_loginas()
    js_minify()
    css_minify_css()
    update_login_count()
    reset_login_count()
    check_gd_version()
    update_log_display_entry()
    get_recent_enrolments()
    groups_filter_users_by_course_module_visible()
    groups_course_module_visible()
    error()
    formerr()
    editorhelpbutton()
    editorshortcutshelpbutton()
    choose_from_menu()
    update_event()
    get_generic_section_name()
    get_all_sections()
    add_mod_to_section()
    get_all_mods()
    get_course_section()
    format_weeks_get_section_dates()
    get_print_section_cm_text()
    print_section_add_menus()
    make_editing_buttons()
    print_section()
    print_overview()
    print_recent_activity()
    delete_course_module()
    update_category_button()
    make_categories_list()
    category_delete_move()
    category_delete_full()
    move_category()
    course_category_hide()
    course_category_show()
    get_course_category()
    create_course_category()
    get_all_subcategories()
    get_child_categories()
    get_categories()
    print_course_search()
    print_my_moodle()
    print_remote_course()
    print_remote_host()
    print_whole_category_list()
    print_category_info()
    get_course_category_tree()
    print_courses()
    print_course()
    get_category_courses_array()
    get_category_courses_array_recursively()
    blog_get_context_url()
    get_courses_wmanagers()
    convert_tree_to_html()
    convert_tabrows_to_tree()
    can_use_rotated_text()
    get_parent_contexts()
    get_parent_contextid()
    get_child_contexts()
    create_contexts()
    cleanup_contexts()
    build_context_path()
    rebuild_contexts()
    preload_course_contexts()
    context_moved()
    fetch_context_capabilities()
    context_instance_preload()
    get_contextlevel_name()
    print_context_name()
    mark_context_dirty()
    delete_context()
    get_context_url()
    get_course_context()
    get_user_courses_bycap()
    get_role_context_caps()
    get_courseid_from_context()
    context_instance_preload_sql()
    get_related_contexts_string()
    get_plugin_list_with_file()
    check_browser_operating_system()
    check_browser_version()
    get_device_type()
    get_device_type_list()
    get_selected_theme_for_device_type()
    get_device_cfg_var_name()
    set_user_device_type()
    get_user_device_type()
    get_browser_version_classes()
    generate_email_supportuser()
    badges_get_issued_badge_info()
    can_use_html_editor()
    enrol_cohort_get_cohorts()
    enrol_cohort_can_view_cohort()
    cohort_get_visible_list()
    enrol_cohort_enrol_all_users()
    enrol_cohort_search_cohorts()
* The never unused webdav_locks table was dropped.
* The actionmenu hideMenu() function now expects an EventFacade object to be passed to it,
  i.e. a call to M.core.actionmenu.instance.hideMenu() should be change to M.core.actionmenu.instance.hideMenu(e)
* In the html_editors (tinyMCE, Atto), the manage files button can be hidden by changing the 'enable_filemanagement' option to false.
* external_api::validate_context now is public, it can be called from other classes.
* rss_error() now supports returning of correct HTTP status of error and will return '404 Not Found'
  unless other status is specified.
* Plugins can extend the navigation for categories settings by declaring the following callback:
  <frankenstyle>_extend_navigation_category_settings(navigation_node, context_coursecat)
* The clilib.php provides two new functions cli_write() and cli_writeln() that should be used for outputting texts from the command
  line interface scripts.
* External function core_course_external::get_course_contents returned parameter "name" has been changed to PARAM_RAW,
  this is because the new external_format_string function may return raw data if the global moodlewssettingraw parameter is used.
* Function is_web_crawler() has been deprecated, please use core_useragent::is_web_crawler() instead.

=== 2.9.1 ===

* New methods grade_grade::get_grade_max() and get_grade_min() must be used rather than directly the public properties rawgrademax and rawgrademin.
* New method grade_item::is_aggregate_item() indicates when a grade_item is an aggreggated type grade.

=== 2.9 ===

* The default home page for users has been changed to the dashboard (formely my home). See MDL-45774.
* Support for rendering templates from php or javascript has been added. See MDL-49152.
* Support for loading AMD javascript modules has been added. See MDL-49046.
* Webservice core_course_delete_courses now return warning messages on any failures and does not try to rollback the entire deletion.
* \core\event\course_viewed 'other' argument renamed from coursesectionid to coursesectionnumber as it contains the section number.
* New API core_filetypes::add_type (etc.) allows custom filetypes to be added and modified.
* PHPUnit: PHPMailer Sink is now started for all tests and is setup within the phpunit wrapper for advanced tests.
  Catching debugging messages when sending mail will no longer work. Use $sink = $this->redirectEmails(); and then check
  the message in the sink instead.
* The file pluginlib.php was deprecated since 2.6 and has now been removed, do not include or require it.
* \core_component::fetch_subsystems() now returns a valid path for completion component instead of null.
* Deprecated JS global methods have been removed (show_item, destroy_item, hide_item, addonload, getElementsByTagName, findChildNodes).
* For 3rd party plugin specific environment.xml files, it's now possible to specify version independent checks by using the
  <PLUGIN name="component_name"> tag instead of the version dependent <MOODLE version="x.y"> one. If the PLUGIN tag is used any
  Moodle specific tags will be ignored.
* html_table: new API for adding captions to tables (new field, $table->caption) and subsequently hiding said captions from sighted users using accesshide (enabled using $table->captionhide).
* The authorization procedure in the mdeploy.php script has been improved. The script
  now relies on the main config.php when deploying an available update.
* sql_internal_reader and sql_select_reader interfaces have been deprecated in favour of sql_internal_table_reader
  and sql_reader which use iterators to be more memory efficient.
* $CFG->enabletgzbackups setting has been removed as now backups are stored internally using .tar.gz format by default, you can
  set $CFG->usezipbackups to store them in zip format. This does not affect the restore process, which continues accepting both.
* Added support for custom string manager implementations via $CFG->customstringmanager
  directive in the config.php. See MDL-49361 for details.
* Add new make_request_directory() for creation of per-request files.
* Added generate_image_thumbnail_from_string. This should be used instead of generate_image_thumbnail when the source is a string.
  This prevents the need to write files to disk unnecessarily.
* Added generate_image_thumbnail to stored_file class. This should be used when generating thumbnails for stored files.
  This prevents the need to write files to disk unnecessarily.
* Removed pear/HTTP/WebDav. See MDL-49534 for details.
* Use standard PHP date time classes and methods - see new core_date class for timezone normalisation methods.
* Moved lib/google/Google/ to lib/google/src/Google. This is to address autoloader issues with Google's provided autoloader
  for the library. See MDL-49519 for details.
* The outdated lib/google/Google_Client.php and related files have been completely removed. To use
  the new client, read lib/google/readme_moodle.txt, please.
* profile_display_badges() has been deprecated. See MDL-48935 for details.
* Added a new method add_report_nodes() to pagelib.php. If you are looking to add links to the user profile page under the heading "Reports"
  then please use this function to ensure that the breadcrumb and navigation block are created properly for all user profile pages.
* process_new_icon() now does not always return a PNG file. When possible, it will try to keep the format of the original file.
  Set the new argument $preferpng to true to force PNG. See MDL-46763 and MDL-50041 for details.

=== 2.8 ===

* Gradebook grade category option "aggregatesubcats" has been removed completely.
  This means that the database column is removed, the admin settings are removed and
  the properties from the grade_category object have been removed. If any courses were
  found to be using this setting, a warning to check the grades will be shown in the
  course grader report after upgrading the site. The same warning will be shown on
  courses restored from backup that had this setting enabled (see MDL-47503).
* lib/excelllib.class.php has been updated. The class MoodleExcelWorkbook will now only produce excel 2007 files.
* renderers: We now remove the suffix _renderable when looking for a render method for a renderable.
  If you have a renderable class named like "blah_renderable" and have a method on a renderer named "render_blah_renderable"
  you will need to change the name of your render method to "render_blah" instead, as renderable at the end is no longer accepted.
* New functions get_course_and_cm_from_cmid($cmorid, $modulename) and
  get_course_and_cm_from_instance($instanceorid, $modulename) can be used to
  more efficiently load these basic data objects at the start of a script.
* New function cm_info::create($cm) can be used when you need a cm_info
  object, but have a $cm which might only be a standard database record.
* $CFG->enablegroupmembersonly no longer exists.
* Scheduled tasks have gained support for syntax to introduce variability when a
  task will run across installs. When a when hour or minute are defined as 'R'
  they will be installed with a random hour/minute value.
* Several classes grade_edit_tree_column_xxx were removed since grades setup page
  has been significantly changed. These classes should not be used outside of
  gradebook or developers can copy them into their plugins from 2.7 branch.
* Google APIs Client Library (lib/google/) has been upgraded to 1.0.5-beta and
  API has changed dramatically without backward compatibility. Any code accessing
  it must be amended. It does not apply to lib/googleapi.php. See MDL-47297
* Added an extra parameter to the function get_formatted_help_string() (default null) which is used to specify
  additional string parameters.
* User settings node and course node in navigation now support callbacks from admin tools.
* grade_get_grades() optional parameteres $itemtype, $itemmodule, $iteminstance are now required.

DEPRECATIONS:
* completion_info->get_incomplete_criteria() is deprecated and will be removed in Moodle 3.0.
* grade_category::aggregate_values() is deprecated and will be removed in Moodle 3.0.
* groups_filter_users_by_course_module_visible() is deprecated; replace with
  core_availability\info::filter_user_list. Will be removed in Moodle 3.0.
* groups_course_module_visible() is deprecated; replace with $cm->uservisible.
* cm_info property $cm->groupmembersonly is deprecated and always returns 0.
  Use core_availability\info::filter_user_list if trying to determine which
  other users can see an activity.
* cm_info method $cm->is_user_access_restricted_by_group() is deprecated and
  always returns false. Use $cm->uservisible to determine whether the user can
  access the activity.
* Constant FEATURE_GROUPMEMBERSONLY (used in module _supports functions) is
  deprecated.
* cohort_get_visible_list() is deprecated. There is a better function cohort_get_available_cohorts()
  that respects user capabilities to view cohorts.
* enrol_cohort_get_cohorts() and enrol_cohort_search_cohorts() are deprecated since
  functionality is removed. Please use cohort_get_available_cohorts()
* enrol_cohort_enrol_all_users() is deprecated; enrol_manual is now responsible for this action
* enrol_cohort_can_view_cohort() is deprecated; replace with cohort_can_view_cohort()

=== 2.6.4 / 2.7.1 ===

* setnew_password_and_mail() and update_internal_user_password() will trigger
  \core\event\user_password_updated. Previously they used to generate
  \core\event\user_updated event.
* update_internal_user_password() accepts optional boolean $fasthash for fast
  hashing.
* user_update_user() and user_create_user() api's accept optional param
  $triggerevent to avoid respective events to be triggred from the api's.

=== 2.7 ===

* PHPUnit cannot be installed via PEAR any more, please use composer package manager instead.
* $core_renderer->block_move_target() changed to support more verbose move-block-here descriptions.

Events and Logging:
* Significant changes in Logging API. For upgrading existing events_trigger() and
  add_to_log() see http://docs.moodle.org/dev/Migrating_logging_calls_in_plugins
  For accessing logs from plugins see http://docs.moodle.org/dev/Migrating_log_access_in_reports
* The validation of the following events is now stricter (see MDL-45445):
    - \core\event\blog_entry_created
    - \core\event\blog_entry_deleted
    - \core\event\blog_entry_updated
    - \core\event\cohort_member_added
    - \core\event\cohort_member_removed
    - \core\event\course_category_deleted
    - \core\event\course_completed
    - \core\event\course_content_deleted
    - \core\event\course_created
    - \core\event\course_deleted
    - \core\event\course_restored
    - \core\event\course_section_updated (see MDL-45229)
    - \core\event\email_failed
    - \core\event\group_member_added
    - \core\event\group_member_removed
    - \core\event\note_created
    - \core\event\note_deleted
    - \core\event\note_updated
    - \core\event\role_assigned
    - \core\event\role_deleted
    - \core\event\role_unassigned
    - \core\event\user_graded
    - \core\event\user_loggedinas
    - \core\event\user_profile_viewed
    - \core\event\webservice_token_created

DEPRECATIONS:
* $module uses in mod/xxx/version.php files is now deprecated. Please use $plugin instead. It will be removed in Moodle 2.10.
* Update init methods in all event classes - "level" property was renamed to "edulevel", the level property is now deprecated.
* Abstract class \core\event\course_module_instances_list_viewed is deprecated now, use \core\event\instances_list_viewed instead.
* Abstract class core\event\content_viewed has been deprecated. Please extend base event or other relevant abstract class.
* mod_book\event\instances_list_viewed has been deprecated. Please use mod_book\event\course_module_instance_list_viewed instead.
* mod_chat\event\instances_list_viewed has been deprecated. Please use mod_chat\event\course_module_instance_list_viewed instead.
* mod_choice\event\instances_list_viewed has been deprecated. Please use mod_choice\event\course_module_instance_list_viewed instead.
* mod_feedback\event\instances_list_viewed has been deprecated. Please use mod_feedback\event\course_module_instance_list_viewed instead.
* mod_page\event\instances_list_viewed has been deprecated. Please use mod_page\event\course_module_instance_list_viewed instead.
* The constants FRONTPAGECOURSELIST, FRONTPAGETOPICONLY & FRONTPAGECOURSELIMIT have been removed.
* Conditional availability API has moved and changed. The condition_info class is
  replaced by \core_availability\info_module, and condition_info_section by
  \core_availability\info_section. (Code that uses the old classes will generally
  still work.)
* coursemodule_visible_for_user() has been deprecated but still works - replaced
  by a new static function \core_availability\info_module::is_user_visible()
* cm_info::is_user_access_restricted_by_conditional_access has been deprecated
  but still works (it has never done what its name suggests, and is
  unnecessary).
* cm_info and section_info property showavailability has been deprecated, but
  still works (with the caveat that this information is now per-user).
* cm_info and section_info properties availablefrom and availableuntil have been
  deprecated and always return zero (underlying data doesn't have these values).
* section_info property groupingid has been deprecated and always returns zero,
  same deal.
* Various cm_info methods have been deprecated in favour of their read-only properties (get_url(), get_content(), get_extra_classes(),
  get_on_click(), get_custom_data(), get_after_link, get_after_edit_icons)
* The ajaxenabled function has been deprecated and always returns true. All code should be fully functional in Javascript.
* count_login_failures() has been deprecated, use user_count_login_failures() instead. Refer MDL-42891 for details.

Conditional availability (activities and sections):
* New conditional availability API in /availability, including new availability
  condition plugins in /availability/condition. The new API is very similar with
  regard to checking availability, but any code that modifies availability settings
  for an activity or section is likely to need substantial changes.

YUI:
  * The lightbox attribute for moodle-core-notification-dialogue has been
    deprecated and replaced by the modal attribute. This was actually
    changed in Moodle 2.2, but has only been marked as deprecated now. It
    will be removed in Moodle 2.9.
  * When destroying any type of dialogue based on moodle-core-notification, the relevant content is also removed from
    the DOM. Previously it was left orphaned.

JavaSript:
    * The findChildNodes global function has been deprecated. Y.all should
      be used instead.
    * The callback argument to confirm_action and M.util.show_confirm_dialog has been deprecated. If you need to write a
      confirmation which includes a callback, please use moodle-core-notification-confirmation and attach callbacks to the
      events provided.

* New locking api and admin settings to configure the system locking type.
* New "Time spent waiting for the database" performance metric displayed along with the
  other MDL_PERF vars; the change affects both the error logs and the vars displayed in
  the page footer.
* Changes in the tag API. The component and contextid are now saved when assigning tags to an item. Please see
  tag/upgrade.txt for more information.

=== 2.6 ===

* Use new methods from core_component class instead of get_core_subsystems(), get_plugin_types(),
  get_plugin_list(), get_plugin_list_with_class(), get_plugin_directory(), normalize_component(),
  get_component_directory() and get_plugin_list_with_file(). The names of the new methods are
  exactly the same, the only differences are that core_component::get_plugin_types() now always returns
  full paths and core_component::get_plugin_list() does not accept empty parameter any more.
* Use core_text::* instead of textlib:: and also core_collator::* instead of collatorlib::*.
* Use new function moodleform::mock_submit() to simulate form submission in unit tests (backported).
* New $CFG->localcachedir setting useful for cluster nodes. Admins have to update X-Sendfile aliases if used.
* MS SQL Server drivers are now using NVARCHAR(MAX) instead of NTEXT and VARBINARY(MAX) instead of IMAGE,
  this change should be fully transparent and it should help significantly with add-on compatibility.
* The string manager classes were renamed. Note that they should not be modified or used directly,
  always use get_string_manager() to get instance of the string manager.
* The ability to use an 'insecure' rc4encrypt/rc4decrypt key has been removed.
* Use $CFG->debugdeveloper instead of debugging('', DEBUG_DEVELOPER).
* Use set_debugging(DEBUG_xxx) when changing debugging level for current request.
* Function moveto_module() does not modify $mod argument and instead now returns the new module visibility value.
* Use behat_selectors::get_allowed_text_selectors() and behat_selectors::get_allowed_selectors() instead of
  behat_command::$allowedtextselectors and behat_command::$allowedselectors
* Subplugins are supported in admin tools and local plugins.
* file_packer/zip_packer API has been modified so that key functions support a new file_progress interface
  to report progress during long operations. Related to this, zip_archive now supports an estimated_count()
  function that returns an approximate number of entries in the zip faster than the count() function.
* Class cm_info no longer extends stdClass. All properties are read-only and calculated on first request only.
* Class course_modinfo no longer extends stdClass. All properties are read-only.
* Database fields modinfo and sectioncache in table course are removed. Application cache core/coursemodinfo
  is used instead. Course cache is still reset, rebuilt and retrieved using function rebuild_course_cache() and
  get_fast_modinfo(). Purging all caches and every core upgrade purges course modinfo cache as well.
  If function get_fast_modinfo() is called for multiple courses make sure to include field cacherev in course
  object.
* Internal (noreply and support) user support has been added for sending/receiving message.
  Use core_user::get_noreply_user() and core_user::get_support_user() to get noreply and support user's respectively.
  Real users can be used as noreply/support users by setting $CFG->noreplyuserid and $CFG->supportuserid
* New function readfile_allow_large() in filelib.php for use when very large files may need sending to user.
* Use core_plugin_manager::reset_caches() when changing visibility of plugins.
* Implement new method get_enabled_plugins() method in subplugin info classes.
* Each plugin should include version information in version.php.
* Module and block tables do not contain version column any more, use get_config('xx_yy', 'version') instead.
* $USER->password field is intentionally unset so that session data does not contain password hashes.
* Use core_shutdown_manager::register_function() instead of register_shutdown_function().
* New file packer for .tar.gz files; obtain by calling get_file_packer('application/x-gzip'). Intended initially
  for use in backup/restore only, as there are limitations on supported filenames. Also new packer for
  backups which supports both compression formats; get_file_packer('application/vnd.moodle.backup').
* New optional parameter to stored_file::get_content_file_handle to open file handle with 'gzopen' instead
  of 'fopen' to read gzip-compressed files if required.
* update_internal_user_password() and setnew_password_and_mail() now trigger user_updated event.
* Add thirdpartylibs.xml file to plugins that bundle any 3rd party libraries.
* New class introduced to help auto generate zIndex values for modal dialogues. Class "moodle-has-zindex"
  should set on any element which uses a non-default zindex and needs to ensure it doesn't show above a
  dialogue.
* $CFG->filelifetime is now used consistently for most file serving operations, the default was lowered
  to 6 hours from 24 hours because etags and x-sendfile support should make file serving less expensive.
* Date format locale charset for windows server will come from calendar type and for gregorian it will use
  lang file.
* The library to interact with Box.net (class boxclient) is only compatible with their APIv1 which
  reaches its end of life on the 14th of Dec. You should migrate your scripts to make usage of the
  new class boxnet_client(). Note that the method names and return values have changed.
* Settings pages are now possible for Calendar type plugins. Calendar type plugins that require a settings page to
  work properly will need to set their requires version to a number that is equal to or grater than the 2.6.1 release version.
* The admin/tool/generator tool was overhauled to use testing data generators and the previous interface to create
  test data was removed (it was not working correctly anyway). If you were using this tool you will probably need to
  update your code.

DEPRECATIONS:
Various previously deprecated functions have now been altered to throw DEBUG_DEVELOPER debugging notices
and will be removed in a future release (target: 2.8), a summary follows:

Accesslib:
    * get_context_instance()                ->  context_xxxx::instance()
    * get_context_instance_by_id()          ->  context::instance_by_id($id)
    * get_system_context()                  ->  context_system::instance()
    * context_moved()                       ->  context::update_moved()
    * preload_course_contexts()             ->  context_helper::preload_course()
    * context_instance_preload()            ->  context_helper::preload_from_record()
    * context_instance_preload_sql()        ->  context_helper::get_preload_record_columns_sql()
    * get_contextlevel_name()               ->  context_helper::get_level_name()
    * create_contexts()                     ->  context_helper::create_instances()
    * cleanup_contexts()                    ->  context_helper::cleanup_instances()
    * build_context_path()                  ->  context_helper::build_all_paths()
    * print_context_name()                  ->  $context->get_context_name()
    * mark_context_dirty()                  ->  $context->mark_dirty()
    * delete_context()                      ->  $context->delete_content() or context_helper::delete_instance()
    * get_context_url()                     ->  $context->get_url()
    * get_course_context()                  ->  $context->get_course_context()
    * get_parent_contexts()                 ->  $context->get_parent_context_ids()
    * get_parent_contextid()                ->  $context->get_parent_context()
    * get_child_contexts()                  ->  $context->get_child_contexts()
    * rebuild_contexts()                    ->  $context->reset_paths()
    * get_user_courses_bycap()              ->  enrol_get_users_courses()
    * get_courseid_from_context()           ->  $context->get_course_context(false)
    * get_role_context_caps()               ->  (no replacement)
    * load_temp_role()                      ->  (no replacement)
    * remove_temp_roles()                   ->  (no replacement)
    * get_related_contexts_string()         ->  $context->get_parent_context_ids(true)
    * get_recent_enrolments()               ->  (no replacement)

Enrollment:
    * get_course_participants()             -> get_enrolled_users()
    * is_course_participant()               -> is_enrolled()

Output:
    * current_theme()                       -> $PAGE->theme->name
    * skip_main_destination()               -> $OUTPUT->skip_link_target()
    * print_container()                     -> $OUTPUT->container()
    * print_container_start()               -> $OUTPUT->container_start()
    * print_container_end()                 -> $OUTPUT->container_end()
    * print_continue()                      -> $OUTPUT->continue_button()
    * print_header()                        -> $PAGE methods
    * print_header_simple()                 -> $PAGE methods
    * print_side_block()                    -> $OUTPUT->block()
    * print_arrow()                         -> $OUTPUT->arrow()
    * print_scale_menu_helpbutton()         -> $OUTPUT->help_icon_scale($courseid, $scale)
    * print_checkbox()                      -> html_writer::checkbox()

Navigation:
    * print_navigation()                    -> $OUTPUT->navbar()
    * build_navigation()                    -> $PAGE->navbar methods
    * navmenu()                             -> (no replacement)
    * settings_navigation::
          get_course_modules()              -> (no replacement)

Files and repositories:
    * stored_file::replace_content_with()   -> stored_file::replace_file_with()
    * stored_file::set_filesize()           -> stored_file::replace_file_with()
    * stored_file::get_referencelifetime()  -> (no replacement)
    * repository::sync_external_file()      -> see repository::sync_reference()
    * repository::get_file_by_reference()   -> repository::sync_reference()
    * repository::
          get_reference_file_lifetime()     -> (no replacement)
    * repository::sync_individual_file()    -> (no replacement)
    * repository::reset_caches()            -> (no replacement)

Calendar:
    * add_event()                           -> calendar_event::create()
    * update_event()                        -> calendar_event->update()
    * delete_event()                        -> calendar_event->delete()
    * hide_event()                          -> calendar_event->toggle_visibility(false)
    * show_event()                          -> calendar_event->toggle_visibility(true)

Misc:
    * filter_text()                         -> format_text(), format_string()...
    * httpsrequired()                       -> $PAGE->https_required()
    * detect_munged_arguments()             -> clean_param([...], PARAM_FILE)
    * mygroupid()                           -> groups_get_all_groups()
    * js_minify()                           -> core_minify::js_files()
    * css_minify_css()                      -> core_minify::css_files()
    * course_modinfo::build_section_cache() -> (no replacement)
    * generate_email_supportuser()          -> core_user::get_support_user()

Sessions:
    * session_get_instance()->xxx()         -> \core\session\manager::xxx()
    * session_kill_all()                    -> \core\session\manager::kill_all_sessions()
    * session_touch()                       -> \core\session\manager::touch_session()
    * session_kill()                        -> \core\session\manager::kill_session()
    * session_kill_user()                   -> \core\session\manager::kill_user_sessions()
    * session_gc()                          -> \core\session\manager::gc()
    * session_set_user()                    -> \core\session\manager::set_user()
    * session_is_loggedinas()               -> \core\session\manager::is_loggedinas()
    * session_get_realuser()                -> \core\session\manager::get_realuser()
    * session_loginas()                     -> \core\session\manager::loginas()

User-agent related functions:
    * check_browser_operating_system()      -> core_useragent::check_browser_operating_system()
    * check_browser_version()               -> core_useragent::check_browser_version()
    * get_device_type()                     -> core_useragent::get_device_type()
    * get_device_type_list()                -> core_useragent::get_device_type_list()
    * get_selected_theme_for_device_type()  -> core_useragent::get_device_type_theme()
    * get_device_cfg_var_name()             -> core_useragent::get_device_type_cfg_var_name()
    * set_user_device_type()                -> core_useragent::set_user_device_type()
    * get_user_device_type()                -> core_useragent::get_user_device_type()
    * get_browser_version_classes()         -> core_useragent::get_browser_version_classes()

YUI:
    * moodle-core-notification has been deprecated with a recommendation of
      using its subclasses instead. This is to allow for reduced page
      transport costs. Current subclasses include:
      * dialogue
      * alert
      * confirm
      * exception
      * ajaxexception

Event triggering and event handlers:
    * All existing events and event handlers should be replaced by new
      event classes and matching new event observers.
    * See http://docs.moodle.org/dev/Event_2 for more information.
    * The following events will be entirely removed, though they can still
      be captured using handlers, but they should not be used any more.
      * groups_members_removed          -> \core\event\group_member_removed
      * groups_groupings_groups_removed -> (no replacement)
      * groups_groups_deleted           -> \core\event\group_deleted
      * groups_groupings_deleted        -> \core\event\grouping_deleted
    * edit_module_post_actions() does not trigger events any more.

=== 2.5.1 ===

* New get_course() function for use when obtaining the course record from database. Will
  reuse existing $COURSE or $SITE globals if possible to improve performance.

=== 2.5 ===

* The database drivers (moodle_database and subclasses) aren't using anymore the ::columns property
  for caching database metadata. MUC (databasemeta) is used instead. Any custom DB driver should
  apply for that change.
* The cron output has been changed to include time and memory usage (see cron_trace_time_and_memory()),
  so any custom utility relying on the old output may require modification.
* Function get_max_file_sizes now returns an option for (for example) "Course limit (500MB)" or
  "Site limit (200MB)" when appropriate with the option set to 0. This function no longer returns
  an option for 0 bytes. Existing code that was replacing the 0 option in the return
  from this function with a more sensible message, can now use the return from this function directly.
* Functions responsible for output in course/lib.php are deprecated, the code is moved to
  appropriate renderers: print_section(), print_section_add_menus(), get_print_section_cm_text(),
  make_editing_buttons()
  See functions' phpdocs in lib/deprecatedlib.php
* Function get_print_section_cm_text() is deprecated, replaced with methods in cm_info
* zip_packer may create empty zip archives, there is a new option to ignore
  problematic files when creating archive
* The function delete_course_module was deprecated and has been replaced with
  course_delete_module. The reason for this was because the function delete_course_module
  only partially deletes data, so wherever it was called extra code was needed to
  perform the whole deletion process. The function course_delete_module now takes care
  of the whole process.
* curl::setopt() does not accept constant values any more. As it never worked properly,
  we decided to make the type check stricter. Now, the keys of the array pass must be a string
  corresponding to the curl constant name.
* Function get_users_listing now return list of users except guest and deleted users. Previously
  deleted users were excluded by get_users_listing. As guest user is not expected while browsing users,
  and not included in get_user function, it will not be returned by get_users_listing.
* The add_* functions in course/dnduploadlib.php have been deprecated. Plugins should be using the
  MODNAME_dndupload_register callback instead.
* The signature of the add() method of classes implementing the parentable_part_of_admin_tree
  interface (such as admin_category) has been extended. The new parameter allows the caller
  to prepend the new node before an existing sibling in the admin tree.
* condition_info:get_condition_user_fields($formatoptions) now accepts the optional
  param $formatoptions, that will determine if the field names are processed by
  format_string() with the passed options.
* remove all references to $CFG->gdversion, GD PHP extension is now required
* Formslib will now throw a developer warning if a PARAM_ type hasn't been set for elements which
  need it. Please set PARAM_RAW explicitly if you do not want any cleaning.
* Functions responsible for managing and accessing course categories are moved to class coursecat
  in lib/coursecatlib.php, functions responsible for rendering courses and categories lists are
  moved to course/renderer.php. The following global functions are deprecated: make_categories_list(),
  category_delete_move(), category_delete_full(), move_category(), course_category_hide(),
  course_category_show(), get_course_category(), create_course_category(), get_all_subcategories(),
  get_child_categories(), get_categories(), print_my_moodle(), print_remote_course(),
  print_remote_host(), print_whole_category_list(), print_category_info(), get_course_category_tree(),
  print_courses(), print_course(), get_category_courses_array(), get_category_courses_array_recursively(),
  get_courses_wmanagers()
  See http://docs.moodle.org/dev/Courses_lists_upgrade_to_2.5
* $core_renderer->block_move_target() changed to support more verbose move-block-here descriptions.
* Additional (optional) param $onlyactive has been added to get_enrolled_users, count_enrolled_users
  functions to get information for only active (excluding suspended enrolments) users. Included two
  helper functions extract_suspended_users, get_suspended_userids to extract suspended user information.
* The core_plugin_manager class now provides two new helper methods for getting information
  about known plugins: get_plugins_of_type() and get_subplugins_of_plugin().
* The get_uninstall_url() method of all subclasses of \core\plugininfo\base class is now expected
  to always return moodle_url. Subclasses can use the new method is_uninstall_allowed()
  to control the availability of the 'Uninstall' link at the Plugins overview page (previously
  they would do it by get_uninstall_url() returning null). By default, URL to a new general plugin
  uninstall tool is returned. Unless the plugin type needs extra steps that can't be handled by
  plugininfo_xxx::uninstall() method or xmldb_xxx_uninstall() function, this default URL should
  satisfy all plugin types.

Database (DML) layer:
* $DB->sql_empty() is deprecated, you have to use sql parameters with empty values instead,
  please note hardcoding of empty strings in SQL queries breaks execution in Oracle database.
* Indexes must not be defined on the same columns as keys, this is now reported as fatal problem.
  Please note that internally we create indexes instead of foreign keys.

YUI changes:
* M.util.help_icon has been deprecated. Code should be updated to use moodle-core-popuphelp
  instead. To do so, remove any existing JS calls to M.util.help_icon from your PHP and ensure
  that your help link is placed in a span which has the class 'helplink'.

=== 2.4 ===

* Pagelib: Numerous deprecated functions were removed as classes page_base, page_course
  and page_generic_activity.
* use $CFG->googlemapkey3 instead of removed $CFG->googlemapkey and migrate to Google Maps API V3
* Function settings_navigation::add_course_editing_links() is completely removed
* function global_navigation::format_display_course_content() is removed completely (the
  functionality is moved to course format class)
* in the function global_navigation::load_generic_course_sections() the argument $courseformat is
  removed
* New component and itemid columns in groups_members table - this allows plugin to create protected
  group memberships using 'xx_yy_allow_group_member_remove' callback and there is also a new restore
  callback 'xx_yy_restore_group_member()'.
* New general role assignment restore plugin callback 'xx_yy_restore_role_assignment()'.
* functions get_generic_section_name(), get_all_sections(), add_mod_to_section(), get_all_mods()
  are deprecated. See their phpdocs in lib/deprecatedlib.php on how to replace them

YUI changes:
* moodle-enrol-notification has been renamed to moodle-core-notification
* YUI2 code must now use 2in3, see http://yuilibrary.com/yui/docs/yui/yui-yui2.html
* M.util.init_select_autosubmit() and M.util.init_url_select() have been deprecated. Code using this should be updated
  to use moodle-core-formautosubmit

Unit testing changes:
* output debugging() is not sent to standard output any more,
  use $this->assertDebuggingCalled(), $this->assertDebuggingNotCalled(),
  $this->getDebuggingMessages() or $this->assertResetDebugging() instead.

=== 2.3 ===

Database layer changes:
* objects are not allowed in paramters of DML functions, use explicit casting to strings if necessary

Note:
* DDL and DML methods which were deprecated in 2.0 have now been removed, they will no longer produce
debug messages and will produce fatal errors

API changes:

* send_stored_file() has changed its interface
* deleted several resourcelib_embed_* functions from resourcelib.php

=== 2.2 ===

removed unused libraries:
* odbc, base32, CodeSniffer, overlib, apd profiling, kses, Smarty, PEAR Console, swfobject, cssshover.htc, md5.js

API changes:
* new admin/tool plugin type
* new context API - old API is still available
* deleted users do not have context any more
* removed global search


=== 2.1 ===

API changes:
* basic suport for restore from 1.9
* new mobile devices API
* new questions API


=== 2.0 ===

API changes:
* new DML API - http://docs.moodle.org/dev/DML_functions
* new DDL API - http://docs.moodle.org/dev/DDL_functions
* new file API - http://docs.moodle.org/dev/File_API
* new $PAGE and $OUTPUT API
* new navigation API
* new theme API - http://docs.moodle.org/dev/Theme_changes_in_2.0
* new javascript API - http://docs.moodle.org/dev/JavaScript_usage_guide
* new portfolio API
* new local plugin type
* new translation support - http://lang.moodle.org
* new web service API
* new cohorts API
* new messaging API
* new rating API
* new comment API
* new sessions API
* new enrolment API
* new backup/restore API
* new blocks API
* new filters API
* improved plugin support (aka Frankenstyle)
* new registration and hub API
* new course completion API
* new plagiarism API
* changed blog API
* new text editor API
* new my moodle and profiles API<|MERGE_RESOLUTION|>--- conflicted
+++ resolved
@@ -8,9 +8,7 @@
   of 'scrollable' is true.
 * The `$CFG->behat_retart_browser_after` configuration setting has been removed.
   The browser session is now restarted between all tests.
-<<<<<<< HEAD
 * add_to_log() has been through final deprecation, please rewrite your code to the new events API.
-=======
 * The following functions have been finally deprecated and can not be used anymore:
   - print_textarea
   - calendar_get_all_allowed_types
@@ -27,7 +25,6 @@
   - message_unblock_contact
   - message_block_contact
   - message_get_contact
->>>>>>> b44495ce
 
 === 3.9 ===
 * Following function has been deprecated, please use \core\task\manager::run_from_cli().
