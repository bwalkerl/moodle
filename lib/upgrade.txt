--- conflicted
+++ resolved
@@ -67,7 +67,6 @@
   that need to perform processing when a question is deleted should observe the \core\event\question_deleted event instead.
 * The external function core_grades_get_groups_for_selector is now relocated.
   Please use it at core_group_get_groups_for_selector instead.
-<<<<<<< HEAD
 * The M.util.show_confirm_dialog function has been rewritten as an ESM to use the core/notification module instead.
   See MDL-77174 for further information.
 * The moodle-core-notification-confirm module, found under the M.core.confirm namespace, has been deprecated.
@@ -144,10 +143,8 @@
 * New parameters for \get_time_interval_string():
   - `$dropzeroes` - Passing `true` will exclude zero date/time units from the output.
   - `$fullformat` - Passing `true` will return date/time units in full format (e.g. `1 day` instead of `1d`).
-=======
 * The print_object function (for temporary debugging use only) can now be used on objects that have recursive references,
   and has an improved display and other changes. (New parameters are available; see function documentation.)
->>>>>>> 93edfc57
 
 === 4.2 ===
 
