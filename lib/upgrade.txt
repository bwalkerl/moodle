This files describes API changes in core libraries and APIs,
information provided here is intended especially for developers.

=== 4.1.7 ===
<<<<<<< HEAD
* Add a new parameter to the debounce (core/utils) function allow it to create its own own Pending promise.
(via options.pending). This is a backport of patch MDL-78779.
* Add a new parameter to the debounce (core/utils) function to allow for cancellation.
=======
* Add a new method core_user::get_initials to get the initials of a user in a way compatible with internationalisation.
>>>>>>> d20f1024

=== 4.1.6 ===
* \moodle_page::set_title() has been updated to append the site name depending on the value of $CFG->sitenameintitle and whether
  the site's fullname/shortname has been set. So there's no need to manually add the site name whenever calling $PAGE->set_title().
  If it's necessary to override this, pass `false` to its new optional parameter `$appendsitename`.
* New page title separator constant `moodle_page:TITLE_SEPARATOR` has been created to help standardise the separators used in page
  titles.
* New Behat step \behat_general::the_page_title_should_contain() has been added to allow checking of page titles. You can use this
  when writing feature files to check that the page title contains the expected string.
  e.g. `And the page title should contain "Some title"`

=== 4.1.5 ===
* Added a new render of caption for the table in render_caption. It can be used by
  set_caption($caption, $captionattributes).
    e.g. $caption = 'Caption for table'
    e.g. $captionattributes = ['class' => 'inline'];
* Added new \admin_setting::is_forceable() method to determine whether the setting can be overridden or not. Therefore,
  whether the settings can be overriden or not will depend on the value of implemented \admin_setting::is_forceable() method,
  even if we define the settings in config.php.
* New \core\output\activity_header::get_heading_level() method to get the heading level for a given heading level depending whether
  the page displays a heading for the activity (usually a h2 heading containing the activity name).
* count_words() and count_letters() have a new optional parameter called $format to format the text before doing the counting.

=== 4.1.4 ===
* Added a new parameter in address_in_subnet to give us the ability to check for 0.0.0.0 or not.

=== 4.1.3 ===
* Added 'extrainfo' in the DB options config. Its extra information for the DB driver, e.g. SQL Server,
  has additional configuration according to its environment, which the administrator can specify to alter and
  override any connection options.
* New \core_component::has_monologo_icon() that determines whether a plugin has monologo icons. This can be used to
  determine whether to apply CSS filtering to the plugin's icon when rendering it.
* \cm_info::get_icon_url() resolves the icon's file type and adds a `filtericon` parameter in the URL when rendering the monologo
  version of the course module icon or when the plugin declares, via its `filtericon` custom data, that the icon needs to be
  filtered. This additional information can be used by plugins when rendering the module icon to determine whether to apply
  CSS filtering to the icon.
* Activity plugins displaying activity module icons using \cm_info::get_icon_url() can declare the `filtericon` custom data in their
  `get_coursemodule_info()` callback. If set, this will be used by \cm_info::get_icon_url() to set the icon URL's `filtericon`
  parameter. This information can be used by the plugins when enclosing the icons in `.activityiconcontainer .icon` or
  `.activityiconcontainer .activityicon` containers to determine whether CSS filtering should be applied to the icon. If the icon
  needs to be rendered as is and not whitened out, the `.nofilter` CSS class needs to be applied to the icon.
* New moodle_url::export_params_for_template() returns the params as an array of key => value pairs. You should use this when
  you want to pass URL params to a template. An example can be found in single button.
* Course module indentation has been recovered for course format using components via Move right/left feature.
  Course formats using components will be allowed to use one level indentation only.

=== 4.1.2 ===

* The method `flexible_table::set_columnsattributes` now can be used with 'class' key to add custom classes to the DOM.
* A new constant COMPLETION_COMPLETE_FAIL_HIDDEN is introduced to mark that user has received a failing grade
  for a hidden grade item. This state returned by internal_get_grade_state() and is only used by get_core_completion_state()
  for processing the passgrade completion data.

=== 4.1.1 ===

* There is a new helper function mtrace_exception to help with reporting exceptions you have caught in scheduled tasks.
* Convert a floating value to an integer in lib/graphlib.php to avoid PHP 8.1 deprecated function error.

=== 4.1 ===

* HTMLPurifier has been upgraded to the latest version - 4.16.0
* A process to deprecate capabilities by flagging them in the access.php by adding a $deprecatedcapabilities variable (an array).
  This array will list the deprecated capabilities and a possible replacement. Once we declare the capability as deprecated, a debugging
  message will be displayed (in DEBUG_DEVELOPPER mode only) when using the deprecated capability.
  Declaration is as follow:
    $deprecatedcapabilities = [
        'fake/access:fakecapability' => ['replacement' => '', 'message' => 'This capability should not be used anymore.']
    ];
* coursemodinfo cache uses the new `requirelockingbeforewrite` option, and rebuilding the cache now uses the cache lock API, rather
  than using the core lock factory directly. This allows the locks to be stored locally if the cache is stored locally, and
  avoids the risk of delays and timeouts when multiple nodes need to rebuild the cache locally, but are waiting for a central lock.
* Final deprecation and removal of the class \admin_setting_managelicenses, please use \tool_licensemanager\manager instead.
* Final deprecation and removal of the function license_manager::add(). Please use license_manager::save() instead.
* Final deprecation of the following functions behat_field_manager::get_node_type() and behat_field_manager::get_field()
  please call behat_field_manager::get_field_node_type() and behat_field_manager::get_form_field().
* Final deprecation and removal of the following class, please use \core\task\manager.
    - \tool_task\run_from_cli
* Final deprecation and removal of the following CLI scripts:
  - admin/tool/task/cli/schedule_task.php please use admin/cli/scheduled_task.php
  - admin/tool/task/cli/adhoc_task.php please use admin/cli/adhoc_task.php
* Final deprecation and removal of cron_run_single_task(), please use \core\task\manager::run_from_cli().
* The $USER->groupmember hack that fills the user object with the groups that the user belongs to has been removed.
  Please use the Groups API function groups_get_user_groups() to fetch the cached list of groups the user is a member of.
* The following functions, previously used (exclusively) by upgrade steps are not available anymore
  because of the upgrade cleanup performed for this version. See MDL-71747 for more info:
    - upgrade_analytics_fix_contextids_defaults()
    - upgrade_convert_hub_config_site_param_names()
    - upgrade_rename_prediction_actions_useful_incorrectly_flagged()
* The method ensure_adhoc_task_qos() in lib/classes/task/manager.php  has been deprecated, please use get_next_adhoc_task()
  instead.
* New setting $CFG->enrolments_sync_interval controls the minimum time in seconds between re-synchronization of enrollment via enrol_check_plugins.
  This only applies to web requests without a session such as webservice calls, tokenpluginfile.php and rss links Function
  enrol_check_plugins now has $ignoreintervalcheck flag to bypass checking for that setting.
* For performance reasons, sql_reader interface has a new function get_events_select_exists() which determines whether
  an event exists with the given criteria (see MDL-72723 for details).
   - Breaking: 3rd party log readers implementing interface sql_reader will need to implement get_events_select_exists()
* Added $strictness parameter to persistent `get_record` method, optionally allowing caller to ensure record exists
* New DML driver method `$DB->sql_cast_to_char` for casting given field/expression to char
* The core renderer `edit_button` method now accepts an optional `$method` argument (get/post) for the button
* For plugins that override secondary navigation, the namespace for the custom secondary navigation class has
  changed. It was (for example) mod_mymodule\local\views\secondary but is now
  mod_mymodule\navigation\views\secondary. The old location will continue to work, but is deprecated.
* The check for $plugin->incompatible was found to be incorrect. The $plugin->incompatible attribute is meant to define the minimum
  Moodle version the plugin is incompatible with but the implemented logic for the check was the opposite. Plugins declaring this
  attribute may encounter different behaviours between older Moodle versions (<v3.11.8, <v4.0.2) and the later ones. We recommend
  plugin developers to not use this attribute for Moodle versions 4.0 and below in order to avoid this problem.
* Added $CFG->proxylogunsafe and proxyfixunsafe to detect code which doesn't honor the proxy config
* Function admin_externalpage_setup() now has additional option 'nosearch' allowing to remove Site administration search form.
* The function print_error has been deprecated. Kindly use moodle_exception.
* When exporting table content, HTML tags/entities will be removed when the selected dataformat does not support HTML
* The abstract `get_name` method has been moved from `\core\task\scheduled_task` to the `\core\task\task_base` class and can now be
  implemented by adhoc tasks. For backwards compatibility, a default implementation has been added to `\core\task\adhoc_task` to
  return the class name.
* The function get_module_metadata() has been finally deprecated and can not be used anymore.
* New DML driver method `$DB->sql_order_by_null` for sorting nulls sort nulls first when ascending and last when descending.
* Allow plugins to callback on all pages just prior to the session start.
* New function set_additional_classes() has been implemented to add additional classes to action_menu.
* Most Behat functionality for the Moodle App has been removed from core, refer to the documentation in order to upgrade your testing
  setup: https://moodledev.io/general/app/development/testing/acceptance-testing#upgrading-tests-from-an-older-version
* New DML driver methods `$DB->sql_regex_get_word_beginning_boundary_marker` and `$DB->sql_regex_get_word_end_boundary_marker`
  for managing word boundary markers in a database driver supporting regex syntax when searching.

=== 4.0 ===

* To better detect wrong floats (like, for example, unformatted, using local-dependent separators ones) a number of
  gradebook functions now have stricter float type checking. All them will require now the "float" being passed to be
  a correct float value (numeric or string). Usually, that's achieved by using unformat_float() or
  PARAM_LOCALISEDFLOAT for all the user-entered grades before any processing on them. Functions affected are:
    - grade_format_gradevalue(), $value param (keeping it as optional/nullable).
    - grade_format_gradevalue_real(), $value param (keeping it as optional/nullable).
    - grade_format_gradevalue_percentage(), $value param (keeping it as optional/nullable).
    - grade_format_gradevalue_letter(), $value param (keeping it as optional/nullable).
    - grade_floats_different(), $f1 and $f2 params (keeping them as optional/nullable).
    - grade_floats_equal(), $f1 and $f2 params (keeping them as optional/nullable).
* The method action_menu->set_alignment() has been deprecated, please use action_menu->set_menu_left if you need a dropdown
  to align to the left of the dropdown button.
* The $OUTPUT->should_display_main_logo() function has been deprecated and should no longer be used.
* New method flexible_table::set_columnsattributes() has been introduced to add column attributes applied in every cell.
* New method flexible_table::get_row_cells_html() has been introduced, extracted from flexible_table::get_row_html
  so it can be overriden individually.
* Since Boxnet has been remove from core then boxnet_client() class has been removed from core too.
* New navigation classes to mimic the new navigation project. The existing navigation callbacks are still available and
  will be called. The following behaviour will be the new standard for nodes added via callbacks in Boost and Boost-based themes:
  - Module nodes added will be appended to the end and will appear within the More menu.
  - Course nodes added will also be appended and appear within the 'More' menu.
* The core/event events have been renamed and now fire native events, in addition to the legacy YUI and jQuery events.
  The following events have been renamed:
  - The BLOCK_CONTENT_UPDATED event has been replaced with a new native event in the `core_block/events` AMD module
    eventTypes.blockContentUpdated.
  - The EDITOR_CONTENT_RESTORED event has been replaced with a new native event in the `core_editor/events` AMD module
    eventTypes.editorContentRestored.
  - The FILTER_CONTENT_UPDATED event has been replaced with a new native event in the `core_filters/events` AMD module
    eventTypes.filterContentUpdated.
  - The FORM_FIELD_VALIDATION event has been replaced with a new native event in the `core_form/events` AMD module
    eventTypes.formFieldValidationFailed.
  - The FORM_SUBMIT_AJAX event has been replaced with a new native event in the `core_form/events` AMD module
    eventTypes.formSubmittedByJavascript.
* The block template now includues a block-instanceid data attribute.
* The core/event::getLegacyEvents() function has been deprecated and should no longer be used.
* Typo3 has now been removed. Use native mbstring or iconv functions.
* A new index has been added on mdl_user_preferences.name. This upgrade step might take some time on big sites.
* The completion_info function display_help_icon() which returned the 'Your progress' help icon has been deprecated and
  should no longer be used.
* The completion_info function print_help_icon() which has been deprecated since Moodle 2.0 should no longer be used.
* @babel/polyfill has been removed in favour of corejs@3.
* A new parameter $partialrebuild has been added to the rebuild_course_cache to invalidate the cache
  of the section or module only, not the whole course cache
* A new parameter $isbulkupdate has been added to the following functions:
  - grade_category::update()
  - grade_category::insert()
  - grade_grade::update()
  - grade_grade::insert()
  - grade_grade::notify_changed()
  - grade_item::insert()
  - grade_item::update()
  - grade_item::update_final_grade()
  - grade_item::update_raw_grade()
  - grade_object::update()
  - grade_object::insert()
  - grade_outcome::update()
  - grade_outcome::insert()
  - grade_scale::update()
  - grade_scale::insert()
  - grade_update()
  - completion_info::inform_grade_changed()
  - completion_info::update_state()
  - completion_info::internal_set_data()
  All functions except completion_info::internal_set_data() are only passing this parameter from very beginning of
  workflow (like grade report page where bulk grade update is possible) so this parameter is used in
  completion_info::internal_set_data() to decide if we need to mark completions instantly without waiting for cron.
* Following methods now return an int instead of bool:
  - completion_completion::_save()
  - completion_completion::mark_enrolled()
  - completion_completion::mark_inprogress()
  - completion_completion::mark_complete()
  which is needed to store id of completion record on successful update which is later beeing used by
  completion_info::internal_set_data() to reaggregate completions that have been marked for instant course completion.
* The following functions have been finally deprecated and can not be used anymore:
  - generate_uuid
* The YUI moodle-core-formchangechecker module has been deprecated and replaced with a new AMD module
  core_form/changechecker.
* New method \core_user::awaiting_action() has been introduced to check if the user is fully ready to use the site or
  whether there is an action (such as filling the missing profile field, changing password or agreeing to the site
  policy) needed.
* The signature of the get_name() function for grade_category and grade_item has been extended. The new parameter allows
  callers to get the name without escaped characters.
* The inplace_editable element constructor now accepts an optional pix_icon parameter to use as it's editing icon when
  rendered. The default icon for "select" types has also changed to a dropdown caret ("t/expanded").
* The inplace_editable Javascript module now emits native events, removing the jQuery dependency from calling code
  that wants to listen for the events. Backwards compatibility with existing code using jQuery is preserved.
* The function message_send() in messagelib.php now returns false if there is an error sending the message to the
  message processor (MDL-70046).
* Moodle 4.0 has major changes to the question bank. Therefore, there are major changes in questionlib.php
  and the core_question database tables. These are documented in detail in question/upgrade.txt.
* The postgres driver now wraps calls to pg_field_type() and caches them in databasemeta to save an invisible internal
  DB call on every request.
* The default type of 'core/toast' messages has been changed to 'information' (callers can still explicitely set the type)
* As the message_jabber notification plugin has been moved to the plugins database, the XMPPHP library (aka Jabber) has been
completely removed from Moodle core too.
* The SWF media player has been completely removed (The Flash Player was deprecated in 2017 and officially discontinued
  on 31 December 2020).
* The display_size function has been improved to add new optional parameters (decimal places,
  fixed units), to always include a non-breaking space between the number and unit, and to use
  consistent rounding (always 1 decimal place by default).
* The persistent method get() now returns the correct type for each property defined in the persistent class.
* The persistent method from_record() now only attempts to load record properties defined in the persistent class.
* New persistent set_many() helper for setting multiple properties in single method call.
* Require pass grade criteria is now part of core.
  Refer to upgrade.php to see transitioning from similar plugin criteria to core
  Refer to completion/upgrade.txt for additional information.
* The method enable_plugin() has been added to the core_plugininfo\base class and it has been implemented by all the plugininfo
classes extending it. When possible, the enable_plugin() method will store these changes into the config_log table, to let admins
check when and who has enabled/disabled plugins.
* Final deprecation: The following functions along with associated tests have been removed:
  - core_grades_external::get_grades
  - core_grades_external::get_grade_item
  - report_insights_context_insights
* \core\session\manager::init_empty_session() has a new optional parameter $newsid to indicate whether this is a new user session
* New html_table attribute "$responsive" which defaults to true. When set to true, tables created via html_writer::table() will be enclosed
  in a .table-responsive div container which will allow the table to be scrolled horizontally with ease, especially when the table is rendered in smaller viewports.
  Set to false to prevent the table from being enclosed in the responsive container.
* Two new helper functions have been added to lib/datalib.php, for safely preparing SQL ORDER BY statements where user
  interactions define sort parameters (see the respective docblocks for full details and examples):
  -get_safe_orderby() - where a single sort parameter is required.
  -get_safe_orderby_multiple() - where multiple sort parameters are required.
* Added the cleanstr mustache template helper to clean strings after loading them from language packs.
* The following behat functions have been modified to work with the new navigation
  - i_add_the_block
  - the_add_block_selector_should_contain_block
  - the_add_block_selector_should_contain_block
  - go_to_the_current_course_activity_completion_report
  - i_navigate_to_course_participants
  - i_go_to_advanced_grading_page
  - i_navigate_to_in_the_course_gradebook
  - should_exist_in_current_page_administration
  - should_not_exist_in_current_page_administration
  - go_to_main_course_page
  - select_on_administration_page
  - find_header_administration_menu
  - select_from_administration_menu
  - i_edit_the_lesson
  - i_add_a_question_filling_the_form_with
* The following behat step has been deprecated
  - i_select_from_flat_navigation_drawer
* The type for the "message" field in the external_warnings() structure has been changed from PARAM_TEXT to PARAM_RAW
* A new parameter $displayoptions has been added to the core_renderer::confirm() to allow better customization for confirming page
such as the title and strings for continue and cancel buttons.
* The method get_enabled_plugin($pluginname) has been added to the core_plugininfo\base class. It has a default implementation for
all the plugininfo classes and it can be overwritten when required (like it has been done with filter). This method returns the
current value for a pluginname depending on its status (enabled, disabled, other...).
* Unit Test coverage defaults have been updated to include some sensible defaults.
  The default values now include:
  * /classes/
  * /tests/generator/
  * /externallib.php
  * /lib.php
  * /locallib.php
  * /renderer.php
  * /rsslib.php
  This default applies both when there is no supplied coverage.php file, and is used to supplement any existing coverage configuration file if one is found.
* New method get_unaddable_by_theme_block_types() has been added to block_manager class. It uses the 'unaddableblocks' theme setting
value to get the list of blocks that won't be displayed for a theme.
* Loggedin / Loggedoff component settings on notification preferences have been merged to a single enabled switch:
  MESSAGE_DEFAULT_LOGGEDIN and MESSAGE_DEFAULT_LOGGEDOFF are now deprecated, so plugins should be updated if db/messages.php is present and replace
    MESSAGE_DEFAULT_LOGGEDIN + MESSAGE_DEFAULT_LOGGEDOFF to MESSAGE_DEFAULT_ENABLED. Backward compatibility will take any of both settings as enabled.
  MESSAGE_DEFAULT_PERMITTED also deprecated.
  core_message_get_user_notification_preferences and core_message_get_user_message_preferences Webservice are now returning enabled boolean on
    components > notifications > processors. loggedin and loggedoff are deprecated but present for backward compatibility.
* A new parameter $strength of type int is added to method search_for_active_node. This parameter would help us to search for the active nodes based on the
  $strength passed to it.
* A new method get_page() has been added to the settings_navigation class. This method can be used to obtain the
  moodle_page object associated to the settings navigation.
* A new interface, `core\output\named_templatable` has been created to allow renderable classes to define a
  `get_template_name(\renderer_base): string` function which will inform the default render() function with a template
  name.
* The parameter $modinfo of the get_data method in completion_info class has been deprecated and is not used anymore.
* A new method, get_default_home_page(), has been added to moodlelib to get the default home page to display if current one is not
defined or can't be applied.
* A new language_menu renderable is created to handle collecting available languages and generating the menu for use in different situations
* New primary navigation classes to mimic the primary nav. Consists of the views/primary.php and output/primary.php. The
  base nodes are added within the views/primary.php while output/primary.php is a renderable that combines the primary
  view and the lang, user and any custom menu items.
  - The language menu now resides within the user menu.
* New primary and secondary magic getters/setters included in pagelib.php that also initialises the objects
* All secondary navigation nodes have a predefined ordering within the relevant context and are defined as a
  mapping construct within core\navigation\views\secondary. Secondary navigation ordering can be overridden by
  generating a custom secondary class within a plugin's {plugin}\local\views namespace. This is only applicable to the
  following plugin types and is automatically loaded:
    * Module - refer to mod_assign\local\views\secondary for examples and magic_get_secondarynav for calling code
    * Block - refer to core_block\local\views\secondary for examples and blocklib::get_secondarynav for calling code
  - Additionally a custom secondary object may be set using the convenient setters in pagelib.php.
  - Secondary nav nodes can be forced into the 'More' menu using the 'set_force_into_more_menu'. It is advisable to set
    this in the existing nav callbacks when generating the nodes. Alternately, the corresponding
    'get_default_{admin/course/module}_more_menu_nodes functions in secondary can be overridded to provide a custom set
    of node keys to push into the more menu
  - The secondary navigation can be omitted from a theme/page by setting $PAGE->set_secondary_navigation(false). e.g. admin/search.php and in classic.
  - Within a single activity course format, the course and module level secondary navigation options are displayed within
    dropdowns in the secondary navigation bar
* New function 'get_overflow_menu_data' introduced in core\navigation\views\secondary to get additional/custom sub navigation
  to be displayed as a url_select for tertiary navigation.
* It is required that the action provided to navigation_node::create be of type moodle_url/action_link. Non conformance
  results in a debugging message being thrown.
* New page lib config '_navigationoverflow' and associated getters/setters to toggle whether the overflow menu is displayed
* New functions to explicitly set what tabs should be highlighted on the primary and secondary navigation
* Breadcrumbs modified to follow standards defined here https://www.nngroup.com/articles/breadcrumbs/
  - New navbar class in boost to follow the standards defined above.
* Settings cog have been removed and replaced with either secondary and tertiary navigation components
* New activity_header class to handle display of common content for plugins.
  * Handles display of the activity name, completion information and description.
  * New pagelib.php magic getters to fetch activity_header
  * New theme level config to govern display of the activity name $THEME->activityheaderconfig['notitle']
        - Default for boost is to show no activity title.
  * New page layout level option to handle display within activity header. Options should be defined
    within 'activityheader' and accept the following array keys:
        - notitle
        - nocompletion
        - nodescription
  * Convenient functions to set the parameters in the header OR hide them altogether.
* Category navigations has been updated with a preference of tertiary navigation components over buttons within the page
  content and/or context header actions
* A new 'My courses' page has been introduced which houses the course overview block
* Default blocks for dashboard has been updated. The page will now have the following in the corresponding region:
    * Calendar, Timeline - Center
    * Recently accessed courses - Side bar/blocks drawer
* Flat navigation classes have been marked for deprecation with the introduction of primary and secondary navigation concepts.
* A new method, force_lock_all_blocks(), has been added to the moodle_page class to allow pages to force the value of
  user_can_edit_blocks() to return false where necessary. This makes it possible to remove block editing on a page
  from ALL users, including admins, where required on pages with multi region layouts exist, such as "My courses".
* Add an early $CFG->session_redis_acquire_lock_warn option
* Removed $CFG->conversionattemptlimit setting from config.php. assignfeedback_editpdf\task\convert_submissions task
  is now replaced with adhoc tasks with standard fail delay approach.
* With strftime() being deprecated in PHP 8.1, a new function \core_date::strftime() that can be used as a PHP 8.1-compatible
  alternative has been introduced.

=== 3.11.4 ===
* A new option dontforcesvgdownload has been added to the $options parameter of the send_file() function.
  Note: This option overrides the forced download of directly accessed SVGs, so should only be used where the calling method is
  rendering SVGs directly for content created using XSS risk flagged capabilities (such as creating a SCORM activity).
  This is also not necessary where SVGs are already being safely loaded into <img> tags by Moodle (eg within forum posts).

=== 3.11.2 ===
* For security reasons, filelib has been updated so all requests now use emulated redirects.
  For this reason, manually disabling emulateredirects will no longer have any effect (and will generate a debugging message).

=== 3.11 ===
* PHPUnit has been upgraded to 9.5 (see MDL-71036 for details).
  That comes with a few changes:
  - Breaking: All the changes that were deprecated with PHPUnit 8.5
    are now removed (see the 3.10 section below).
  - Breaking: assertContains() now performs stricter comparison (like assertSame()
    does). New assertContainsEquals() has been created to provide the old
    behavior.
  - Deprecation: A number of file-related assertions have been deprecated, will
    be removed with PHPUnit 10. Alternatives for all them have been created:
      - assertNotIsReadable()         -> assertIsNotReadable()
      - assertNotIsWritable()         -> assertIsNotWritable()
      - assertDirectoryNotExists()    -> assertDirectoryDoesNotExist()
      - assertDirectoryNotIsReadable()-> assertDirectoryIsNotReadable()
      - assertDirectoryNotIsWritable()-> assertDirectoryIsNotWritable()
      - assertFileNotExists()         -> assertFileDoesNotExist()
      - assertFileNotIsReadable()     -> assertFileIsNotReadable()
      - assertFileNotIsWritable()     -> assertFileIsNotWritable()
  - Deprecation: Regexp-related assertions have been deprecated, will be
    removed with PHPUnit 10. Alternatives for all them have been created:
      - assertRegExp()     -> assertMatchesRegularExpression()
      - assertNotRegExp()  -> assertDoesNotMatchRegularExpression()
  - Deprecation: The expectException() for Notice, Warning, Deprecation and
    Error is deprecated, will be removed with PHPUnit 10. New expectations
    have been created to better define the expectation:
      - expectDeprecation() for E_DEPRECATED and E_USER_DEPRECATED.
      - expectNotice() for E_NOTICE, E_USER_NOTICE, and E_STRICT.
      - expectWarning() for E_WARNING and E_USER_WARNING.
      - expectError() for everything else.
   - Deprecation: The Mock->at() matcher has been deprecated and will be
     removed with PHPUnit 10. Switch to better, more deterministic and clearer
     matchers is recommended (->once(), ->exactly(), ->never()...).
   - Deprecation: The Mock->setMethods() method has been *silently* deprecated
     and will be removed in the future. Change uses to the new Mock->onlyMethods()
     alternative. Also, it doesn't accept "null" anymore, new default must
     be [] (empty array).
   - Mostly internal: With the raise to PHP 7.3 as lower version supported,
     various internal bits perform now stricter type checking in params and
     return values. If your tests have own-created comparators, assertions...
     they may need to be adjusted.
   - Mostly internal: The phpunit.xml schema has changed, basically removing
     the old <filter> section and replacing it with a new, less confusing
     <coverage> section. Also the elements within them have been changed:
       - <whitelist> has been replaced by <include>.
       - <exclude> is not a child of <whitelist> anymore, but of <coverage>.
     Note that this only will affect if you've custom phpunit.xml files
     instead of using the automatically generated ones by Moodle.
   - Deprecation: Related to the previous point, the $whitelistxxx properties
     used by the coverage.php files have been deprecated (will continue
     working until Moodle 4.3) to follow the same pattern:
       - whitelistfolders -> includelistfolders
       - whitelistfiles   -> includelistfiles
   - Internal: Custom autoloaders are deprecated and will be removed with
     PHPUnit 10. Hence we have removed our one already.
     Note that it was not useful since PHPUnit 8.5, where the ability
     to run tests by class name was removed.
   - Warning: Because of some new restrictions about how test files and
     test classes must be named (that Moodle haven't followed ever) it's not
     possible to run individual test files any more. Use any of the alternative
     execution methods (filter, suite, config) to specify which tests
     you want to run. This will be hopefully fixed in MDL-71049
     once it has been agreed which the best way to proceed is.
* The horde library has been updated to version 5.2.23.
* New optional parameter $extracontent for print_collapsible_region_start(). This allows developers to add interactive HTML elements
  (e.g. a help icon) after the collapsible region's toggle link.
* Final deprecation i_dock_block() in behat_deprecated.php
* Final deprecation of get_courses_page. Function has been removed and core_course_category::get_courses() should be
  used instead.
* New encryption API in \core\encryption allows secure encryption and decryption of data. By
  default the key is stored in moodledata but admins can configure a different, more secure
  location in config.php if required. To get the best possible security for this feature, we
  recommend enabling the Sodium PHP extension.
  The OpenSSL alternative for this API, used when Sodium is not available, is considered deprecated
  at all effects, and will be removed in Moodle 4.2. See MDL-71421 for more information.
* Behat timeout constants behat_base::TIMEOUT, EXTENDED_TIMEOUT, and REDUCED_TIMEOUT, which were deprecated in 3.7, have been removed.
* \core_table\local\filter\filterset::JOINTYPE_DEFAULT is being changed from 1 (ANY) to 2 (ALL). Filterset implementations
  can override the default filterset join type by overriding \core_table\local\filter\filterset::get_join_type() instead.
* HTMLPurifier has been upgraded to the latest version - 4.13.0
* Markdown lib has been upgraded to the latest version - 1.9.0
* The minify lib has been upgraded to 1.3.63 and pathconvertor to 1.1.3
* A new optional parameter `$sort` has been added to all `$context->get_capabilities()` methods to be able to define order of
  returned capability array.
* Spout has been upgraded to the latest version - 3.1.0
* emoji-data has been upgraded to 6.0.0.
* The final deprecation of /message/defaultoutputs.php file and admin_page_defaultmessageoutputs.
  All their settings moved to admin/message.php (see MDL-64495). Please use admin_page_managemessageoutputs class instead.
* Behat now supports date selection from the date form element. Examples:
    - I set the field "<field_string>" to "##15 March 2021##"
    - I set the field "<field_string>" to "##first day of January last year##"
* Behat now supports date and time selection from the datetime form element. Examples:
    - I set the field "<field_string>" to "##15 March 2021 08:15##"
    - I set the field "<field_string>" to "##first day of January last year noon##"
* New DML driver method `$DB->sql_group_concat` for performing group concatenation of a field within a SQL query
* Added new class, AMD modules and WS that allow displaying forms in modal popups or load and submit in AJAX requests.
  See https://docs.moodle.org/dev/Modal_and_AJAX_forms for more details.
* New base class for defining an activity's custom completion requirements: \core_completion\activity_custom_completion.
  Activity module plugins that define custom completion conditions should implement a mod_[modname]\completion\custom_completion
  subclass and the following methods:
  - get_state(): Provides the completion state for a given custom completion rule.
  - get_defined_custom_rules(): Returns an array of the activity module's custom completion rules.
    e.g. ['completionsubmit']
  - get_custom_rule_descriptions(): Returns an associative array with values containing the user-facing textual description
    of the custom completion rules (which serve as the keys to these values).
    e.g. ['completionsubmit' => 'Must submit']
  - get_sort_order(): Returns an array listing the order the activity module's completion rules should be displayed to the user,
    including both custom completion and relevant core completion rules
    e.g. ['completionview', 'completionsubmit', 'completionusegrade']
* Admin setting admin_setting_configmulticheckbox now supports lazy-loading the options list by
  supplying a callback function instead of an array of options.
* A new core API class \core_user\fields provides ways to get lists of user fields, and SQL related to
  those fields. This replaces existing functions get_extra_user_fields(), get_extra_user_fields_sql(),
  get_user_field_name(), get_all_user_name_fields(), and user_picture::fields(), which have all been
  deprecated.
* Allow plugins to augment the curl security helper via callback. The plugin's function has to be defined as
  plugintype_pluginname_curl_security_helper in pluginname/lib.php file and the function should return a plugin's security
  helper instance.
* The behat transformation 'string time to timestamp' no longer supports datetime format. If provided, the format must
  be strftime compatible. Example:
    - I should see "##tomorrow noon##%A, %d %B %Y, %I:%M %p##"
* External functions implementation classes should use 'execute' as the method name, in which case the
  'methodname' property should not be specified in db/services.php file.
* The core_grades_create_gradecategory webservice has been deprecated in favour of core_grades_create_gradecategories, which is
  functionally identical but allows for parallel gradecategory creations by supplying a data array to the webservice.
* The signature of the get_context_name() function in the abstract class context and all extending classes (such as context_course)
  has been extended. The new parameter allows the to get the name without escaped characters.
* The signature of the question_category_options() has been extended. The new parameter allows the to get the categories name
  in the returned array without escaped characters.
* The \core\hub\site_registration_form::add_select_with_email() method has been deprecated in favour of
  \core\hub\site_registration_form::add_checkbox_with_email().

=== 3.10 ===
* PHPUnit has been upgraded to 8.5. That comes with a few changes:
  - Breaking change: All the "template methods" (setUp(), tearDown()...) now require to return void. This implies
    that the minimum version of PHP able to run tests will be PHP 7.1
  - A good number of assertions have been deprecated with this version
    and will be removed in a future one. In core all cases have been removed
    (so it's deprecation-warnings free). It's recommended to perform the
    switch to their new counterparts ASAP:
      - assertInternalType() has been deprecated. Use the assertIsXXX() methods instead.
      - assertArraySubset() has been deprecated. Use looping + assertArrayHasKey() or similar.
      - @expectedExceptionXXX annotations have been deprecated. Use the expectExceptionXXX()
        methods instead (and put them exactly before the line that is expected to throw the exception).
      - assertAttributeXXX() have been deprecated. If testing public attributes use normal assertions. If
        testing non-public attributes... you're doing something wrong :-)
      - assertContains() to find substrings on strings has been deprecated. Use assertStringContainsString() instead.
        (note that there are "IgnoringCase()" variants to perform case-insensitive matching.
      - assertEquals() extra params have been deprecated and new assertions for them created:
        - delta => use assertEqualsWithDelta()
        - canonicalize => use assertEqualsCanonicalizing()
        - ignoreCase => use assertEqualsIgnoringCase()
        - maxDepth => removed without replacement.
  - The custom printer that was used to show how to rerun a failure has been removed, it was old and "hacky"
    solution, for more information about how to run tests, see the docs, there are plenty of options.
  - phpunit/dbunit is not available any more and it has been replaced by a lightweight phpunit_dataset class, able to
    load XML/CSV and PHP arrays, send the to database and return rows to calling code (in tests). That implies the
    follwoing changes in the advanced_testcase class:
      - createFlatXMLDataSet() has been removed. No uses in core, uses can switch to createXMLDataSet() (read below).
      - createXMLDataSet() has been deprecated. Use dataset_from_files() instead.
      - createCsvDataSet() has been deprecated. Use dataset_from_files() instead.
      - createArrayDataSet() has been deprecated. This method was using the phpunit_ArrayDataSet class
        that has been also removed from core. Use dataset_from_array() instead.
      - loadDataSet() has been deprecated. Use phpunit_dataset->to_database() instead.
      - All the previous uses of phpunit/dbunit methods like Dataset:getRows(), Dataset::getRowCount()
        must be replaced by the new phpunit_dataset->get_rows() method.
* Retains the source course id when a course is copied from another course on the same site.
* Added function setScrollable in core/modal. This function can be used to set the modal's body to be scrollable or not
  when the modal's height exceeds the browser's height. This is also supported in core/modal_factory through the
  'scrollable' config parameter which can be set to either true or false. If not explicitly defined, the default value
  of 'scrollable' is true.
* The `$CFG->behat_retart_browser_after` configuration setting has been removed.
  The browser session is now restarted between all tests.
* add_to_log() has been through final deprecation, please rewrite your code to the new events API.
* The following functions have been finally deprecated and can not be used anymore:
  - print_textarea
  - calendar_get_all_allowed_types
  - groups_get_all_groups_for_courses
  - events_get_cached
  - events_uninstall
  - events_cleanup
  - events_dequeue
  - events_get_handlers
  - get_roles_on_exact_context
  - get_roles_with_assignment_on_context
  - message_add_contact
  - message_remove_contact
  - message_unblock_contact
  - message_block_contact
  - message_get_contact
* The following renamed classes have been completely removed:
    - course_in_list (now: core_course_list_element)
    - coursecat (now: core_course_category)
* The form element 'htmleditor', which was deprecated in 3.6, has been removed.
* The `core_output_load_fontawesome_icon_map` web service has been deprecated and replaced by
  `core_output_load_fontawesome_icon_system_map` which takes the name of the theme to generate the icon system map for.
* A new parameter `$rolenamedisplay` has been added to `get_viewable_roles()` and `get_switchable_roles` to define how role names
  should be returned.
* The class coursecat_sortable_records has been removed.
* Admin setting admin_setting_configselect now supports lazy-loading the options list by supplying
  a callback function instead of an array of options.
* Admin setting admin_setting_configselect now supports validating the selection by supplying a
  callback function.
* The task system has new functions adhoc_task_starting() and scheduled_task_starting() which must
  be called before executing a task, and a new function \core\task\manager::get_running_tasks()
  returns information about currently-running tasks.
* New library function rename_to_unused_name() to rename a file within its current location.
* Constant \core_h5p\file_storage::EDITOR_FILEAREA has been deprecated
  because it's not required any more.
* The ZipStream-PHP library has been added to Moodle core in /lib/zipstream.
* The php-enum library has been added to Moodle core in /lib/php-enum.
* The http-message library has been added to Moodle core in /lib/http-message.
* Methods `filetypes_util::is_whitelisted()` and `filetypes_util::get_not_whitelisted()` have been deprecated and
  renamed to `is_listed()` and `get_not_listed()` respectively.
* Method `mustache_helper_collection::strip_blacklisted_helpers()` has been deprecated and renamed to
  `strip_disallowed_helpers()`.
* A new admin externalpage type `\core_admin\local\externalpage\accesscallback` for use in plugin settings is available that allows
  a callback to be provided to determine whether page can be accessed.
* New setting $CFG->localrequestdir overrides which defaults to sys_get_temp_dir()
* Function redirect() now emits a line of backtrace into the X-Redirect-By header when debugging is on
* New DML function $DB->delete_records_subquery() to delete records based on a subquery in a way
  that will work across databases.
* Add support for email DKIM signatures via $CFG->emaildkimselector

=== 3.9 ===
* Following function has been deprecated, please use \core\task\manager::run_from_cli().
    - cron_run_single_task()
* Following class has been deprecated, please use \core\task\manager.
    - \tool_task\run_from_cli
* Following CLI scripts has been deprecated:
  - admin/tool/task/cli/schedule_task.php please use admin/cli/scheduled_task.php
  - admin/tool/task/cli/adhoc_task.php please use admin/cli/adhoc_task.php
* Old Safe Exam Browser quiz access rule (quizaccess_safebrowser) replaced by new Safe Exam Browser access rule (quizaccess_seb).
  Experimental setting enablesafebrowserintegration was deleted.
* New CFPropertyList library has been added to Moodle core in /lib/plist.
* behat_data_generators::the_following_exist() has been removed, please use
  behat_data_generators::the_following_entities_exist() instead. See MDL-67691 for more info.
* admin/tool/task/cli/adhoc_task.php now observers the concurrency limits.
  If you want to get the previous (unlimited) behavior, use the --ignorelimits switch).
* Removed the following deprecated functions:
  - question_add_tops
  - question_is_only_toplevel_category_in_context
* format_float() now accepts a special value (-1) as the $decimalpoints parameter
  which means auto-detecting number of decimal points.
* plagiarism_save_form_elements() has been deprecated. Please use {plugin name}_coursemodule_edit_post_actions() instead.
* plagiarism_get_form_elements_module() has been deprecated. Please use {plugin name}_coursemodule_standard_elements() instead.
* Changed default sessiontimeout to 8 hours to cover most normal working days
* Plugins can now explicitly declare supported and incompatible Moodle versions in version.php
  - $plugin->supported = [37,39];
    supported takes an array of ascending numbers, that correspond to a range of branch numbers of supported versions, inclusive.
    Moodle versions that are outside of this range will produce a message notifying at install time, but will allow for installation.
  - $plugin->incompatible = 36;
    incompatible takes a single int corresponding to the first incompatible branch. Any Moodle versions including and
    above this will be prevented from installing the plugin, and a message will be given when attempting installation.
* Added the <component>_bulk_user_actions() callback which returns a list of custom action_links objects
* Add 'required' admin flag for mod forms allows elements to be toggled between being required or not in admin settings.
  - In mod settings, along with lock, advanced flags, the required flag can now be set with $setting->set_required_flag_options().
    The name of the admin setting must be exactly the same as the mod_form element.
  - Currently supported by:
    - mod_assign
    - mod_quiz
* Added a native MySQL / MariaDB lock implementation
* The database drivers (moodle_database and subclasses) don't need to implement get_columns() anymore.
  They have to implement fetch_columns instead.
* Added function cleanup_after_drop to the database_manager class to take care of all the cleanups that need to be done after a table is dropped.
* The 'xxxx_check_password_policy' callback now only fires if $CFG->passwordpolicy is true
* grade_item::update_final_grade() can now take an optional parameter to set the grade->timemodified. If not present the current time will carry on being used.
* lib/outputrequirementslib::get_jsrev now is public, it can be called from other classes.
* H5P libraries have been moved from /lib/h5p to h5p/h5plib as an h5plib plugintype.
* mdn-polyfills has been renamed to polyfills. The reason there is no polyfill from the MDN is
  because there is no example polyfills on the MDN for this functionality.
* AJAX pages can be called without requiring a session lock if they set READ_ONLY_SESSION to true, eg.
  define('READ_ONLY_SESSION', true); Note - this also requires $CFG->enable_read_only_sessions to be set to true.
* External functions can be called without requiring a session lock if they define 'readonlysession' => true in
  db/services.php. Note - this also requires $CFG->enable_read_only_sessions to be set to true.
* database_manager::check_database_schema() now checks for missing and extra indexes.
* Implement a more direct xsendfile_file() method for an alternative_file_system_class
* A new `dynamic` table interface has been defined, which allows any `flexible_table` to be converted into a table which
  is updatable via ajax calls. See MDL-68495 and `\core_table\dynamic` for further information.
* The core/notification module has been updated to use AMD modals for its confirmation and alert dialogues.
  The confirmation dialogue no longer has a configurable "No" button as per similar changes in MDL-59759.
  This set of confirmation modals was unintentionally missed from that deprecation process.
* The download_as_dataformat() method has been deprecated. Please use \core\dataformat::download_data() instead
* The following functions have been updated to support passing in an array of group IDs (but still support passing in a single ID):
  * groups_get_members_join()
  * groups_get_members_ids_sql()
* Additional parameters were added to core_get_user_dates:
    - type: specifies the calendar type. Optional, defaults to Gregorian.
    - fixday: Whether to remove leading zero for day. Optional, defaults to 1.
    - fixhour: Whether to remove leading zero for hour. Optional, defaults to 1.
* Legacy cron has been deprecated and will be removed in Moodle 4.1. This includes the functions:
  - cron_execute_plugin_type()
  - cron_bc_hack_plugin_functions()
  Please, use the Task API instead: https://moodledev.io/docs/apis/subsystems/task
* Introduce new hooks for plugin developers:
    - <component>_can_course_category_delete($category)
    - <component>_can_course_category_delete_move($category, $newcategory)
  These hooks allow plugin developers greater control over category deletion. Plugin can return false in those
  functions if category deletion or deletion with content move to the new parent category is not permitted.
  Both $category and $newcategory params are instances of core_course_category class.
    - <component>_pre_course_category_delete_move($category, $newcategory)
  This hook is expanding functionality of existing <component>_pre_course_category_delete hook and allow plugin developers
  to execute code prior to category deletion when its content is moved to another category.
  Both $category and $newcategory params are instances of core_course_category class.
    - <component>_get_course_category_contents($category)
  This hook allow plugin developers to add information that is displayed on category deletion form. Function should
  return string, which will be added to the list of category contents shown on the form. $category param is an instance
  of core_course_category class.
* Data generator create_user in both unittests and behat now validates user fields and triggers user_created event

=== 3.8 ===
* Add CLI option to notify all cron tasks to stop: admin/cli/cron.php --stop
* The rotate_image function has been added to the stored_file class (MDL-63349)
* The yui checknet module is removed. Call \core\session\manager::keepalive instead.
* The generate_uuid() function has been deprecated. Please use \core\uuid::generate() instead.
* Remove lib/pear/auth/RADIUS.php (MDL-65746)
* Core components are now defined in /lib/components.json instead of coded into /lib/classes/component.php
* Subplugins should now be defined using /db/subplugins.json instead of /db/subplugins.php
* The following functions have been finally deprecated and can not be used anymore:
    * allow_override()
    * allow_assign()
    * allow_switch()
    * https_required()
    * verify_https_required()
* Remove duplicate font-awesome SCSS, Please see /theme/boost/scss/fontawesome for usage (MDL-65936)
* Remove lib/pear/Crypt/CHAP.php (MDL-65747)
* New output component available: \core\output\checkbox_toggleall
  - This allows developers to easily output groups of checkboxes that can be toggled by master controls in the form of a checkbox or
    a button. Action elements which perform actions on the selected checkboxes can also be enabled/disabled depending on whether
    at least a single checkbox item is selected or not.
* Final deprecation (removal) of the core/modal_confirm dialogue.
* Upgrade scssphp to v1.0.2, This involves renaming classes from Leafo => ScssPhp as the repo has changed.
* Implement supports_xsendfile() method and allow support for xsendfile in alternative_file_system_class
  independently of local files (MDL-66304).
* The methods get_local_path_from_storedfile and get_remote_path_from_storedfile in lib/filestore/file_system.php
  are now public. If you are overriding these then you will need to change your methods to public in your class.
* It is now possible to use sub-directories for AMD modules.
  The standard rules for Level 2 namespaces also apply to AMD modules.
  The sub-directory used must be either an valid component, or placed inside a 'local' directory to ensure that it does not conflict with other components.

    The following are all valid module names and locations in your plugin:
      mod_forum/view: mod/forum/amd/src/view.js
      mod_forum/local/views/post: mod/forum/amd/src/local/views/post
      mod_forum/form/checkbox-toggle: mod/forum/amd/src/form/checkbox-toggle.js

    The following are all invalid module names and locations in your plugin:
      mod_forum/views/post: mod/forum/amd/src/views/post
* The 'xxxx_check_password_policy' method now has an extra parameter: $user. It contains the user object to perform password
validation against and defaults to null (so, no user needed) if not provided.
* It is now possible to use sub-directories when creating mustache templates.
  The standard rules for Level 2 namespaces also apply to templates.
  The sub-directory used must be either an valid component, or placed inside a 'local' directory to ensure that it does not conflict with other components.

    The following are all valid template names and locations in your plugin:
      mod_forum/forum_post: mod/forum/templates/forum_post.mustache
      mod_forum/local/post/user: mod/forum/templates/local/post/user.mustache
      mod_forum/form/checkbox_toggle: mod/forum/templates/form/checkbox_toggle.mustache

    The following are _invalid_ template names and locations:
      mod_forum/post/user: mod/forum/templates/local/post/user.mustache
* Following behat steps have been removed from core:
    - I go to "<gradepath_string>" in the course gradebook
* A new admin setting widget 'core_admin\local\settings\filesize' is added.
* Core capabilities 'moodle/community:add' and 'moodle/community:download' have been removed from core as part of Moodle.net sunsetting.
* As part of Moodle.net sunsetting process the following hub api functions have been deprecated:
    - get_courses
    - unregister_courses
    - register_course
    - add_screenshot
    - download_course_backup
    - upload_course_backup
* A new setting 'Cache templates' was added (see MDL-66367). This setting determines if templates are cached or not.
  This setting can be set via the UI or by defining $CFG->cachetemplates in your config.php file. It is a boolean
  and should be set to either false or true. Developers will probably want to set this to false.
* The core_enrol_edit_user_enrolment webservice has been deprecated. Please use core_enrol_submit_user_enrolment_form instead.
* \single_button constructor has a new attributes param to add attributes to the button HTML tag.
* Improved url matching behaviour for profiled urls and excluded urls
* Attempting to use xsendfile via the 3rd param of readstring_accel() is now ignored.
* New H5P libraries have been added to Moodle core in /lib/h5p.
* New H5P core subsystem have been added.
* Introduced new callback for plugin developers '<component>_get_path_from_pluginfile($filearea, $args)': This will return
the itemid and filepath for the filearea and path defined in $args. It has been added in order to get the correct itemid and
filepath because some components, such as mod_page or mod_resource, add the revision to the URL where the itemid should be placed
(to prevent caching problems), but then they don't store it in database.
* New utility function \core_form\util::form_download_complete should be called if your code sends
  a file with Content-Disposition: Attachment in response to a Moodle form submit button (to ensure
  that disabled submit buttons get re-enabled in that case). It is automatically called by the
  filelib.php send_xx functions.
* If you have a form which sends a file in response to a Moodle form submit button, but you cannot
  call the above function because the file is sent by a third party library, then you should add
  the attribute data-double-submit-protection="off" to your form.

=== 3.7 ===

* Nodes in the navigation api can have labels for each group. See set/get_collectionlabel().
* The method core_user::is_real_user() now returns false for userid = 0 parameter
* 'mform1' dependencies (in themes, js...) will stop working because a randomly generated string has been added to the id
attribute on forms to avoid collisions in forms loaded in AJAX requests.
* A new method to allow queueing or rescheduling of an existing scheduled task was added. This allows an existing task
  to be updated or queued as required. This new functionality can be found in \core\task\manager::reschedule_or_queue_adhoc_task.
* Icons are displayed for screen readers unless they have empty alt text (aria-hidden). Do not provide an icon with alt text immediately beside an element with exactly the same text.
* admin_settingpage has a new function hide_if(), modeled after the same functionality in the forms library. This allows admin settings to be dynamically hidden based on the values of other settings.
* The \core_rating provider's get_sql_join function now accepts an optional $innerjoin parameter.
  It is recommended that privacy providers using this function call rewrite any long query into a number of separate
  calls to add_from_sql for improved performance, and that the new argument is used.
  This will allow queries to remain backwards-compatible with older versions of Moodle but will have significantly better performance in version supporting the innerjoin parameter.
* /message/defaultoutputs.php file and admin_page_defaultmessageoutputs class have been deprecated
  and all their settings moved to admin/message.php (see MDL-64495). Please use admin_page_managemessageoutputs class instead.
* A new parameter $lang has been added to mustache_template_source_loader->load_with_dependencies() method
  so it is possible for Mustache to request string in a specific language.
* Behat timeout constants behat_base::TIMEOUT, EXTENDED_TIMEOUT, and REDUCED_TIMEOUT have been
  deprecated. Please instead use the functions behat_base::get_timeout(), get_extended_timeout(),
  and get_reduced_timeout(). These allow for timeouts to be increased by a setting in config.php.
* The $draftitemid parameter of file_save_draft_area_files() function now supports the constant IGNORE_FILE_MERGE:
  When the parameter is set to that constant, the function won't process file merging, keeping the original state of the file area.
  Notice also than when $text is set, pluginfile rewrite won't be processed so the text will not be modified.
* Introduced new callback for plugin developers '<component>_pre_processor_message_send($procname, $proceventdata)':
  This will allow any plugin to manipulate messages or notifications before they are sent by a processor (email, mobile...)
* New capability 'moodle/category:viewcourselist' in category context that controls whether user is able to browse list of courses
  in this category. To work with list of courses use API methods in core_course_category and also 'course' form element.
* It is possible to pass additional conditions to get_courses_search();
  core_course_category::search_courses() now allows to search only among courses with completion enabled.
* Add support for a new xxx_after_require_login callback
* A new conversation type has been created for self-conversations. During the upgrading process:
  - Firstly, the existing self-conversations will be starred and migrated to the new type, removing the duplicated members in the
  message_conversation_members table.
  - Secondly, the legacy self conversations will be migrated from the legacy 'message_read' table. They will be created using the
  new conversation type and will be favourited.
  - Finally, the self-conversations for all remaining users without them will be created and starred.
Besides, from now, a self-conversation will be created and starred by default to all the new users (even when $CFG->messaging
is disabled).
* New optional parameter $throwexception for \get_complete_user_data(). If true, an exception will be thrown when there's no
  matching record found or when there are multiple records found for the given field value. If false, it will simply return false.
  Defaults to false when not set.
* Exposed submit button to allow custom styling (via customclassoverride variable) which can override btn-primary/btn-secondary classes
* `$includetoken` parameter type has been changed. Now supports:
   boolean: False indicates to not include the token, true indicates to generate a token for the current user ($USER).
   integer: Indicates to generate a token for the user whose id is the integer value.
* The following functions have been updated to support the new usage:
    - make_pluginfile_url
    - file_rewrite_pluginfile_urls
* New mform element 'float' handles localised floating point numbers.

=== 3.6 ===

* A new token-based version of pluginfile.php has been added which can be used for out-of-session file serving by
  setting the `$includetoken` parameter to true on the `moodle_url::make_pluginfile_url()`, and
  `moodle_url::make_file_url()` functions.
* The following picture functions have been updated to support use of the new token-based file serving:
    - print_group_picture
    - get_group_picture_url
* The `user_picture` class has a new public `$includetoken` property which can be set to make use of the new token-based
  file serving.
* Custom AJAX handlers for the form autocomplete fields can now optionally return string in their processResults()
  callback. If a string is returned, it is displayed instead of the list of suggested items. This can be used, for
  example, to inform the user that there are too many items matching the current search criteria.
* The form element 'htmleditor' has been deprecated. Please use the 'editor' element instead.
* The print_textarea() function has been deprecated. Please use $OUTPUT->print_textarea() instead.
* The following functions have been finally deprecated and can not be used any more:
    - external_function_info()
    - core_renderer::update_module_button()
    - events_trigger()
    - events_cron()
    - events_dispatch()
    - events_is_registered()
    - events_load_def()
    - events_pending_count()
    - events_process_queued_handler()
    - events_queue_handler()
    - events_trigger_legacy()
    - events_update_definition()
    - get_file_url()
    - course_get_cm_rename_action()
    - course_scale_used()
    - site_scale_used()
    - clam_message_admins()
    - get_clam_error_code()
    - get_records_csv()
    - put_records_csv()
    - print_log()
    - print_mnet_log()
    - print_log_csv()
    - print_log_xls()
    - print_log_ods()
    - build_logs_array()
    - get_logs_usercourse()
    - get_logs_userday()
    - get_logs()
    - prevent_form_autofill_password()
    - prefixed_tablenode_transformations()
    - core_media_renderer
    - core_media
* Following api's have been removed in behat_config_manager, please use behat_config_util instead.
    - get_features_with_tags()
    - get_components_steps_definitions()
    - get_config_file_contents()
    - merge_behat_config()
    - get_behat_profile()
    - profile_guided_allocate()
    - merge_config()
    - clean_path()
    - get_behat_tests_path()
* Following behat steps have been removed from core:
    - I set the field "<field_string>" to multiline
    - I follow "<link_string>"" in the open menu
* The following behat steps have been deprecated, please do not use these step definitions any more:
    - behat_navigation.php: i_navigate_to_node_in()
    - theme/boost/tests/behat/behat_theme_boost_behat_navigation.php: i_navigate_to_node_in()
  Use one of the following steps instead:
    - I navigate to "PATH > ITEM" in current page administration
    - I navigate to "PATH > ITEM" in site administration
    - I navigate to course participants
    - I navigate to "TAB1 > TAB2" in the course gradebook
  If some items are not available without Navigation block at all, one can use combination of:
    - I add the "Navigation" block if not present
    - I click on "LINK" "link" in the "Navigation" "block"
* The core\session\util class has been removed. This contained one function only used by the memcached class which has
  been moved there instead (connection_string_to_memcache_servers).
* Removed the lib/password_compat/lib/password.php file.
* The eventslib.php file has been deleted and its functions have been moved to deprecatedlib.php. The affected functions are:
  - events_get_cached()
  - events_uninstall()
  - events_cleanup()
  - events_dequeue()
  - events_get_handlers()
* coursecat::get() now has optional $user parameter.
* coursecat::is_uservisible() now has optional $user parameter.
* Removed the lib/form/submitlink.php element which was deprecated in 3.2.
* The user_selector classes do not support custom list of extra identity fields any more. They obey the configured user
  policy and respect the privacy setting made by site administrators. The list of user identifiers should never be
  hard-coded. Instead, the setting $CFG->showuseridentity should be always respected, which has always been the default
  behaviour (MDL-59847).
* The function message_send() in messagelib.php will now only take the object \core\message\message as a parameter.
* The method message_sent::create_from_ids() parameter courseid is now required. A debugging
  message was previously displayed, and the SITEID was used, when not provided.
* The method \core\message\manager::send_message() now only takes the object \core\message\message as the first parameter.
* Following functions have been deprecated, please use get_roles_used_in_context.
    - get_roles_on_exact_context()
    - get_roles_with_assignment_on_context()
* New functions to support the merging of user draft areas from the interface; see MDL-45170 for details:
  - file_copy_file_to_file_area()
  - file_merge_draft_areas()
  - file_replace_file_area_in_text()
  - extract_draft_file_urls_from_text()
* Class coursecat is now alias to autoloaded class core_course_category, course_in_list is an alias to
  core_course_list_element, class coursecat_sortable_records is deprecated without replacement.
* \core_user_external::create_users() and \core_user_external::update_users() can now accept more user profile fields so user
  creation/update via web service can now be very similar to the edit profile page's functionality. The new fields that have been
  added are:
  - maildisplay
  - interests
  - url
  - icq
  - skype
  - aim
  - yahoo
  - msn
  - institution
  - department
  - phone1
  - phone2
  - address
* New function mark_user_dirty() must be called after changing data that gets cached in user sessions. Examples:
  - Assigning roles to users.
  - Unassigning roles from users.
  - Enrolling users into courses.
  - Unenrolling users from courses.
* New optional parameter $context for the groups_get_members_join() function and ability to filter users that are not members of
any group. Besides, groups_get_members_ids_sql, get_enrolled_sql and get_enrolled_users now accepts -1 (USERSWITHOUTGROUP) for
the groupid field.
* Added $CFG->conversionattemptlimit setting to config.php allowing a maximum number of retries before giving up conversion
  of a given document by the assignfeedback_editpdf\task\convert_submissions task. Default value: 3.
* The following events have been deprecated and should not be used any more:
  - message_contact_blocked
  - message_contact_unblocked
  The reason for this is because you can now block/unblock users without them necessarily being a contact. These events
  have been replaced with message_user_blocked and message_user_unblocked respectively.
* The event message_deleted has been changed, it no longer records the value of the 'useridto' due to
  the introduction of group messaging. Please, if you have any observers or are triggering this event
  in your code you will have to make some changes!
* The gradebook now supports the ability to accept files as feedback. This can be achieved by adding
  'feedbackfiles' to the $grades parameter passed to grade_update().
    For example -
        $grades['feedbackfiles'] = [
            'contextid' => 1,
            'component' => 'mod_xyz',
            'filearea' => 'mod_xyz_feedback',
            'itemid' => 2
        ];
  These files will be then copied to the gradebook file area.
* Allow users to choose who can message them for privacy reasons, with a 'growing circle of contactability':
  - Added $CFG->messagingallusers, for enabling messaging to all site users. Default value: 0.
    When $CFG->messagingallusers = false users can choose being contacted by only contacts or contacts and users sharing a course with them.
    In that case, the default user preference is MESSAGE_PRIVACY_COURSEMEMBER (users sharing a course).
    When $CFG->messagingallusers = true users have a new option for the privacy messaging preferences: "Anyone on the site". In that case,
    the default user preference is MESSAGE_PRIVACY_SITE (all site users).
  - Added $CFG->keepmessagingallusersenabled setting to config.php to force enabling $CFG->messagingallusers during the upgrading process.
    Default value: 0.
    When $CFG->keepmessagingallusersenabled is set to true, $CFG->messagingallusers will be also set to true to enable messaging site users.
    However, when it is empty, $CFG->messagingallusers will be disabled during the upgrading process, so the users will only be able to
    message contacts and users sharing a course with them.
* There has been interface and functional changes to admin_apply_default_settings() (/lib/adminlib.php).  The function now takes two
  additional optional parameters, $admindefaultsettings and $settingsoutput.  It also has a return value $settingsoutput.
  The function now does not need to be called twice to ensure all default settings are set.  Instead the function calls itself recursively
  until all settings have been set. The additional parameters are used recursively and shouldn't be need to be explicitly passed in when calling
  the function from other parts of Moodle.
  The return value: $settingsoutput is an array of setting names and the values that were set by the function.
* Webservices no longer update the lastaccess time for a user in a course. Call core_course_view_course() manually if needed.
* A new field has been added to the context table. Please ensure that any contxt preloading uses get_preload_record_columns_sql or get_preload_record_columns to fetch the list of columns.

=== 3.5 ===

* There is a new privacy API that every subsystem and plugin has to implement so that the site can become GDPR
  compliant. Plugins use this API to report what information they store or process regarding users, and provide ability
  to export and delete personal data. See https://moodledev.io/docs/apis/subsystems/privacy for guidelines on how to implement the
  privacy API in your plugin.
* The cron runner now sets up a fresh PAGE and OUTPUT between each task.
* The core_renderer methods notify_problem(), notify_success(), notify_message() and notify_redirect() that were
  deprecated in Moodle 3.1 have been removed. Use \core\notification::add(), or \core\output\notification as required.
* The maximum supported precision (the total number of digits) for XMLDB_TYPE_NUMBER ("number") fields raised from 20 to
  38 digits. Additionally, the whole number part (precision minus scale) must not be longer than the maximum length of
  integer fields (20 digits). Note that PHP floats commonly support precision of roughly 15 digits only (MDL-32113).
* Event triggering and event handlers:
    - The following events, deprecated since moodle 2.6, have been finally removed: groups_members_removed,
      groups_groupings_groups_removed, groups_groups_deleted, groups_groupings_deleted.
* The following functions have been finally deprecated and can not be used any more:
  - notify()
* XMLDB now validates the PATH attribute on every install.xml file. Both the XMLDB editor and installation will fail
  when a problem is detected with it. Please ensure your plugins contain correct directory relative paths.
* Add recaptchalib_v2.php for support of reCAPTCHA v2.
* Plugins can define class 'PLUGINNAME\privacy\local\sitepolicy\handler' if they implement an alternative mechanisms for
  site policies managements and agreements. Administrators can define which component is to be used for handling site
  policies and agreements.
* Scripts can define a constant NO_SITEPOLICY_CHECK and set it to true before requiring the main config.php file. It
  will make the require_login() skipping the test for the user's policyagreed status. This is useful for plugins that
  act as a site policy handler.
* There is a new is_fulltext_search_supported() DML function. The default implementation returns false. This function
  is used by 'Simple search' global search engine to determine if the database full-text search capabilities can be used.
* The following have been removed from the list of core subsystems:
   - core_register
   - core_publish
  Following this change, \core_register_renderer and \core_publish_renderer have been removed and their methods have been
  moved to \core_admin_renderer and \core_course_renderer respectively.

=== 3.4 ===

* oauth2_client::request method has an extra parameter to specify the accept header for the response (MDL-60733)
* The following functions, previously used (exclusively) by upgrade steps are not available
  anymore because of the upgrade cleanup performed for this version. See MDL-57432 for more info:
    - upgrade_mimetypes()
    - upgrade_fix_missing_root_folders_draft()
    - upgrade_minmaxgrade()
    - upgrade_course_tags()

* Added new moodleform element 'filetypes' and new admin setting widget 'admin_setting_filetypes'. These new widgets
  allow users to define a list of file types; either by typing them manually or selecting them from a list. The widgets
  directly support the syntax used to feed the 'accepted_types' option of the filemanager and filepicker elements. File
  types can be specified as extensions (.jpg or just jpg), mime types (text/plain) or groups (image).
* Removed accesslib private functions: load_course_context(), load_role_access_by_context(), dedupe_user_access() (MDL-49398).
* Internal "accessdata" structure format has changed to improve ability to perform role definition caching (MDL-49398).
* Role definitions are no longer cached in user session (MDL-49398).
* External function core_group_external::get_activity_allowed_groups now returns an additional field: canaccessallgroups.
  It indicates whether the user will be able to access all the activity groups.
* file_get_draft_area_info does not sum the root folder anymore when calculating the foldercount.
* The moodleform element classes can now optionally provide a public function validateSubmitValue(). This method can be
  used to perform implicit validation of submitted values - without the need to explicitly add the validation rules to
  every form. The method should accept a single parameter with the submitted value. It should return a string with the
  eventual validation error, or an empty value if the validation passes.
* New user_picture attribute $includefullname to determine whether to include the user's full name with the user's picture.
* Enrol plugins which provide enrolment actions can now declare the following "data-action" attributes in their implementation of
  enrol_plugin::get_user_enrolment_actions() whenever applicable:
  * "editenrolment" - For editing a user'e enrolment details. Defined by constant ENROL_ACTION_EDIT.
  * "unenrol" - For unenrolling a student. Defined by constant ENROL_ACTION_UNENROL.
  These attributes enable enrol actions to be rendered via modals. If not added, clicking on the enrolment action buttons will still
  redirect the user to the appropriate enrolment action page. Though optional, it is recommended to add these attributes for a
  better user experience when performing enrol actions.
* The enrol_plugin::get_user_enrolment_actions() implementations for core enrol plugins have been removed and moved to
  the parent method itself. New enrol plugins don't have to implement get_user_enrolment_actions(), but just need to
  make sure that they override:
  - enrol_plugin::allow_manage(), and/or
  - enrol_plugin::allow_unenrol_user() or enrol_plugin::allow_unenrol()
  Existing enrol plugins that override enrol_plugin::get_user_enrolment_actions() don't have to do anything, but can
  also opt to remove their own implementation of the method if they basically have the same logic as the parent method.
* New optional parameter $enrolid for the following functions:
  - get_enrolled_join()
  - get_enrolled_sql()
  - get_enrolled_with_capabilities_join()
  Setting this parameter to a non-zero value will add a condition to the query such that only users that were enrolled
  with this enrolment method will be returned.
* New optional parameter 'closeSuggestionsOnSelect' for the enhance() function for form-autocomplete. Setting this to true will
  close the suggestions popup immediately after an option has been selected. If not specified, it defaults to true for single-select
  elements and false for multiple-select elements.
* user_can_view_profile() now also checks the moodle/user:viewalldetails capability.
* The core/modal_confirm dialogue has been deprecated. Please use the core/modal_save_cancel dialogue instead. Please ensure you
  update to use the ModalEvents.save and ModalEvents.cancel events instead of their yes/no counterparts.
* Instead of checking the 'moodle/course:viewparticipants' and 'moodle/site:viewparticipants' capabilities use the
  new functions course_can_view_participants() and course_require_view_participants().
* $stored_file->add_to_curl_request() now adds the filename to the curl request.
* The option for Login HTTPS (authentication-only SSL) has been removed
* $CFG->loginhttps is now deprecated, do not use it.
* $PAGE->https_required and $PAGE->verify_https_required() are now deprecated. They are no longer used and will throw a coding_exception.
* $CFG->httpswwwroot is now deprecated and will always result in the same value as wwwroot.
* Added function core_role_set_view_allowed() to check if a user should be able to see a given role.
  This should be checked whenever displaying a list of roles to a user, however, core_role_set_assign_allowed may need to override it
  in some cases.
* Deprecated allow_override, allow_assign and allow_switch and replaced with core_role_set_*_allowed to avoid function names conflicting.

=== 3.3.1 ===

* ldap_get_entries_moodle() now always returns lower-cased attribute names in the returned entries.
  It was suppposed to do so before, but it actually didn't.

=== 3.3 ===

* Behat compatibility changes are now being documented at https://moodledev.io
* PHPUnit's bootstrap has been changed to use HTTPS wwwroot (https://www.example.com/moodle) from previous HTTP version. Any
  existing test expecting the old HTTP URLs will need to be switched to the new HTTPS value (reference: MDL-54901).
* The information returned by the idp list has changed. This is usually only rendered by the login page and login block.
  The icon attribute is removed and an iconurl attribute has been added.
* Support added for a new type of external file: FILE_CONTROLLED_LINK. This is an external file that Moodle can control
  the permissions. Moodle makes files read-only but can grant temporary write access.
    When accessing a URL, the info from file_browser::get_file_info will be checked to determine if the user has write access,
    if they do - the remote file will have access controls set to allow editing.
* The method moodleform::after_definition() has been added and can now be used to add some logic
  to be performed after the form's definition was set. This is useful for intermediate subclasses.
* Moodle has support for font-awesome icons. Plugins should use the xxx_get_fontawesome_icon_map callback
  to map their custom icons to one from font-awesome.
* $OUTPUT->pix_url() has been deprecated because it is was used mostly to manually generate image tags for icons.
  We now distinguish between icons and "small images". The difference is that an icon does not have to be rendered as an image tag
  with a source. It is OK to still have "small images" - if this desired use $OUTPUT->image_icon() and $OUTPUT->image_url(). For
  other uses - use $OUTPUT->pix_icon() or the pix helper in mustache templates {{#pix}}...{{/pix}}
  For other valid use cases use $OUTPUT->image_url().
* Activity icons have been split from standard icons. Use $OUTPUT->image_icon instead of $OUTPUT->pix_icon for these
  type of icons (the coloured main icon for each activity).
* YUI module moodle-core-formautosubmit has been removed, use jquery .change() instead (see lib/templates/url_select.mustache for
  an example)
* $mform->init_javascript_enhancement() is deprecated and no longer does anything. Existing uses of smartselect enhancement
  should be switched to the searchableselector form element or other solutions.
* Return value of the validate_email() is now proper boolean as documented. Previously the function could return 1, 0 or false.
* The mcore YUI rollup which included various YUI modules such as moodle-core-notification is no longer included on every
  page. Missing YUI depdencies may be exposed by this change (e.g. missing a requirement on moodle-core-notification when
  using M.core.dialogue).
* Various legacy javascript functions have been removed:
    * M.util.focus_login_form and M.util.focus_login_error no longer do anything. Please use jquery instead. See
      lib/templates/login.mustache for an example.
    * Some outdated global JS functions have been removed and should be replaced with calls to jquery
      or alternative approaches:
        checkall, checknone, select_all_in_element_with_id, select_all_in, deselect_all_in, confirm_if, findParentNode,
        filterByParent, stripHTML
    * M.util.init_toggle_class_on_click has been removed.
* The following functions have been deprecated and should not be used any more:
  - file_storage::try_content_recovery  - See MDL-46375 for more information
  - file_storage::content_exists        - See MDL-46375 for more information
  - file_storage::deleted_file_cleanup  - See MDL-46375 for more information
  - file_storage::get_converted_document
  - file_storage::is_format_supported_by_unoconv
  - file_storage::can_convert_documents
  - file_storage::send_test_pdf
  - file_storage::test_unoconv_path
* Following behat steps have been removed from core:
    - I click on "<element_string>" "<selector_string>" in the "<row_text_string>" table row
    - I go to notifications page
    - I add "<filename_string>" file from recent files to "<filepicker_field_string>" filepicker
    - I upload "<filepath_string>" file to "<filepicker_field_string>" filepicker
    - I create "<foldername_string>" folder in "<filepicker_field_string>" filepicker
    - I open "<foldername_string>" folder from "<filepicker_field_string>" filepicker
    - I unzip "<filename_string>" file from "<filepicker_field_string>" filepicker
    - I zip "<filename_string>" folder from "<filepicker_field_string>" filepicker
    - I delete "<file_or_folder_name_string>" from "<filepicker_field_string>" filepicker
    - I send "<message_contents_string>" message to "<username_string>"
    - I add "<user_username_string>" user to "<cohort_idnumber_string>" cohort
    - I add "<username_string>" user to "<group_name_string>" group
    - I fill in "<field_string>" with "<value_string>"
    - I select "<option_string>" from "<select_string>"
    - I select "<radio_button_string>" radio button
    - I check "<option_string>"
    - I uncheck "<option_string>"
    - the "<field_string>" field should match "<value_string>" value
    - the "<checkbox_string>" checkbox should be checked
    - the "<checkbox_string>" checkbox should not be checked
    - I fill the moodle form with:
    - "<element_string>" "<selector_string>" should exists
    - "<element_string>" "<selector_string>" should not exists
    - the following "<element_string>" exists:
* get_user_capability_course() now has an additional parameter 'limit'. This can be used to return a set number of records with
  the submitted capability. The parameter 'fieldsexceptid' will now accept context fields which can be used for preloading.
* The caching option 'immutable' has been added to send_stored_file() and send_file().
* New adhoc task refresh_mod_calendar_events_task that updates existing calendar events of modules.
* New 'priority' column for the event table to determine which event to show in case of events with user and group overrides.
* Webservices core_course_search_courses and core_course_get_courses_by_field will always return the sortorder field.
* core_course_external::get_activities_overview has been deprecated. Please do not call this function any more.
* Changed the pix mustache template helper to accept context variables for the key, component and alt text.
* New auth_plugin_base helper methods:
  - get_identity_providers() - Retrieves available auth identity providers.
  - prepare_identity_providers_for_output() - Prepares auth identity provider data for output (e.g. to templates, WS, etc.).

=== 3.2 ===

* Custom roles with access to any part of site administration that do not use the manager archetype will need
  moodle/site:configview capability added.
* Admin setting "Show My courses expanded on Dashboard" has been removed.
* Some backwards and forwards compatibility has been added for different bootstrap versions.
  This is to allow the same markup to work in "clean" and "boost" themes alot of the time. It is also to allow user text
  with bootstrap classes to keep working in the new theme. See MDL-56004 for the list of supported classes.
* MForms element 'submitlink' has been deprecated.
* Searchable selector form element is now a wrapper for autocomplete. A "No selection" option is automatically
  added to the options list for best backwards compatibility - if you were manually adding a "no selection" option you will need
  to remove it.
* Node.js versions >=4 are now required to run grunt.
* JQuery has been updated to 3.1.0. JQuery migrate plugins are no longer shipped - please read
  https://jquery.com/upgrade-guide/3.0/ and update your javascript.
* New option 'blanktarget' added to format_text. This option adds target="_blank" to links
* A new webservice structure `external_files` has been created which provides a standardised view of files in Moodle and
  should be used for all file return descriptions.
  Files matching this format can be retrieved via the new `external_util::get_area_files` method.
  See MDL-54951 for further information.
* The parameter $usepost of the following functions has been deprecated and is not used any more:
  - get_max_upload_file_size()
  - get_user_max_upload_file_size()
* The following classes have been removed and should not be used any more:
    - boxclient - See MDL-49599 for more information.
* The following functions have been removed and should not be used any more:
    - file_modify_html_header() - See MDL-29738 for more information.
* core_grades_external::get_grades has been deprecated. Please do not call this function any more.
  External function gradereport_user_external::get_grade_items can be used for retrieving the course grades information.
* New option 'escape' added to format_string. When true (default), escapes HTML entities from the string
* The following functions have been deprecated and are not used any more:
  - get_records_csv() Please use csv_import_reader::load_csv_content() instead.
  - put_records_csv() Please use download_as_dataformat (lib/dataformatlib.php) instead.
  - zip_files()   - See MDL-24343 for more information.
  - unzip_file()  - See MDL-24343 for more information.
  - print_log()           - See MDL-43681 for more information
  - print_log_csv()       - See MDL-43681 for more information
  - print_log_ods()       - See MDL-43681 for more information
  - print_log_xls()       - See MDL-43681 for more information
  - print_mnet_log()      - See MDL-43681 for more information
  - build_logs_array()    - See MDL-43681 for more information
  - get_logs()            - See MDL-43681 for more information
  - get_logs_usercourse() - See MDL-43681 for more information
  - get_logs_userday()    - See MDL-43681 for more information
  - prevent_form_autofill_password() Please do not use anymore.
* The password_compat library was removed as it is no longer required.
* Phpunit has been upgraded to 5.4.x and following has been deprecated and is not used any more:
  - setExpectedException(), use @expectedException or $this->expectException() and $this->expectExceptionMessage()
  - getMock(), use createMock() or getMockBuilder()->getMock()
  - UnitTestCase class is removed.
* The following methods have been finally deprecated and should no longer be used:
  - course_modinfo::build_section_cache()
  - cm_info::get_deprecated_group_members_only()
  - cm_info::is_user_access_restricted_by_group()
* The following methods in cm_info::standardmethods have also been finally deprecated and should no longer be used:
  - cm_info::get_after_edit_icons()
  - cm_info::get_after_link()
  - cm_info::get_content()
  - cm_info::get_custom_data()
  - cm_info::get_extra_classes()
  - cm_info::get_on_click()
  - cm_info::get_url()
  - cm_info::obtain_dynamic_data()
  Calling them through the magic method __call() will throw a coding exception.
* The alfresco library has been removed from core. It was an old version of
  the library which was not compatible with newer versions of Alfresco.
* Added down arrow: $OUTPUT->darrow.
* All file_packer implementations now accept an additional parameter to allow a simple boolean return value instead of
  an array of individual file statuses.
* "I set the field "field_string" to multiline:" now end with colon (:), as PyStrings is supposed to end with ":"
* New functions to support deprecation of events have been added to the base event. See MDL-46214 for further details.
* A new function `get_name_with_info` has been added to the base event. This function adds information about event
  deprecations and should be used where this information is relevant.
* Following api's have been deprecated in behat_config_manager, please use behat_config_util instead.
  - get_features_with_tags
  - get_components_steps_definitions
  - get_config_file_contents
  - merge_behat_config
  - get_behat_profile
  - profile_guided_allocate
  - merge_config
  - clean_path
  - get_behat_tests_path
* behat_util::start_test_mode() accepts 3 options now:
  - 1. Theme sute with all features: If behat should initialise theme suite with all core features.
  - 2. Parallel runs: How many parallel runs will be running.
  - 3. Run: Which process behat should be initialise for.
* behat_context_helper::set_session() has been deprecated, please use behat_context_helper::set_environment() instead.
* data-fieldtype="type" attribute has been added to form field default template.
* form elements extending MoodleQuickForm_group must call $this->createFormElement() instead of
  @MoodleQuickForm::createElement() in order to be compatible with PHP 7.1
* Relative paths in $CFG->alternateloginurl will be resolved to absolute path within moodle site. Previously they
  were resolved to absolute path within the server. That means:
  - $CFG->wwwroot: http://example.com/moodle
  - $CFG->alternateloginurl : /my/super/login.php
  - Login url will be: http://example.com/moodle/my/super/login.php (moodle root based)
* Database (DML) layer:
  - new sql_equal() method available for places where case sensitive/insensitive varchar comparisons are required.
* PostgreSQL connections now use advanced options to reduce connection overhead.  These options are not compatible
  with some connection poolers.  The dbhandlesoptions parameter has been added to allow the database to configure the
  required defaults. The parameters that are required in the database are;
    ALTER DATABASE moodle SET client_encoding = UTF8;
    ALTER DATABASE moodle SET standard_conforming_strings = on;
    ALTER DATABASE moodle SET search_path = 'moodle,public';  -- Optional, if you wish to use a custom schema.
  You can set these options against the database or the moodle user who connects.
* Some form elements have been refined to better support right-to-left languages. In RTL,
  most fields should not have their direction flipped, a URL, a path to a file, a number, ...
  are always displayed LTR. Input fields and text areas now will best guess whether they
  should be forced to be displayed in LTR based on the PARAM type associated with it. You
  can call $mform->setForceLtr($elementName, true/false) on some form fields to manually
  set the value.
* Action menus do_not_enhance() is deprecated, use a list of action_icon instead.
* The user_not_fully_set_up() function has a new $strict parameter (defaulting to true) in order to decide when
  custom fields (and other checks) should be evaluated to determine if the user has been completely setup.
* profile_field_base class has new methods: get_field_config_for_external() and get_field_properties().
  This two new methods should be implemented by profile field plugins to make them compatible with Web Services.
* The minifier library used by core_minify has been switched to https://github.com/matthiasmullie/minify - there are minor differences
  in minifier output.
* context_header additional buttons can now have a class attribute provided in the link attributes.
* The return signature for the antivirus::scan_file() function has changed.
  The calling function will now handle removal of infected files from Moodle based on the new integer return value.
* The first parameter $eventdata of both message_send() and \core\message\manager::send_message() should
  be \core\message\message. Use of stdClass is deprecated.
* The message_sent event now expects other[courseid] to be always set, exception otherwise. For BC with contrib code,
  message_sent::create_from_ids() will show a debugging notice if the \core\message\message being sent is missing
  the courseid property, defaulting to SITEID automatically. In Moodle 3.6 (MDL-55449) courseid will be fully mandatory
  for all messages sent.
* The send_confirmation_email() function has a new optional parameter $confirmationurl to provide a different confirmation URL.
* Introduced a new hook for plugin developers:
    - <component>_course_module_background_deletion_recommended()
  This hook should be used in conjunction with the existing '<component>_pre_course_module_delete($mod)'. It must
  return a boolean and is called by core to check whether a plugin's implementation of
  <component>_pre_course_module_deleted($mod) will take a long time. A plugin should therefore only implement this
  function if it also implements <component>_pre_course_module_delete($mod).
  An example in current use is recyclebin, which performs what can be a lengthy backup process in
  tool_recyclebin_pre_course_module_delete. The recyclebin, if enabled, now returns true in its implementation of
  tool_recyclebin_course_module_background_deletion_recommended(), to indicate to core that the deletion (and
  execution of tool_recyclebin_pre_course_module_delete) should be handled with an adhoc task, meaning it will not
  occur in real time.

=== 3.1 ===

* Webservice function core_course_search_courses accepts a new parameter 'limittoenrolled' to filter the results
  only to courses the user is enrolled in, and are visible to them.
* External functions that are not calling external_api::validate_context are buggy and will now generate
  exceptions. Previously they were only generating warnings in the webserver error log.
  See https://moodledev.io/docs/apis/subsystems/external/security
* The moodle/blog:associatecourse and moodle/blog:associatemodule capabilities has been removed.
* The following functions has been finally deprecated and can not be used any more:
    - profile_display_badges()
    - useredit_shared_definition_preferences()
    - calendar_normalize_tz()
    - get_user_timezone_offset()
    - get_timezone_offset()
    - get_list_of_timezones()
    - calculate_user_dst_table()
    - dst_changes_for_year()
    - get_timezone_record()
    - test_get_list_of_timezones()
    - test_get_timezone_offset()
    - test_get_user_timezone_offset()
* The google api library has been updated to version 1.1.7. There was some important changes
  on the SSL handling. Now the SSL version will be determined by the underlying library.
  For more information see https://github.com/googleapis/google-api-php-client/pull/644
* The get_role_users() function will now add the $sort fields that are not part
  of the requested fields to the query result and will throw a debugging message
  with the added fields when that happens.
* The core_user::fill_properties_cache() static method has been introduced to be a reference
  and allow standard user fields data validation. Right now only type validation is supported
  checking it against the parameter (PARAM_*) type of the target user field. MDL-52781 is
  going to add support to null/not null and choices validation, replacing the existing code to
  validate the user fields in different places in a common way.
* Webservice function core_course_search_courses now returns results when the search string
  is less than 2 chars long.
* Webservice function core_course_search_courses accepts a new parameter 'requiredcapabilities' to filter the results
  by the capabilities of the current user.
* New mform element 'course' handles thousands of courses with good performance and usability.
* The redirect() function will now redirect immediately if output has not
  already started. Messages will be displayed on the subsequent page using
  session notifications. The type of message output can be configured using the
  fourth parameter to redirect().
* The specification of extra classes in the $OUTPUT->notification()
  function, and \core\output\notification renderable have been deprecated
  and will be removed in a future version.
  Notifications should use the levels found in \core\output\notification.
* The constants for NOTIFY_PROBLEM, NOTIFY_REDIRECT, and NOTIFY_MESSAGE in
  \core\output\notification have been deprecated in favour of NOTIFY_ERROR,
  NOTIFY_WARNING, and NOTIFY_INFO respectively.
* The following functions, previously used (exclusively) by upgrade steps are not available
  anymore because of the upgrade cleanup performed for this version. See MDL-51580 for more info:
    - upgrade_mysql_fix_unsigned_and_lob_columns()
    - upgrade_course_completion_remove_duplicates()
    - upgrade_save_orphaned_questions()
    - upgrade_rename_old_backup_files_using_shortname()
    - upgrade_mssql_nvarcharmax()
    - upgrade_mssql_varbinarymax()
    - upgrade_fix_missing_root_folders()
    - upgrade_course_modules_sequences()
    - upgrade_grade_item_fix_sortorder()
    - upgrade_availability_item()
* A new parameter $ajaxformdata was added to the constructor for moodleform. When building a
  moodleform in a webservice or ajax script (for example using the new fragments API) we
  cannot allow the moodleform to parse it's own data from _GET and _POST - we must pass it as
  an array.
* Plugins can extend the navigation for user by declaring the following callback:
  <frankenstyle>_extend_navigation_user(navigation_node $parentnode, stdClass $user,
                                        context_user $context, stdClass $course,
                                        context_course $coursecontext)
* The function notify() now throws a debugging message - see MDL-50269.
* Ajax calls going through lib/ajax/* now validate the return values before sending
  the response. If the validation does not pass an exception is raised. This behaviour
  is consistent with web services.
* Several changes in Moodle core, standard plugins and third party libraries to
  ensure compatibility with PHP7. All plugins are recommended to perform testing
  against PHP7 as well. Refer to https://moodledev.io/general/development/policies/php for more
  information. The following changes may affect you:
  * Class moodleform, moodleform_mod and some module classes have been changed to use
    __construct() for the constructor. Calling parent constructors by the class
    name will display debugging message. Incorrect: parent::moodleform(),
    correct: parent::__construct()
  * All form elements have also changed the constructor syntax. No changes are
    needed for using form elements, however if plugin defines new form element it
    needs to use correct syntax. For example, incorrect: parent::HTML_QuickForm_input(),
    HTML_QuickForm_input::HTML_QuickForm_input(), $this->HTML_QuickForm_input().
    Correct: HTML_QuickForm_input::__construct() or parent::__construct().
  * profile_field_base::profile_field_base() is deprecated, use parent::__construct()
    in custom profile fields constructors. Similar deprecations in exsiting
    profile_field_* classes.
  * user_filter_type::user_filter_type() is deprecated, use parent::__construct() in
    custom user filters. Similar deprecations in existing user_filter_* classes.
  * table_default_export_format_parent::table_default_export_format_parent() is
    deprecated, use parent::__construct() in extending classes.
* groups_delete_group_members() $showfeedback parameter has been removed and is no longer
  respected. Users of this function should output their own feedback if required.
* Number of changes to Tags API, see tag/upgrade.txt for more details
* The previous events API handlers are being deprecated in favour of events 2 API, debugging messages are being displayed if
  there are 3rd party plugins using it. Switch to events 2 API please, see https://docs.moodle.org/dev/Events_API#Event_dispatching_and_observers
  Note than you will need to bump the plugin version so moodle is aware that you removed the plugin's event handlers.
* mforms validation functions are not available in the global JS namespace anymore, event listeners
  are assigned to fields and buttons through a self-contained JS function.
* Added $CFG->urlrewriteclass option to config.php allowing clean / semantic urls to
  be implemented in a plugin, eg local_cleanurls.
* $CFG->pathtoclam global setting has been moved to clamav antivirus plugin setting of the same name.
* clam_message_admins() and get_clam_error_code() have been deprecated, its functionality
  is now a part of \antivirus_clamav\scanner class methods.
* \repository::antivir_scan_file() has been deprecated, \core\antivirus\manager::scan_file() that
  applies antivirus plugins is replacing its functionality.
* Added core_text::str_max_bytes() which safely truncates multi-byte strings to a maximum number of bytes.
* Zend Framework has been removed completely.
* Any plugin can report when a scale is being used with the callback function [pluginname]_scale_used_anywhere(int $scaleid).
* Changes in file_rewrite_pluginfile_urls: Passing a new option reverse = true in the $options var will make the function to convert
  actual URLs in $text to encoded URLs in the @@PLUGINFILE@@ form.
* behat_util::is_server_running() is removed, please use behat_util::check_server_status() instead.
* Behat\Mink\Selector\SelectorsHandler::xpathLiteral() method is deprecated use behat_context_helper::escape instead
  when building Xpath, or pass the unescaped value when using the named selector.',
* table_sql download process is using the new data formats plugin which you can't use if you are buffering any output
    * flexible_table::get_download_menu(), considered private, has been deleted. Use
      $OUTPUT->download_dataformat_selector() instead.
  when building Xpath, or pass the unescaped value when using the named selector.
* Add new file_is_executable(), to consistently check for executables even in Windows (PHP bug #41062).
* Introduced new hooks for plugin developers.
    - <component>_pre_course_category_delete($category)
    - <component>_pre_course_delete($course)
    - <component>_pre_course_module_delete($cm)
    - <component>_pre_block_delete($instance)
    - <component>_pre_user_delete($user)
  These hooks allow developers to use the item in question before it is deleted by core. For example, if your plugin is
  a module (plugins located in the mod folder) called 'xxx' and you wish to interact with the user object before it is
  deleted then the function to create would be mod_xxx_pre_user_delete($user) in mod/xxx/lib.php.
* pear::Net::GeoIP has been removed.

=== 3.0 ===

* Minify updated to 2.2.1
* htmlpurifier upgraded to 4.7.0
* Less.php upgraded to 1.7.0.9
* The horde library has been updated to version 5.2.7.
* Google libraries (lib/google) updated to 1.1.5
* Html2Text library has been updated to the latest version of the library.
* External functions x_is_allowed_from_ajax() methods have been deprecated. Define 'ajax' => true in db/services.php instead.
* External functions can be called without a session if they define 'loginrequired' => true in db/services.php.
* All plugins are required to declare their frankenstyle component name via
  the $plugin->component property in their version.php file. See
  https://moodledev.io/docs/apis/commonfiles/version.php for details (MDL-48494).
* PHPUnit is upgraded to 4.7. Some tests using deprecated assertions etc may need changes to work correctly.
* Users of the text editor API to manually create a text editor should call set_text before calling use_editor.
* Javascript - SimpleYUI and the Y instance used for modules have been merged. Y is now always the same instance of Y.
* get_referer() has been deprecated, please use the get_local_referer function instead.
* \core\progress\null is renamed to \core\progress\none for improved PHP7 compatibility as null is a reserved word (see MDL-50453).
* \webservice_xmlrpc_client now respects proxy server settings. If your XMLRPC server is available on your local network and not via your proxy server, you may need to add it to the list of proxy
  server exceptions in $CFG->proxybypass. See MDL-39353 for details.
* Group and groupings idnumbers can now be passed to and/or are returned from the following web services functions:
  ** core_group_external::create_groups
  ** core_group_external::get_groups
  ** core_group_external::get_course_groups
  ** core_group_external::create_groupings
  ** core_group_external::update_groupings
  ** core_group_external::get_groupings
  ** core_group_external::get_course_groupings
  ** core_group_external::get_course_user_groups
* Following functions are removed from core. See MDL-50049 for details.
    password_compat_not_supported()
    session_get_instance()
    session_is_legacy()
    session_kill_all()
    session_touch()
    session_kill()
    session_kill_user()
    session_set_user()
    session_is_loggedinas()
    session_get_realuser()
    session_loginas()
    js_minify()
    css_minify_css()
    update_login_count()
    reset_login_count()
    check_gd_version()
    update_log_display_entry()
    get_recent_enrolments()
    groups_filter_users_by_course_module_visible()
    groups_course_module_visible()
    error()
    formerr()
    editorhelpbutton()
    editorshortcutshelpbutton()
    choose_from_menu()
    update_event()
    get_generic_section_name()
    get_all_sections()
    add_mod_to_section()
    get_all_mods()
    get_course_section()
    format_weeks_get_section_dates()
    get_print_section_cm_text()
    print_section_add_menus()
    make_editing_buttons()
    print_section()
    print_overview()
    print_recent_activity()
    delete_course_module()
    update_category_button()
    make_categories_list()
    category_delete_move()
    category_delete_full()
    move_category()
    course_category_hide()
    course_category_show()
    get_course_category()
    create_course_category()
    get_all_subcategories()
    get_child_categories()
    get_categories()
    print_course_search()
    print_my_moodle()
    print_remote_course()
    print_remote_host()
    print_whole_category_list()
    print_category_info()
    get_course_category_tree()
    print_courses()
    print_course()
    get_category_courses_array()
    get_category_courses_array_recursively()
    blog_get_context_url()
    get_courses_wmanagers()
    convert_tree_to_html()
    convert_tabrows_to_tree()
    can_use_rotated_text()
    get_parent_contexts()
    get_parent_contextid()
    get_child_contexts()
    create_contexts()
    cleanup_contexts()
    build_context_path()
    rebuild_contexts()
    preload_course_contexts()
    context_moved()
    fetch_context_capabilities()
    context_instance_preload()
    get_contextlevel_name()
    print_context_name()
    mark_context_dirty()
    delete_context()
    get_context_url()
    get_course_context()
    get_user_courses_bycap()
    get_role_context_caps()
    get_courseid_from_context()
    context_instance_preload_sql()
    get_related_contexts_string()
    get_plugin_list_with_file()
    check_browser_operating_system()
    check_browser_version()
    get_device_type()
    get_device_type_list()
    get_selected_theme_for_device_type()
    get_device_cfg_var_name()
    set_user_device_type()
    get_user_device_type()
    get_browser_version_classes()
    generate_email_supportuser()
    badges_get_issued_badge_info()
    can_use_html_editor()
    enrol_cohort_get_cohorts()
    enrol_cohort_can_view_cohort()
    cohort_get_visible_list()
    enrol_cohort_enrol_all_users()
    enrol_cohort_search_cohorts()
* The never unused webdav_locks table was dropped.
* The actionmenu hideMenu() function now expects an EventFacade object to be passed to it,
  i.e. a call to M.core.actionmenu.instance.hideMenu() should be change to M.core.actionmenu.instance.hideMenu(e)
* In the html_editors (tinyMCE, Atto), the manage files button can be hidden by changing the 'enable_filemanagement' option to false.
* external_api::validate_context now is public, it can be called from other classes.
* rss_error() now supports returning of correct HTTP status of error and will return '404 Not Found'
  unless other status is specified.
* Plugins can extend the navigation for categories settings by declaring the following callback:
  <frankenstyle>_extend_navigation_category_settings(navigation_node, context_coursecat)
* The clilib.php provides two new functions cli_write() and cli_writeln() that should be used for outputting texts from the command
  line interface scripts.
* External function core_course_external::get_course_contents returned parameter "name" has been changed to PARAM_RAW,
  this is because the new external_format_string function may return raw data if the global moodlewssettingraw parameter is used.
* Function is_web_crawler() has been deprecated, please use core_useragent::is_web_crawler() instead.

=== 2.9.1 ===

* New methods grade_grade::get_grade_max() and get_grade_min() must be used rather than directly the public properties rawgrademax and rawgrademin.
* New method grade_item::is_aggregate_item() indicates when a grade_item is an aggreggated type grade.

=== 2.9 ===

* The default home page for users has been changed to the dashboard (formely my home). See MDL-45774.
* Support for rendering templates from php or javascript has been added. See MDL-49152.
* Support for loading AMD javascript modules has been added. See MDL-49046.
* Webservice core_course_delete_courses now return warning messages on any failures and does not try to rollback the entire deletion.
* \core\event\course_viewed 'other' argument renamed from coursesectionid to coursesectionnumber as it contains the section number.
* New API core_filetypes::add_type (etc.) allows custom filetypes to be added and modified.
* PHPUnit: PHPMailer Sink is now started for all tests and is setup within the phpunit wrapper for advanced tests.
  Catching debugging messages when sending mail will no longer work. Use $sink = $this->redirectEmails(); and then check
  the message in the sink instead.
* The file pluginlib.php was deprecated since 2.6 and has now been removed, do not include or require it.
* \core_component::fetch_subsystems() now returns a valid path for completion component instead of null.
* Deprecated JS global methods have been removed (show_item, destroy_item, hide_item, addonload, getElementsByTagName, findChildNodes).
* For 3rd party plugin specific environment.xml files, it's now possible to specify version independent checks by using the
  <PLUGIN name="component_name"> tag instead of the version dependent <MOODLE version="x.y"> one. If the PLUGIN tag is used any
  Moodle specific tags will be ignored.
* html_table: new API for adding captions to tables (new field, $table->caption) and subsequently hiding said captions from sighted users using accesshide (enabled using $table->captionhide).
* The authorization procedure in the mdeploy.php script has been improved. The script
  now relies on the main config.php when deploying an available update.
* sql_internal_reader and sql_select_reader interfaces have been deprecated in favour of sql_internal_table_reader
  and sql_reader which use iterators to be more memory efficient.
* $CFG->enabletgzbackups setting has been removed as now backups are stored internally using .tar.gz format by default, you can
  set $CFG->usezipbackups to store them in zip format. This does not affect the restore process, which continues accepting both.
* Added support for custom string manager implementations via $CFG->customstringmanager
  directive in the config.php. See MDL-49361 for details.
* Add new make_request_directory() for creation of per-request files.
* Added generate_image_thumbnail_from_string. This should be used instead of generate_image_thumbnail when the source is a string.
  This prevents the need to write files to disk unnecessarily.
* Added generate_image_thumbnail to stored_file class. This should be used when generating thumbnails for stored files.
  This prevents the need to write files to disk unnecessarily.
* Removed pear/HTTP/WebDav. See MDL-49534 for details.
* Use standard PHP date time classes and methods - see new core_date class for timezone normalisation methods.
* Moved lib/google/Google/ to lib/google/src/Google. This is to address autoloader issues with Google's provided autoloader
  for the library. See MDL-49519 for details.
* The outdated lib/google/Google_Client.php and related files have been completely removed. To use
  the new client, read lib/google/readme_moodle.txt, please.
* profile_display_badges() has been deprecated. See MDL-48935 for details.
* Added a new method add_report_nodes() to pagelib.php. If you are looking to add links to the user profile page under the heading "Reports"
  then please use this function to ensure that the breadcrumb and navigation block are created properly for all user profile pages.
* process_new_icon() now does not always return a PNG file. When possible, it will try to keep the format of the original file.
  Set the new argument $preferpng to true to force PNG. See MDL-46763 and MDL-50041 for details.

=== 2.8 ===

* Gradebook grade category option "aggregatesubcats" has been removed completely.
  This means that the database column is removed, the admin settings are removed and
  the properties from the grade_category object have been removed. If any courses were
  found to be using this setting, a warning to check the grades will be shown in the
  course grader report after upgrading the site. The same warning will be shown on
  courses restored from backup that had this setting enabled (see MDL-47503).
* lib/excelllib.class.php has been updated. The class MoodleExcelWorkbook will now only produce excel 2007 files.
* renderers: We now remove the suffix _renderable when looking for a render method for a renderable.
  If you have a renderable class named like "blah_renderable" and have a method on a renderer named "render_blah_renderable"
  you will need to change the name of your render method to "render_blah" instead, as renderable at the end is no longer accepted.
* New functions get_course_and_cm_from_cmid($cmorid, $modulename) and
  get_course_and_cm_from_instance($instanceorid, $modulename) can be used to
  more efficiently load these basic data objects at the start of a script.
* New function cm_info::create($cm) can be used when you need a cm_info
  object, but have a $cm which might only be a standard database record.
* $CFG->enablegroupmembersonly no longer exists.
* Scheduled tasks have gained support for syntax to introduce variability when a
  task will run across installs. When a when hour or minute are defined as 'R'
  they will be installed with a random hour/minute value.
* Several classes grade_edit_tree_column_xxx were removed since grades setup page
  has been significantly changed. These classes should not be used outside of
  gradebook or developers can copy them into their plugins from 2.7 branch.
* Google APIs Client Library (lib/google/) has been upgraded to 1.0.5-beta and
  API has changed dramatically without backward compatibility. Any code accessing
  it must be amended. It does not apply to lib/googleapi.php. See MDL-47297
* Added an extra parameter to the function get_formatted_help_string() (default null) which is used to specify
  additional string parameters.
* User settings node and course node in navigation now support callbacks from admin tools.
* grade_get_grades() optional parameteres $itemtype, $itemmodule, $iteminstance are now required.

DEPRECATIONS:
* completion_info->get_incomplete_criteria() is deprecated and will be removed in Moodle 3.0.
* grade_category::aggregate_values() is deprecated and will be removed in Moodle 3.0.
* groups_filter_users_by_course_module_visible() is deprecated; replace with
  core_availability\info::filter_user_list. Will be removed in Moodle 3.0.
* groups_course_module_visible() is deprecated; replace with $cm->uservisible.
* cm_info property $cm->groupmembersonly is deprecated and always returns 0.
  Use core_availability\info::filter_user_list if trying to determine which
  other users can see an activity.
* cm_info method $cm->is_user_access_restricted_by_group() is deprecated and
  always returns false. Use $cm->uservisible to determine whether the user can
  access the activity.
* Constant FEATURE_GROUPMEMBERSONLY (used in module _supports functions) is
  deprecated.
* cohort_get_visible_list() is deprecated. There is a better function cohort_get_available_cohorts()
  that respects user capabilities to view cohorts.
* enrol_cohort_get_cohorts() and enrol_cohort_search_cohorts() are deprecated since
  functionality is removed. Please use cohort_get_available_cohorts()
* enrol_cohort_enrol_all_users() is deprecated; enrol_manual is now responsible for this action
* enrol_cohort_can_view_cohort() is deprecated; replace with cohort_can_view_cohort()

=== 2.6.4 / 2.7.1 ===

* setnew_password_and_mail() and update_internal_user_password() will trigger
  \core\event\user_password_updated. Previously they used to generate
  \core\event\user_updated event.
* update_internal_user_password() accepts optional boolean $fasthash for fast
  hashing.
* user_update_user() and user_create_user() api's accept optional param
  $triggerevent to avoid respective events to be triggred from the api's.

=== 2.7 ===

* PHPUnit cannot be installed via PEAR any more, please use composer package manager instead.
* $core_renderer->block_move_target() changed to support more verbose move-block-here descriptions.

Events and Logging:
* Significant changes in Logging API. For upgrading existing events_trigger() and
  add_to_log() see http://docs.moodle.org/dev/Migrating_logging_calls_in_plugins
  For accessing logs from plugins see http://docs.moodle.org/dev/Migrating_log_access_in_reports
* The validation of the following events is now stricter (see MDL-45445):
    - \core\event\blog_entry_created
    - \core\event\blog_entry_deleted
    - \core\event\blog_entry_updated
    - \core\event\cohort_member_added
    - \core\event\cohort_member_removed
    - \core\event\course_category_deleted
    - \core\event\course_completed
    - \core\event\course_content_deleted
    - \core\event\course_created
    - \core\event\course_deleted
    - \core\event\course_restored
    - \core\event\course_section_updated (see MDL-45229)
    - \core\event\email_failed
    - \core\event\group_member_added
    - \core\event\group_member_removed
    - \core\event\note_created
    - \core\event\note_deleted
    - \core\event\note_updated
    - \core\event\role_assigned
    - \core\event\role_deleted
    - \core\event\role_unassigned
    - \core\event\user_graded
    - \core\event\user_loggedinas
    - \core\event\user_profile_viewed
    - \core\event\webservice_token_created

DEPRECATIONS:
* $module uses in mod/xxx/version.php files is now deprecated. Please use $plugin instead. It will be removed in Moodle 2.10.
* Update init methods in all event classes - "level" property was renamed to "edulevel", the level property is now deprecated.
* Abstract class \core\event\course_module_instances_list_viewed is deprecated now, use \core\event\instances_list_viewed instead.
* Abstract class core\event\content_viewed has been deprecated. Please extend base event or other relevant abstract class.
* mod_book\event\instances_list_viewed has been deprecated. Please use mod_book\event\course_module_instance_list_viewed instead.
* mod_chat\event\instances_list_viewed has been deprecated. Please use mod_chat\event\course_module_instance_list_viewed instead.
* mod_choice\event\instances_list_viewed has been deprecated. Please use mod_choice\event\course_module_instance_list_viewed instead.
* mod_feedback\event\instances_list_viewed has been deprecated. Please use mod_feedback\event\course_module_instance_list_viewed instead.
* mod_page\event\instances_list_viewed has been deprecated. Please use mod_page\event\course_module_instance_list_viewed instead.
* The constants FRONTPAGECOURSELIST, FRONTPAGETOPICONLY & FRONTPAGECOURSELIMIT have been removed.
* Conditional availability API has moved and changed. The condition_info class is
  replaced by \core_availability\info_module, and condition_info_section by
  \core_availability\info_section. (Code that uses the old classes will generally
  still work.)
* coursemodule_visible_for_user() has been deprecated but still works - replaced
  by a new static function \core_availability\info_module::is_user_visible()
* cm_info::is_user_access_restricted_by_conditional_access has been deprecated
  but still works (it has never done what its name suggests, and is
  unnecessary).
* cm_info and section_info property showavailability has been deprecated, but
  still works (with the caveat that this information is now per-user).
* cm_info and section_info properties availablefrom and availableuntil have been
  deprecated and always return zero (underlying data doesn't have these values).
* section_info property groupingid has been deprecated and always returns zero,
  same deal.
* Various cm_info methods have been deprecated in favour of their read-only properties (get_url(), get_content(), get_extra_classes(),
  get_on_click(), get_custom_data(), get_after_link, get_after_edit_icons)
* The ajaxenabled function has been deprecated and always returns true. All code should be fully functional in Javascript.
* count_login_failures() has been deprecated, use user_count_login_failures() instead. Refer MDL-42891 for details.

Conditional availability (activities and sections):
* New conditional availability API in /availability, including new availability
  condition plugins in /availability/condition. The new API is very similar with
  regard to checking availability, but any code that modifies availability settings
  for an activity or section is likely to need substantial changes.

YUI:
  * The lightbox attribute for moodle-core-notification-dialogue has been
    deprecated and replaced by the modal attribute. This was actually
    changed in Moodle 2.2, but has only been marked as deprecated now. It
    will be removed in Moodle 2.9.
  * When destroying any type of dialogue based on moodle-core-notification, the relevant content is also removed from
    the DOM. Previously it was left orphaned.

JavaSript:
    * The findChildNodes global function has been deprecated. Y.all should
      be used instead.
    * The callback argument to confirm_action and M.util.show_confirm_dialog has been deprecated. If you need to write a
      confirmation which includes a callback, please use moodle-core-notification-confirmation and attach callbacks to the
      events provided.

* New locking api and admin settings to configure the system locking type.
* New "Time spent waiting for the database" performance metric displayed along with the
  other MDL_PERF vars; the change affects both the error logs and the vars displayed in
  the page footer.
* Changes in the tag API. The component and contextid are now saved when assigning tags to an item. Please see
  tag/upgrade.txt for more information.

=== 2.6 ===

* Use new methods from core_component class instead of get_core_subsystems(), get_plugin_types(),
  get_plugin_list(), get_plugin_list_with_class(), get_plugin_directory(), normalize_component(),
  get_component_directory() and get_plugin_list_with_file(). The names of the new methods are
  exactly the same, the only differences are that core_component::get_plugin_types() now always returns
  full paths and core_component::get_plugin_list() does not accept empty parameter any more.
* Use core_text::* instead of textlib:: and also core_collator::* instead of collatorlib::*.
* Use new function moodleform::mock_submit() to simulate form submission in unit tests (backported).
* New $CFG->localcachedir setting useful for cluster nodes. Admins have to update X-Sendfile aliases if used.
* MS SQL Server drivers are now using NVARCHAR(MAX) instead of NTEXT and VARBINARY(MAX) instead of IMAGE,
  this change should be fully transparent and it should help significantly with add-on compatibility.
* The string manager classes were renamed. Note that they should not be modified or used directly,
  always use get_string_manager() to get instance of the string manager.
* The ability to use an 'insecure' rc4encrypt/rc4decrypt key has been removed.
* Use $CFG->debugdeveloper instead of debugging('', DEBUG_DEVELOPER).
* Use set_debugging(DEBUG_xxx) when changing debugging level for current request.
* Function moveto_module() does not modify $mod argument and instead now returns the new module visibility value.
* Use behat_selectors::get_allowed_text_selectors() and behat_selectors::get_allowed_selectors() instead of
  behat_command::$allowedtextselectors and behat_command::$allowedselectors
* Subplugins are supported in admin tools and local plugins.
* file_packer/zip_packer API has been modified so that key functions support a new file_progress interface
  to report progress during long operations. Related to this, zip_archive now supports an estimated_count()
  function that returns an approximate number of entries in the zip faster than the count() function.
* Class cm_info no longer extends stdClass. All properties are read-only and calculated on first request only.
* Class course_modinfo no longer extends stdClass. All properties are read-only.
* Database fields modinfo and sectioncache in table course are removed. Application cache core/coursemodinfo
  is used instead. Course cache is still reset, rebuilt and retrieved using function rebuild_course_cache() and
  get_fast_modinfo(). Purging all caches and every core upgrade purges course modinfo cache as well.
  If function get_fast_modinfo() is called for multiple courses make sure to include field cacherev in course
  object.
* Internal (noreply and support) user support has been added for sending/receiving message.
  Use core_user::get_noreply_user() and core_user::get_support_user() to get noreply and support user's respectively.
  Real users can be used as noreply/support users by setting $CFG->noreplyuserid and $CFG->supportuserid
* New function readfile_allow_large() in filelib.php for use when very large files may need sending to user.
* Use core_plugin_manager::reset_caches() when changing visibility of plugins.
* Implement new method get_enabled_plugins() method in subplugin info classes.
* Each plugin should include version information in version.php.
* Module and block tables do not contain version column any more, use get_config('xx_yy', 'version') instead.
* $USER->password field is intentionally unset so that session data does not contain password hashes.
* Use core_shutdown_manager::register_function() instead of register_shutdown_function().
* New file packer for .tar.gz files; obtain by calling get_file_packer('application/x-gzip'). Intended initially
  for use in backup/restore only, as there are limitations on supported filenames. Also new packer for
  backups which supports both compression formats; get_file_packer('application/vnd.moodle.backup').
* New optional parameter to stored_file::get_content_file_handle to open file handle with 'gzopen' instead
  of 'fopen' to read gzip-compressed files if required.
* update_internal_user_password() and setnew_password_and_mail() now trigger user_updated event.
* Add thirdpartylibs.xml file to plugins that bundle any 3rd party libraries.
* New class introduced to help auto generate zIndex values for modal dialogues. Class "moodle-has-zindex"
  should set on any element which uses a non-default zindex and needs to ensure it doesn't show above a
  dialogue.
* $CFG->filelifetime is now used consistently for most file serving operations, the default was lowered
  to 6 hours from 24 hours because etags and x-sendfile support should make file serving less expensive.
* Date format locale charset for windows server will come from calendar type and for gregorian it will use
  lang file.
* The library to interact with Box.net (class boxclient) is only compatible with their APIv1 which
  reaches its end of life on the 14th of Dec. You should migrate your scripts to make usage of the
  new class boxnet_client(). Note that the method names and return values have changed.
* Settings pages are now possible for Calendar type plugins. Calendar type plugins that require a settings page to
  work properly will need to set their requires version to a number that is equal to or grater than the 2.6.1 release version.
* The admin/tool/generator tool was overhauled to use testing data generators and the previous interface to create
  test data was removed (it was not working correctly anyway). If you were using this tool you will probably need to
  update your code.

DEPRECATIONS:
Various previously deprecated functions have now been altered to throw DEBUG_DEVELOPER debugging notices
and will be removed in a future release (target: 2.8), a summary follows:

Accesslib:
    * get_context_instance()                ->  context_xxxx::instance()
    * get_context_instance_by_id()          ->  context::instance_by_id($id)
    * get_system_context()                  ->  context_system::instance()
    * context_moved()                       ->  context::update_moved()
    * preload_course_contexts()             ->  context_helper::preload_course()
    * context_instance_preload()            ->  context_helper::preload_from_record()
    * context_instance_preload_sql()        ->  context_helper::get_preload_record_columns_sql()
    * get_contextlevel_name()               ->  context_helper::get_level_name()
    * create_contexts()                     ->  context_helper::create_instances()
    * cleanup_contexts()                    ->  context_helper::cleanup_instances()
    * build_context_path()                  ->  context_helper::build_all_paths()
    * print_context_name()                  ->  $context->get_context_name()
    * mark_context_dirty()                  ->  $context->mark_dirty()
    * delete_context()                      ->  $context->delete_content() or context_helper::delete_instance()
    * get_context_url()                     ->  $context->get_url()
    * get_course_context()                  ->  $context->get_course_context()
    * get_parent_contexts()                 ->  $context->get_parent_context_ids()
    * get_parent_contextid()                ->  $context->get_parent_context()
    * get_child_contexts()                  ->  $context->get_child_contexts()
    * rebuild_contexts()                    ->  $context->reset_paths()
    * get_user_courses_bycap()              ->  enrol_get_users_courses()
    * get_courseid_from_context()           ->  $context->get_course_context(false)
    * get_role_context_caps()               ->  (no replacement)
    * load_temp_role()                      ->  (no replacement)
    * remove_temp_roles()                   ->  (no replacement)
    * get_related_contexts_string()         ->  $context->get_parent_context_ids(true)
    * get_recent_enrolments()               ->  (no replacement)

Enrollment:
    * get_course_participants()             -> get_enrolled_users()
    * is_course_participant()               -> is_enrolled()

Output:
    * current_theme()                       -> $PAGE->theme->name
    * skip_main_destination()               -> $OUTPUT->skip_link_target()
    * print_container()                     -> $OUTPUT->container()
    * print_container_start()               -> $OUTPUT->container_start()
    * print_container_end()                 -> $OUTPUT->container_end()
    * print_continue()                      -> $OUTPUT->continue_button()
    * print_header()                        -> $PAGE methods
    * print_header_simple()                 -> $PAGE methods
    * print_side_block()                    -> $OUTPUT->block()
    * print_arrow()                         -> $OUTPUT->arrow()
    * print_scale_menu_helpbutton()         -> $OUTPUT->help_icon_scale($courseid, $scale)
    * print_checkbox()                      -> html_writer::checkbox()

Navigation:
    * print_navigation()                    -> $OUTPUT->navbar()
    * build_navigation()                    -> $PAGE->navbar methods
    * navmenu()                             -> (no replacement)
    * settings_navigation::
          get_course_modules()              -> (no replacement)

Files and repositories:
    * stored_file::replace_content_with()   -> stored_file::replace_file_with()
    * stored_file::set_filesize()           -> stored_file::replace_file_with()
    * stored_file::get_referencelifetime()  -> (no replacement)
    * repository::sync_external_file()      -> see repository::sync_reference()
    * repository::get_file_by_reference()   -> repository::sync_reference()
    * repository::
          get_reference_file_lifetime()     -> (no replacement)
    * repository::sync_individual_file()    -> (no replacement)
    * repository::reset_caches()            -> (no replacement)

Calendar:
    * add_event()                           -> calendar_event::create()
    * update_event()                        -> calendar_event->update()
    * delete_event()                        -> calendar_event->delete()
    * hide_event()                          -> calendar_event->toggle_visibility(false)
    * show_event()                          -> calendar_event->toggle_visibility(true)

Misc:
    * filter_text()                         -> format_text(), format_string()...
    * httpsrequired()                       -> $PAGE->https_required()
    * detect_munged_arguments()             -> clean_param([...], PARAM_FILE)
    * mygroupid()                           -> groups_get_all_groups()
    * js_minify()                           -> core_minify::js_files()
    * css_minify_css()                      -> core_minify::css_files()
    * course_modinfo::build_section_cache() -> (no replacement)
    * generate_email_supportuser()          -> core_user::get_support_user()

Sessions:
    * session_get_instance()->xxx()         -> \core\session\manager::xxx()
    * session_kill_all()                    -> \core\session\manager::kill_all_sessions()
    * session_touch()                       -> \core\session\manager::touch_session()
    * session_kill()                        -> \core\session\manager::kill_session()
    * session_kill_user()                   -> \core\session\manager::kill_user_sessions()
    * session_gc()                          -> \core\session\manager::gc()
    * session_set_user()                    -> \core\session\manager::set_user()
    * session_is_loggedinas()               -> \core\session\manager::is_loggedinas()
    * session_get_realuser()                -> \core\session\manager::get_realuser()
    * session_loginas()                     -> \core\session\manager::loginas()

User-agent related functions:
    * check_browser_operating_system()      -> core_useragent::check_browser_operating_system()
    * check_browser_version()               -> core_useragent::check_browser_version()
    * get_device_type()                     -> core_useragent::get_device_type()
    * get_device_type_list()                -> core_useragent::get_device_type_list()
    * get_selected_theme_for_device_type()  -> core_useragent::get_device_type_theme()
    * get_device_cfg_var_name()             -> core_useragent::get_device_type_cfg_var_name()
    * set_user_device_type()                -> core_useragent::set_user_device_type()
    * get_user_device_type()                -> core_useragent::get_user_device_type()
    * get_browser_version_classes()         -> core_useragent::get_browser_version_classes()

YUI:
    * moodle-core-notification has been deprecated with a recommendation of
      using its subclasses instead. This is to allow for reduced page
      transport costs. Current subclasses include:
      * dialogue
      * alert
      * confirm
      * exception
      * ajaxexception

Event triggering and event handlers:
    * All existing events and event handlers should be replaced by new
      event classes and matching new event observers.
    * See https://docs.moodle.org/dev/Events_API for more information.
    * The following events will be entirely removed, though they can still
      be captured using handlers, but they should not be used any more.
      * groups_members_removed          -> \core\event\group_member_removed
      * groups_groupings_groups_removed -> (no replacement)
      * groups_groups_deleted           -> \core\event\group_deleted
      * groups_groupings_deleted        -> \core\event\grouping_deleted
    * edit_module_post_actions() does not trigger events any more.

=== 2.5.1 ===

* New get_course() function for use when obtaining the course record from database. Will
  reuse existing $COURSE or $SITE globals if possible to improve performance.

=== 2.5 ===

* The database drivers (moodle_database and subclasses) aren't using anymore the ::columns property
  for caching database metadata. MUC (databasemeta) is used instead. Any custom DB driver should
  apply for that change.
* The cron output has been changed to include time and memory usage (see cron_trace_time_and_memory()),
  so any custom utility relying on the old output may require modification.
* Function get_max_file_sizes now returns an option for (for example) "Course limit (500MB)" or
  "Site limit (200MB)" when appropriate with the option set to 0. This function no longer returns
  an option for 0 bytes. Existing code that was replacing the 0 option in the return
  from this function with a more sensible message, can now use the return from this function directly.
* Functions responsible for output in course/lib.php are deprecated, the code is moved to
  appropriate renderers: print_section(), print_section_add_menus(), get_print_section_cm_text(),
  make_editing_buttons()
  See functions' phpdocs in lib/deprecatedlib.php
* Function get_print_section_cm_text() is deprecated, replaced with methods in cm_info
* zip_packer may create empty zip archives, there is a new option to ignore
  problematic files when creating archive
* The function delete_course_module was deprecated and has been replaced with
  course_delete_module. The reason for this was because the function delete_course_module
  only partially deletes data, so wherever it was called extra code was needed to
  perform the whole deletion process. The function course_delete_module now takes care
  of the whole process.
* curl::setopt() does not accept constant values any more. As it never worked properly,
  we decided to make the type check stricter. Now, the keys of the array pass must be a string
  corresponding to the curl constant name.
* Function get_users_listing now return list of users except guest and deleted users. Previously
  deleted users were excluded by get_users_listing. As guest user is not expected while browsing users,
  and not included in get_user function, it will not be returned by get_users_listing.
* The add_* functions in course/dnduploadlib.php have been deprecated. Plugins should be using the
  MODNAME_dndupload_register callback instead.
* The signature of the add() method of classes implementing the parentable_part_of_admin_tree
  interface (such as admin_category) has been extended. The new parameter allows the caller
  to prepend the new node before an existing sibling in the admin tree.
* condition_info:get_condition_user_fields($formatoptions) now accepts the optional
  param $formatoptions, that will determine if the field names are processed by
  format_string() with the passed options.
* remove all references to $CFG->gdversion, GD PHP extension is now required
* Formslib will now throw a developer warning if a PARAM_ type hasn't been set for elements which
  need it. Please set PARAM_RAW explicitly if you do not want any cleaning.
* Functions responsible for managing and accessing course categories are moved to class coursecat
  in lib/coursecatlib.php, functions responsible for rendering courses and categories lists are
  moved to course/renderer.php. The following global functions are deprecated: make_categories_list(),
  category_delete_move(), category_delete_full(), move_category(), course_category_hide(),
  course_category_show(), get_course_category(), create_course_category(), get_all_subcategories(),
  get_child_categories(), get_categories(), print_my_moodle(), print_remote_course(),
  print_remote_host(), print_whole_category_list(), print_category_info(), get_course_category_tree(),
  print_courses(), print_course(), get_category_courses_array(), get_category_courses_array_recursively(),
  get_courses_wmanagers()
* $core_renderer->block_move_target() changed to support more verbose move-block-here descriptions.
* Additional (optional) param $onlyactive has been added to get_enrolled_users, count_enrolled_users
  functions to get information for only active (excluding suspended enrolments) users. Included two
  helper functions extract_suspended_users, get_suspended_userids to extract suspended user information.
* The core_plugin_manager class now provides two new helper methods for getting information
  about known plugins: get_plugins_of_type() and get_subplugins_of_plugin().
* The get_uninstall_url() method of all subclasses of \core\plugininfo\base class is now expected
  to always return moodle_url. Subclasses can use the new method is_uninstall_allowed()
  to control the availability of the 'Uninstall' link at the Plugins overview page (previously
  they would do it by get_uninstall_url() returning null). By default, URL to a new general plugin
  uninstall tool is returned. Unless the plugin type needs extra steps that can't be handled by
  plugininfo_xxx::uninstall() method or xmldb_xxx_uninstall() function, this default URL should
  satisfy all plugin types.

Database (DML) layer:
* $DB->sql_empty() is deprecated, you have to use sql parameters with empty values instead,
  please note hardcoding of empty strings in SQL queries breaks execution in Oracle database.
* Indexes must not be defined on the same columns as keys, this is now reported as fatal problem.
  Please note that internally we create indexes instead of foreign keys.

YUI changes:
* M.util.help_icon has been deprecated. Code should be updated to use moodle-core-popuphelp
  instead. To do so, remove any existing JS calls to M.util.help_icon from your PHP and ensure
  that your help link is placed in a span which has the class 'helplink'.

=== 2.4 ===

* Pagelib: Numerous deprecated functions were removed as classes page_base, page_course
  and page_generic_activity.
* use $CFG->googlemapkey3 instead of removed $CFG->googlemapkey and migrate to Google Maps API V3
* Function settings_navigation::add_course_editing_links() is completely removed
* function global_navigation::format_display_course_content() is removed completely (the
  functionality is moved to course format class)
* in the function global_navigation::load_generic_course_sections() the argument $courseformat is
  removed
* New component and itemid columns in groups_members table - this allows plugin to create protected
  group memberships using 'xx_yy_allow_group_member_remove' callback and there is also a new restore
  callback 'xx_yy_restore_group_member()'.
* New general role assignment restore plugin callback 'xx_yy_restore_role_assignment()'.
* functions get_generic_section_name(), get_all_sections(), add_mod_to_section(), get_all_mods()
  are deprecated. See their phpdocs in lib/deprecatedlib.php on how to replace them

YUI changes:
* moodle-enrol-notification has been renamed to moodle-core-notification
* YUI2 code must now use 2in3, see http://yuilibrary.com/yui/docs/yui/yui-yui2.html
* M.util.init_select_autosubmit() and M.util.init_url_select() have been deprecated. Code using this should be updated
  to use moodle-core-formautosubmit

Unit testing changes:
* output debugging() is not sent to standard output any more,
  use $this->assertDebuggingCalled(), $this->assertDebuggingNotCalled(),
  $this->getDebuggingMessages() or $this->assertResetDebugging() instead.

=== 2.3 ===

Database layer changes:
* objects are not allowed in paramters of DML functions, use explicit casting to strings if necessary

Note:
* DDL and DML methods which were deprecated in 2.0 have now been removed, they will no longer produce
debug messages and will produce fatal errors

API changes:

* send_stored_file() has changed its interface
* deleted several resourcelib_embed_* functions from resourcelib.php

=== 2.2 ===

removed unused libraries:
* odbc, base32, CodeSniffer, overlib, apd profiling, kses, Smarty, PEAR Console, swfobject, cssshover.htc, md5.js

API changes:
* new admin/tool plugin type
* new context API - old API is still available
* deleted users do not have context any more
* removed global search


=== 2.1 ===

API changes:
* basic suport for restore from 1.9
* new mobile devices API
* new questions API


=== 2.0 ===

API changes:
* new DML API - https://moodledev.io/docs/apis/core/dml
* new DDL API - https://moodledev.io/docs/apis/core/dml/ddl
* new file API - https://moodledev.io/docs/apis/subsystems/files
* new $PAGE and $OUTPUT API
* new navigation API
* new theme API
* new javascript API - https://moodledev.io/docs/guides/javascript
* new portfolio API
* new local plugin type
* new translation support - http://lang.moodle.org
* new web service API
* new cohorts API
* new messaging API
* new rating API
* new comment API
* new sessions API
* new enrolment API
* new backup/restore API
* new blocks API
* new filters API
* improved plugin support (aka Frankenstyle)
* new registration and hub API
* new course completion API
* new plagiarism API
* changed blog API
* new text editor API
* new my moodle and profiles API<|MERGE_RESOLUTION|>--- conflicted
+++ resolved
@@ -2,13 +2,10 @@
 information provided here is intended especially for developers.
 
 === 4.1.7 ===
-<<<<<<< HEAD
 * Add a new parameter to the debounce (core/utils) function allow it to create its own own Pending promise.
 (via options.pending). This is a backport of patch MDL-78779.
 * Add a new parameter to the debounce (core/utils) function to allow for cancellation.
-=======
 * Add a new method core_user::get_initials to get the initials of a user in a way compatible with internationalisation.
->>>>>>> d20f1024
 
 === 4.1.6 ===
 * \moodle_page::set_title() has been updated to append the site name depending on the value of $CFG->sitenameintitle and whether
