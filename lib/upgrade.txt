--- conflicted
+++ resolved
@@ -91,17 +91,14 @@
   - `question_category_options`
   - `question_add_context_in_key`
   - `question_fix_top_names`
-<<<<<<< HEAD
 * Added a new parameter to `core_renderer::container` and `core_renderer::container_start` to allow for the addition of
   custom attributes.
 * Added a new method `navigation_node::add_attribute()` to allow adding HTML attributes to the node.
-=======
 * Deprecated core\hook\manager::is_deprecated_plugin_callback() in favour of ::get_hooks_deprecating_plugin_callback(),
   which will return the classnames of hooks deprecating a callback, or null if it's not deprecated. The return value can be cast
   to bool if the original functionality is desired.
 * core\hook\manager::phpunit_get_instance() now sets self::$instance to the mocked instance if the optional $persist argument is
   true, so future calls to ::get_instance() will return it.
->>>>>>> ee952d65
 
 === 4.3 ===
 
