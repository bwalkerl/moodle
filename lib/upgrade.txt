--- conflicted
+++ resolved
@@ -1,15 +1,11 @@
 This files describes API changes in core libraries and APIs,
 information provided here is intended especially for developers.
 
-<<<<<<< HEAD
 === 4.0.5 ===
 * For plugins that override secondary navigation, the namespace for the custom secondary navigation class has
   changed. It was (for example) mod_mymodule\local\views\secondary but is now
   mod_mymodule\navigation\views\secondary. The old location will continue to work, but will be deprecated in 4.1.
-=======
-=== 4.0.3 ===
 * When exporting table content, HTML tags/entities will be removed when the selected dataformat does not support HTML
->>>>>>> 21478a1e
 
 === 4.0.2 ===
 * The core renderer `edit_button` method now accepts an optional `$method` argument (get/post) for the button
