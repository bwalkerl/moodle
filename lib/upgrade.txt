--- conflicted
+++ resolved
@@ -11,11 +11,8 @@
 * get_system_context() is deprecated, please use context_system::instance().
 * get_parent_contexts() is deprecated, please use $context->get_parent_context_ids().
 * get_parent_contextid() is deprecated, please use $context->get_parent_context().
-<<<<<<< HEAD
+* get_child_contexts() is deprecated, please use $context->get_child_contexts().
 * Use new function moodleform::mock_submit() to simulate form submission in unit tests (backported).
-=======
-* get_child_contexts() is deprecated, please use $context->get_child_contexts().
->>>>>>> f9aa8016
 
 === 2.5.1 ===
 
