@mod @mod_assign @assign_grade
Feature: Check that the assignment grade can be updated correctly
  In order to ensure that the grade is shown correctly in the grading table
  As a teacher
  I need to grade a student and ensure the grade is shown correctly

  @javascript
  Scenario: Update the grade for an assignment
    Given the following "courses" exist:
      | fullname | shortname | category | groupmode |
      | Course 1 | C1 | 0 | 1 |
    And the following "users" exist:
      | username | firstname | lastname | email |
      | teacher1 | Teacher | 1 | teacher1@example.com |
      | student1 | Student | 1 | student10@example.com |
    And the following "course enrolments" exist:
      | user | course | role |
      | teacher1 | C1 | editingteacher |
      | student1 | C1 | student |
    And the following "groups" exist:
      | name     | course  | idnumber  |
      | Group 1  | C1      | G1        |
    And the following "activity" exists:
      | activity         | assign                      |
      | course           | C1                          |
      | name             | Test assignment name        |
      | intro            | Test assignment description |
      | markingworkflow  | 1                           |
      | submissiondrafts | 0                           |
    And I am on the "Test assignment name" Activity page logged in as teacher1
    Then I change window size to "large"
    And I go to "Student 1" "Test assignment name" activity advanced grading page
    And I set the field "Grade out of 100" to "50"
    And I set the field "Notify student" to "0"
    And I press "Save changes"
    And I follow "View all submissions"
    And "Student 1" row "Grade" column of "generaltable" table should contain "50.00"

  @javascript
  Scenario: Update the grade for a team assignment
    Given the following "courses" exist:
      | fullname | shortname | category | groupmode |
      | Course 1 | C1 | 0 | 1 |
    And the following "users" exist:
      | username | firstname | lastname | email |
      | teacher1 | Teacher | 1 | teacher1@example.com |
      | student1 | Student | 1 | student10@example.com |
    And the following "course enrolments" exist:
      | user | course | role |
      | teacher1 | C1 | editingteacher |
      | student1 | C1 | student |
    And the following "groups" exist:
      | name | course | idnumber |
      | Group 1 | C1 | G1 |
    And the following "activity" exists:
      | activity         | assign                      |
      | course           | C1                          |
      | name             | Test assignment name        |
      | intro            | Test assignment description |
      | markingworkflow  | 1                           |
      | submissiondrafts | 0                           |
      | teamsubmission   | 1                           |
      | groupmode        | 0                           |
    And I am on the "Test assignment name" Activity page logged in as teacher1
    When I change window size to "large"
    And I go to "Student 1" "Test assignment name" activity advanced grading page
    And I change window size to "medium"
    And I set the field "Grade out of 100" to "50"
    And I set the field "Notify student" to "0"
    And I press "Save changes"
    And I follow "View all submissions"
    Then "Student 1" row "Grade" column of "generaltable" table should contain "50.00"

  @javascript
  Scenario: Update the grade for an assignment with penalty
    Given the following "courses" exist:
      | fullname | shortname | category | groupmode |
      | Course 1 | C1 | 0 | 1 |
    And the following "users" exist:
      | username | firstname | lastname | email |
      | teacher1 | Teacher | 1 | teacher1@example.com |
      | student1 | Student | 1 | student10@example.com |
    And the following "course enrolments" exist:
      | user | course | role |
      | teacher1 | C1 | editingteacher |
      | student1 | C1 | student |
    And the following "groups" exist:
      | name     | course  | idnumber  |
      | Group 1  | C1      | G1        |
    And I enable grade penalties for assignment
    And the following "activity" exists:
      | activity                             | assign                      |
      | course                               | C1                          |
      | name                                 | Test assignment name        |
      | intro                                | Test assignment description |
      | grade                                | 100                         |
      | duedate                              | ##yesterday##               |
      | gradepenalty                         | 1                           |
      | assignsubmission_onlinetext_enabled  | 1                           |
      | submissiondrafts                     | 0                           |
    # Add a submission.
    And the following "mod_assign > submissions" exist:
      | assign                | user      | onlinetext                        |
      | Test assignment name  | student1  | I'm the student first submission  |
    And I am on the "Test assignment name" Activity page logged in as teacher1
    And I change window size to "large"
    And I go to "Student 1" "Test assignment name" activity advanced grading page
    When I set the field "Grade out of 100" to "90"
    And I set the field "Notify student" to "0"
    And I press "Save changes"
    Then the "data-bs-original-title" attribute of ".penalty-indicator-icon" "css_element" should contain "Late penalty applied -10.00 marks"
    And I follow "View all submissions"
<<<<<<< HEAD
    And "Student 1" row "Grade" column of "submissions" table should contain "90.00"
    And "Student 1" row "Final grade" column of "submissions" table should contain "80.00"
    And the "title" attribute of ".penalty-indicator-icon" "css_element" should contain "Late penalty applied -10.00 marks"
=======
    And "Student 1" row "Grade" column of "generaltable" table should contain "100.00"
    And "Student 1" row "Final grade" column of "generaltable" table should contain "90.00"
    And the "data-bs-original-title" attribute of ".penalty-indicator-icon" "css_element" should contain "Late penalty applied -10.00 marks"
>>>>>>> ad13d6e9
    # Override the grade.
    And I am on the "Course 1" "grades > Grader report > View" page
    And the following should exist in the "user-grades" table:
      | -1-                | -2-                   | -3-       | -4-      |
<<<<<<< HEAD
      | Student 1          | student10@example.com | 80        | 80       |
    And the "title" attribute of ".penalty-indicator-icon" "css_element" should contain "Late penalty applied -10.00 marks"
=======
      | Student 1          | student10@example.com | 90        | 90      |
    And the "data-bs-original-title" attribute of ".penalty-indicator-icon" "css_element" should contain "Late penalty applied -10.00 marks"
>>>>>>> ad13d6e9
    And I turn editing mode on
    And I set the following fields to these values:
      | Student 1 Test assignment name grade | 100 |
    And I click on "Save changes" "button"
    And I turn editing mode off
    And the following should exist in the "user-grades" table:
      | -1-                | -2-                   | -3-       | -4-      |
      | Student 1          | student10@example.com | 100       | 100      |
    And ".penalty-indicator-icon" "css_element" should not exist
    And I go to "Student 1" "Test assignment name" activity advanced grading page
    And ".penalty-indicator-icon" "css_element" should not exist
    And I follow "View all submissions"
    And ".penalty-indicator-icon" "css_element" should not exist<|MERGE_RESOLUTION|>--- conflicted
+++ resolved
@@ -110,26 +110,15 @@
     And I press "Save changes"
     Then the "data-bs-original-title" attribute of ".penalty-indicator-icon" "css_element" should contain "Late penalty applied -10.00 marks"
     And I follow "View all submissions"
-<<<<<<< HEAD
     And "Student 1" row "Grade" column of "submissions" table should contain "90.00"
     And "Student 1" row "Final grade" column of "submissions" table should contain "80.00"
-    And the "title" attribute of ".penalty-indicator-icon" "css_element" should contain "Late penalty applied -10.00 marks"
-=======
-    And "Student 1" row "Grade" column of "generaltable" table should contain "100.00"
-    And "Student 1" row "Final grade" column of "generaltable" table should contain "90.00"
     And the "data-bs-original-title" attribute of ".penalty-indicator-icon" "css_element" should contain "Late penalty applied -10.00 marks"
->>>>>>> ad13d6e9
     # Override the grade.
     And I am on the "Course 1" "grades > Grader report > View" page
     And the following should exist in the "user-grades" table:
       | -1-                | -2-                   | -3-       | -4-      |
-<<<<<<< HEAD
       | Student 1          | student10@example.com | 80        | 80       |
-    And the "title" attribute of ".penalty-indicator-icon" "css_element" should contain "Late penalty applied -10.00 marks"
-=======
-      | Student 1          | student10@example.com | 90        | 90      |
     And the "data-bs-original-title" attribute of ".penalty-indicator-icon" "css_element" should contain "Late penalty applied -10.00 marks"
->>>>>>> ad13d6e9
     And I turn editing mode on
     And I set the following fields to these values:
       | Student 1 Test assignment name grade | 100 |
