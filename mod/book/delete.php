<?php
// This file is part of Moodle - http://moodle.org/
//
// Moodle is free software: you can redistribute it and/or modify
// it under the terms of the GNU General Public License as published by
// the Free Software Foundation, either version 3 of the License, or
// (at your option) any later version.
//
// Moodle is distributed in the hope that it will be useful,
// but WITHOUT ANY WARRANTY; without even the implied warranty of
// MERCHANTABILITY or FITNESS FOR A PARTICULAR PURPOSE.  See the
// GNU General Public License for more details.
//
// You should have received a copy of the GNU General Public License
// along with Moodle.  If not, see <http://www.gnu.org/licenses/>.

/**
 * Delete book chapter
 *
 * @package    mod_book
 * @copyright  2004-2011 Petr Skoda {@link http://skodak.org}
 * @license    http://www.gnu.org/copyleft/gpl.html GNU GPL v3 or later
 */

require(__DIR__.'/../../config.php');
require_once(__DIR__.'/locallib.php');

// Course Module ID.
$id        = required_param('id', PARAM_INT);

// Chapter ID.
$chapterid = required_param('chapterid', PARAM_INT);

$confirm   = optional_param('confirm', 0, PARAM_BOOL);

$cm = get_coursemodule_from_id('book', $id, 0, false, MUST_EXIST);
$course = $DB->get_record('course', ['id' => $cm->course], '*', MUST_EXIST);
$book = $DB->get_record('book', ['id' => $cm->instance], '*', MUST_EXIST);
$chapter = $DB->get_record('book_chapters', ['id' => $chapterid, 'bookid' => $book->id], '*', MUST_EXIST);

require_login($course, false, $cm);
require_sesskey();

$context = context_module::instance($cm->id);
require_capability('mod/book:edit', $context);

$PAGE->set_url('/mod/book/delete.php', ['id' => $id, 'chapterid' => $chapterid]);

if ($confirm) {
    // The operation was confirmed.
    $fs = get_file_storage();

    $subchaptercount = 0;
    if (!$chapter->subchapter) {
        // This is a top-level chapter.
        // Make sure to remove any sub-chapters if there are any.
        $chapters = $DB->get_recordset_select('book_chapters', 'bookid = :bookid AND pagenum > :pagenum', [
                'bookid' => $book->id,
                'pagenum' => $chapter->pagenum,
            ], 'pagenum');

        foreach ($chapters as $ch) {
            if (!$ch->subchapter) {
                // This is a new chapter. Any subsequent subchapters will be part of a different chapter.
                break;
            } else {
                // This is subchapter of the chapter being removed.
                $fs->delete_area_files($context->id, 'mod_book', 'chapter', $ch->id);
                $DB->delete_records('book_chapters', ['id' => $ch->id]);
                \mod_book\event\chapter_deleted::create_from_chapter($book, $context, $ch)->trigger();

                $subchaptercount++;
            }
        }
        $chapters->close();
    }

    // Now delete the actual chapter.
    $fs->delete_area_files($context->id, 'mod_book', 'chapter', $chapter->id);
    $DB->delete_records('book_chapters', ['id' => $chapter->id]);

    \mod_book\event\chapter_deleted::create_from_chapter($book, $context, $chapter)->trigger();

<<<<<<< HEAD
    book_preload_chapters($book); // Fix structure.
    $DB->set_field('book', 'revision', $book->revision+1, array('id'=>$book->id));

    redirect('view.php?id='.$cm->id);
}

$chapters = book_preload_chapters($book);
book_add_fake_block($chapters, $chapter, $book, $cm);

echo $OUTPUT->header();
echo $OUTPUT->heading($book->name);
=======
    // Ensure that the book structure is correct.
    // book_preload_chapters will fix parts including the pagenum.
    book_preload_chapters($book);

    // Bump the book revision.
    $DB->set_field('book', 'revision', $book->revision + 1, ['id' => $book->id]);

    if ($subchaptercount) {
        $message = get_string('chapterandsubchaptersdeleted', 'mod_book', (object) [
            'title' => format_string($chapter->title),
            'subchapters' => $subchaptercount,
        ]);
    } else {
        $message = get_string('chapterdeleted', 'mod_book', (object) [
            'title' => format_string($chapter->title),
        ]);
    }
>>>>>>> 985ec993

    redirect(new moodle_url('/mod/book/view.php', ['id' => $cm->id]), $message);
}

redirect(new moodle_url('/mod/book/view.php', ['id' => $cm->id]));<|MERGE_RESOLUTION|>--- conflicted
+++ resolved
@@ -81,22 +81,11 @@
 
     \mod_book\event\chapter_deleted::create_from_chapter($book, $context, $chapter)->trigger();
 
-<<<<<<< HEAD
-    book_preload_chapters($book); // Fix structure.
-    $DB->set_field('book', 'revision', $book->revision+1, array('id'=>$book->id));
-
-    redirect('view.php?id='.$cm->id);
-}
-
-$chapters = book_preload_chapters($book);
-book_add_fake_block($chapters, $chapter, $book, $cm);
-
-echo $OUTPUT->header();
-echo $OUTPUT->heading($book->name);
-=======
     // Ensure that the book structure is correct.
     // book_preload_chapters will fix parts including the pagenum.
-    book_preload_chapters($book);
+    $chapters = book_preload_chapters($book);
+
+    book_add_fake_block($chapters, $chapter, $book, $cm);
 
     // Bump the book revision.
     $DB->set_field('book', 'revision', $book->revision + 1, ['id' => $book->id]);
@@ -111,7 +100,6 @@
             'title' => format_string($chapter->title),
         ]);
     }
->>>>>>> 985ec993
 
     redirect(new moodle_url('/mod/book/view.php', ['id' => $cm->id]), $message);
 }
