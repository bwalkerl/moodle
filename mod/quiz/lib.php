<?php
// This file is part of Moodle - http://moodle.org/
//
// Moodle is free software: you can redistribute it and/or modify
// it under the terms of the GNU General Public License as published by
// the Free Software Foundation, either version 3 of the License, or
// (at your option) any later version.
//
// Moodle is distributed in the hope that it will be useful,
// but WITHOUT ANY WARRANTY; without even the implied warranty of
// MERCHANTABILITY or FITNESS FOR A PARTICULAR PURPOSE.  See the
// GNU General Public License for more details.
//
// You should have received a copy of the GNU General Public License
// along with Moodle.  If not, see <http://www.gnu.org/licenses/>.

/**
 * Library of functions for the quiz module.
 *
 * This contains functions that are called also from outside the quiz module
 * Functions that are only called by the quiz module itself are in {@link locallib.php}
 *
 * @package    mod_quiz
 * @copyright  1999 onwards Martin Dougiamas {@link http://moodle.com}
 * @license    http://www.gnu.org/copyleft/gpl.html GNU GPL v3 or later
 */


defined('MOODLE_INTERNAL') || die();

require_once($CFG->dirroot . '/calendar/lib.php');


/**#@+
 * Option controlling what options are offered on the quiz settings form.
 */
define('QUIZ_MAX_ATTEMPT_OPTION', 10);
define('QUIZ_MAX_QPP_OPTION', 50);
define('QUIZ_MAX_DECIMAL_OPTION', 5);
define('QUIZ_MAX_Q_DECIMAL_OPTION', 7);
/**#@-*/

/**#@+
 * Options determining how the grades from individual attempts are combined to give
 * the overall grade for a user
 */
define('QUIZ_GRADEHIGHEST', '1');
define('QUIZ_GRADEAVERAGE', '2');
define('QUIZ_ATTEMPTFIRST', '3');
define('QUIZ_ATTEMPTLAST',  '4');
/**#@-*/

/**
 * @var int If start and end date for the quiz are more than this many seconds apart
 * they will be represented by two separate events in the calendar
 */
define('QUIZ_MAX_EVENT_LENGTH', 5*24*60*60); // 5 days.

/**#@+
 * Options for navigation method within quizzes.
 */
define('QUIZ_NAVMETHOD_FREE', 'free');
define('QUIZ_NAVMETHOD_SEQ',  'sequential');
/**#@-*/

/**
 * Event types.
 */
define('QUIZ_EVENT_TYPE_OPEN', 'open');
define('QUIZ_EVENT_TYPE_CLOSE', 'close');

require_once(__DIR__ . '/deprecatedlib.php');

/**
 * Given an object containing all the necessary data,
 * (defined by the form in mod_form.php) this function
 * will create a new instance and return the id number
 * of the new instance.
 *
 * @param object $quiz the data that came from the form.
 * @return mixed the id of the new instance on success,
 *          false or a string error message on failure.
 */
function quiz_add_instance($quiz) {
    global $DB;
    $cmid = $quiz->coursemodule;

    // Process the options from the form.
    $quiz->timecreated = time();
    $result = quiz_process_options($quiz);
    if ($result && is_string($result)) {
        return $result;
    }

    // Try to store it in the database.
    $quiz->id = $DB->insert_record('quiz', $quiz);

    // Create the first section for this quiz.
    $DB->insert_record('quiz_sections', array('quizid' => $quiz->id,
            'firstslot' => 1, 'heading' => '', 'shufflequestions' => 0));

    // Do the processing required after an add or an update.
    quiz_after_add_or_update($quiz);

    return $quiz->id;
}

/**
 * Given an object containing all the necessary data,
 * (defined by the form in mod_form.php) this function
 * will update an existing instance with new data.
 *
 * @param object $quiz the data that came from the form.
 * @return mixed true on success, false or a string error message on failure.
 */
function quiz_update_instance($quiz, $mform) {
    global $CFG, $DB;
    require_once($CFG->dirroot . '/mod/quiz/locallib.php');

    // Process the options from the form.
    $result = quiz_process_options($quiz);
    if ($result && is_string($result)) {
        return $result;
    }

    // Get the current value, so we can see what changed.
    $oldquiz = $DB->get_record('quiz', array('id' => $quiz->instance));

    // We need two values from the existing DB record that are not in the form,
    // in some of the function calls below.
    $quiz->sumgrades = $oldquiz->sumgrades;
    $quiz->grade     = $oldquiz->grade;

    // Update the database.
    $quiz->id = $quiz->instance;
    $DB->update_record('quiz', $quiz);

    // Do the processing required after an add or an update.
    quiz_after_add_or_update($quiz);

    if ($oldquiz->grademethod != $quiz->grademethod) {
        quiz_update_all_final_grades($quiz);
        quiz_update_grades($quiz);
    }

    $quizdateschanged = $oldquiz->timelimit   != $quiz->timelimit
                     || $oldquiz->timeclose   != $quiz->timeclose
                     || $oldquiz->graceperiod != $quiz->graceperiod;
    if ($quizdateschanged) {
        quiz_update_open_attempts(array('quizid' => $quiz->id));
    }

    // Delete any previous preview attempts.
    quiz_delete_previews($quiz);

    // Repaginate, if asked to.
    if (!empty($quiz->repaginatenow)) {
        quiz_repaginate_questions($quiz->id, $quiz->questionsperpage);
    }

    return true;
}

/**
 * Given an ID of an instance of this module,
 * this function will permanently delete the instance
 * and any data that depends on it.
 *
 * @param int $id the id of the quiz to delete.
 * @return bool success or failure.
 */
function quiz_delete_instance($id) {
    global $DB;

    $quiz = $DB->get_record('quiz', array('id' => $id), '*', MUST_EXIST);

    quiz_delete_all_attempts($quiz);
    quiz_delete_all_overrides($quiz);
    quiz_delete_references($quiz->id);

    // We need to do the following deletes before we try and delete randoms, otherwise they would still be 'in use'.
    $DB->delete_records('quiz_slots', array('quizid' => $quiz->id));
    $DB->delete_records('quiz_sections', array('quizid' => $quiz->id));

    $DB->delete_records('quiz_feedback', array('quizid' => $quiz->id));

    quiz_access_manager::delete_settings($quiz);

    $events = $DB->get_records('event', array('modulename' => 'quiz', 'instance' => $quiz->id));
    foreach ($events as $event) {
        $event = calendar_event::load($event);
        $event->delete();
    }

    quiz_grade_item_delete($quiz);
    // We must delete the module record after we delete the grade item.
    $DB->delete_records('quiz', array('id' => $quiz->id));

    return true;
}

/**
 * Deletes a quiz override from the database and clears any corresponding calendar events
 *
 * @param object $quiz The quiz object.
 * @param int $overrideid The id of the override being deleted
 * @param bool $log Whether to trigger logs.
 * @return bool true on success
 */
function quiz_delete_override($quiz, $overrideid, $log = true) {
    global $DB;

    if (!isset($quiz->cmid)) {
        $cm = get_coursemodule_from_instance('quiz', $quiz->id, $quiz->course);
        $quiz->cmid = $cm->id;
    }

    $override = $DB->get_record('quiz_overrides', array('id' => $overrideid), '*', MUST_EXIST);

    // Delete the events.
    if (isset($override->groupid)) {
        // Create the search array for a group override.
        $eventsearcharray = array('modulename' => 'quiz',
            'instance' => $quiz->id, 'groupid' => (int)$override->groupid);
        $cachekey = "{$quiz->id}_g_{$override->groupid}";
    } else {
        // Create the search array for a user override.
        $eventsearcharray = array('modulename' => 'quiz',
            'instance' => $quiz->id, 'userid' => (int)$override->userid);
        $cachekey = "{$quiz->id}_u_{$override->userid}";
    }
    $events = $DB->get_records('event', $eventsearcharray);
    foreach ($events as $event) {
        $eventold = calendar_event::load($event);
        $eventold->delete();
    }

    $DB->delete_records('quiz_overrides', array('id' => $overrideid));
    cache::make('mod_quiz', 'overrides')->delete($cachekey);

    if ($log) {
        // Set the common parameters for one of the events we will be triggering.
        $params = array(
            'objectid' => $override->id,
            'context' => context_module::instance($quiz->cmid),
            'other' => array(
                'quizid' => $override->quiz
            )
        );
        // Determine which override deleted event to fire.
        if (!empty($override->userid)) {
            $params['relateduserid'] = $override->userid;
            $event = \mod_quiz\event\user_override_deleted::create($params);
        } else {
            $params['other']['groupid'] = $override->groupid;
            $event = \mod_quiz\event\group_override_deleted::create($params);
        }

        // Trigger the override deleted event.
        $event->add_record_snapshot('quiz_overrides', $override);
        $event->trigger();
    }

    return true;
}

/**
 * Deletes all quiz overrides from the database and clears any corresponding calendar events
 *
 * @param object $quiz The quiz object.
 * @param bool $log Whether to trigger logs.
 */
function quiz_delete_all_overrides($quiz, $log = true) {
    global $DB;

    $overrides = $DB->get_records('quiz_overrides', array('quiz' => $quiz->id), 'id');
    foreach ($overrides as $override) {
        quiz_delete_override($quiz, $override->id, $log);
    }
}

/**
 * Updates a quiz object with override information for a user.
 *
 * Algorithm:  For each quiz setting, if there is a matching user-specific override,
 *   then use that otherwise, if there are group-specific overrides, return the most
 *   lenient combination of them.  If neither applies, leave the quiz setting unchanged.
 *
 *   Special case: if there is more than one password that applies to the user, then
 *   quiz->extrapasswords will contain an array of strings giving the remaining
 *   passwords.
 *
 * @param object $quiz The quiz object.
 * @param int $userid The userid.
 * @return object $quiz The updated quiz object.
 */
function quiz_update_effective_access($quiz, $userid) {
    global $DB;

    // Check for user override.
    $override = $DB->get_record('quiz_overrides', array('quiz' => $quiz->id, 'userid' => $userid));

    if (!$override) {
        $override = new stdClass();
        $override->timeopen = null;
        $override->timeclose = null;
        $override->timelimit = null;
        $override->attempts = null;
        $override->password = null;
    }

    // Check for group overrides.
    $groupings = groups_get_user_groups($quiz->course, $userid);

    if (!empty($groupings[0])) {
        // Select all overrides that apply to the User's groups.
        list($extra, $params) = $DB->get_in_or_equal(array_values($groupings[0]));
        $sql = "SELECT * FROM {quiz_overrides}
                WHERE groupid $extra AND quiz = ?";
        $params[] = $quiz->id;
        $records = $DB->get_records_sql($sql, $params);

        // Combine the overrides.
        $opens = array();
        $closes = array();
        $limits = array();
        $attempts = array();
        $passwords = array();

        foreach ($records as $gpoverride) {
            if (isset($gpoverride->timeopen)) {
                $opens[] = $gpoverride->timeopen;
            }
            if (isset($gpoverride->timeclose)) {
                $closes[] = $gpoverride->timeclose;
            }
            if (isset($gpoverride->timelimit)) {
                $limits[] = $gpoverride->timelimit;
            }
            if (isset($gpoverride->attempts)) {
                $attempts[] = $gpoverride->attempts;
            }
            if (isset($gpoverride->password)) {
                $passwords[] = $gpoverride->password;
            }
        }
        // If there is a user override for a setting, ignore the group override.
        if (is_null($override->timeopen) && count($opens)) {
            $override->timeopen = min($opens);
        }
        if (is_null($override->timeclose) && count($closes)) {
            if (in_array(0, $closes)) {
                $override->timeclose = 0;
            } else {
                $override->timeclose = max($closes);
            }
        }
        if (is_null($override->timelimit) && count($limits)) {
            if (in_array(0, $limits)) {
                $override->timelimit = 0;
            } else {
                $override->timelimit = max($limits);
            }
        }
        if (is_null($override->attempts) && count($attempts)) {
            if (in_array(0, $attempts)) {
                $override->attempts = 0;
            } else {
                $override->attempts = max($attempts);
            }
        }
        if (is_null($override->password) && count($passwords)) {
            $override->password = array_shift($passwords);
            if (count($passwords)) {
                $override->extrapasswords = $passwords;
            }
        }

    }

    // Merge with quiz defaults.
    $keys = array('timeopen', 'timeclose', 'timelimit', 'attempts', 'password', 'extrapasswords');
    foreach ($keys as $key) {
        if (isset($override->{$key})) {
            $quiz->{$key} = $override->{$key};
        }
    }

    return $quiz;
}

/**
 * Delete all the attempts belonging to a quiz.
 *
 * @param object $quiz The quiz object.
 */
function quiz_delete_all_attempts($quiz) {
    global $CFG, $DB;
    require_once($CFG->dirroot . '/mod/quiz/locallib.php');
    question_engine::delete_questions_usage_by_activities(new qubaids_for_quiz($quiz->id));
    $DB->delete_records('quiz_attempts', array('quiz' => $quiz->id));
    $DB->delete_records('quiz_grades', array('quiz' => $quiz->id));
}

/**
 * Delete all the attempts belonging to a user in a particular quiz.
 *
 * @param object $quiz The quiz object.
 * @param object $user The user object.
 */
function quiz_delete_user_attempts($quiz, $user) {
    global $CFG, $DB;
    require_once($CFG->dirroot . '/mod/quiz/locallib.php');
    question_engine::delete_questions_usage_by_activities(new qubaids_for_quiz_user($quiz->get_quizid(), $user->id));
    $params = [
        'quiz' => $quiz->get_quizid(),
        'userid' => $user->id,
    ];
    $DB->delete_records('quiz_attempts', $params);
    $DB->delete_records('quiz_grades', $params);
}

/**
 * Get the best current grade for a particular user in a quiz.
 *
 * @param object $quiz the quiz settings.
 * @param int $userid the id of the user.
 * @return float the user's current grade for this quiz, or null if this user does
 * not have a grade on this quiz.
 */
function quiz_get_best_grade($quiz, $userid) {
    global $DB;
    $grade = $DB->get_field('quiz_grades', 'grade',
            array('quiz' => $quiz->id, 'userid' => $userid));

    // Need to detect errors/no result, without catching 0 grades.
    if ($grade === false) {
        return null;
    }

    return $grade + 0; // Convert to number.
}

/**
 * Is this a graded quiz? If this method returns true, you can assume that
 * $quiz->grade and $quiz->sumgrades are non-zero (for example, if you want to
 * divide by them).
 *
 * @param object $quiz a row from the quiz table.
 * @return bool whether this is a graded quiz.
 */
function quiz_has_grades($quiz) {
    return $quiz->grade >= 0.000005 && $quiz->sumgrades >= 0.000005;
}

/**
 * Does this quiz allow multiple tries?
 *
 * @return bool
 */
function quiz_allows_multiple_tries($quiz) {
    $bt = question_engine::get_behaviour_type($quiz->preferredbehaviour);
    return $bt->allows_multiple_submitted_responses();
}

/**
 * Return a small object with summary information about what a
 * user has done with a given particular instance of this module
 * Used for user activity reports.
 * $return->time = the time they did it
 * $return->info = a short text description
 *
 * @param object $course
 * @param object $user
 * @param object $mod
 * @param object $quiz
 * @return object|null
 */
function quiz_user_outline($course, $user, $mod, $quiz) {
    global $DB, $CFG;
    require_once($CFG->libdir . '/gradelib.php');
    $grades = grade_get_grades($course->id, 'mod', 'quiz', $quiz->id, $user->id);

    if (empty($grades->items[0]->grades)) {
        return null;
    } else {
        $grade = reset($grades->items[0]->grades);
    }

    $result = new stdClass();
    // If the user can't see hidden grades, don't return that information.
    $gitem = grade_item::fetch(array('id' => $grades->items[0]->id));
    if (!$gitem->hidden || has_capability('moodle/grade:viewhidden', context_course::instance($course->id))) {
        $result->info = get_string('gradenoun') . ': ' . $grade->str_long_grade;
    } else {
        $result->info = get_string('gradenoun') . ': ' . get_string('hidden', 'grades');
    }

    $result->time = grade_get_date_for_user_grade($grade, $user);

    return $result;
}

/**
 * Print a detailed representation of what a  user has done with
 * a given particular instance of this module, for user activity reports.
 *
 * @param object $course
 * @param object $user
 * @param object $mod
 * @param object $quiz
 * @return bool
 */
function quiz_user_complete($course, $user, $mod, $quiz) {
    global $DB, $CFG, $OUTPUT;
    require_once($CFG->libdir . '/gradelib.php');
    require_once($CFG->dirroot . '/mod/quiz/locallib.php');

    $grades = grade_get_grades($course->id, 'mod', 'quiz', $quiz->id, $user->id);
    if (!empty($grades->items[0]->grades)) {
        $grade = reset($grades->items[0]->grades);
        // If the user can't see hidden grades, don't return that information.
        $gitem = grade_item::fetch(array('id' => $grades->items[0]->id));
        if (!$gitem->hidden || has_capability('moodle/grade:viewhidden', context_course::instance($course->id))) {
            echo $OUTPUT->container(get_string('gradenoun').': '.$grade->str_long_grade);
            if ($grade->str_feedback) {
                echo $OUTPUT->container(get_string('feedback').': '.$grade->str_feedback);
            }
        } else {
            echo $OUTPUT->container(get_string('gradenoun') . ': ' . get_string('hidden', 'grades'));
            if ($grade->str_feedback) {
                echo $OUTPUT->container(get_string('feedback').': '.get_string('hidden', 'grades'));
            }
        }
    }

    if ($attempts = $DB->get_records('quiz_attempts',
            array('userid' => $user->id, 'quiz' => $quiz->id), 'attempt')) {
        foreach ($attempts as $attempt) {
            echo get_string('attempt', 'quiz', $attempt->attempt) . ': ';
            if ($attempt->state != quiz_attempt::FINISHED) {
                echo quiz_attempt_state_name($attempt->state);
            } else {
                if (!isset($gitem)) {
                    if (!empty($grades->items[0]->grades)) {
                        $gitem = grade_item::fetch(array('id' => $grades->items[0]->id));
                    } else {
                        $gitem = new stdClass();
                        $gitem->hidden = true;
                    }
                }
                if (!$gitem->hidden || has_capability('moodle/grade:viewhidden', context_course::instance($course->id))) {
                    echo quiz_format_grade($quiz, $attempt->sumgrades) . '/' . quiz_format_grade($quiz, $quiz->sumgrades);
                } else {
                    echo get_string('hidden', 'grades');
                }
                echo ' - '.userdate($attempt->timefinish).'<br />';
            }
        }
    } else {
        print_string('noattempts', 'quiz');
    }

    return true;
}


/**
 * @param int|array $quizids A quiz ID, or an array of quiz IDs.
 * @param int $userid the userid.
 * @param string $status 'all', 'finished' or 'unfinished' to control
 * @param bool $includepreviews
 * @return array of all the user's attempts at this quiz. Returns an empty
 *      array if there are none.
 */
function quiz_get_user_attempts($quizids, $userid, $status = 'finished', $includepreviews = false) {
    global $DB, $CFG;
    // TODO MDL-33071 it is very annoying to have to included all of locallib.php
    // just to get the quiz_attempt::FINISHED constants, but I will try to sort
    // that out properly for Moodle 2.4. For now, I will just do a quick fix for
    // MDL-33048.
    require_once($CFG->dirroot . '/mod/quiz/locallib.php');

    $params = array();
    switch ($status) {
        case 'all':
            $statuscondition = '';
            break;

        case 'finished':
            $statuscondition = ' AND state IN (:state1, :state2)';
            $params['state1'] = quiz_attempt::FINISHED;
            $params['state2'] = quiz_attempt::ABANDONED;
            break;

        case 'unfinished':
            $statuscondition = ' AND state IN (:state1, :state2)';
            $params['state1'] = quiz_attempt::IN_PROGRESS;
            $params['state2'] = quiz_attempt::OVERDUE;
            break;
    }

    $quizids = (array) $quizids;
    list($insql, $inparams) = $DB->get_in_or_equal($quizids, SQL_PARAMS_NAMED);
    $params += $inparams;
    $params['userid'] = $userid;

    $previewclause = '';
    if (!$includepreviews) {
        $previewclause = ' AND preview = 0';
    }

    return $DB->get_records_select('quiz_attempts',
            "quiz $insql AND userid = :userid" . $previewclause . $statuscondition,
            $params, 'quiz, attempt ASC');
}

/**
 * Return grade for given user or all users.
 *
 * @param int $quizid id of quiz
 * @param int $userid optional user id, 0 means all users
 * @return array array of grades, false if none. These are raw grades. They should
 * be processed with quiz_format_grade for display.
 */
function quiz_get_user_grades($quiz, $userid = 0) {
    global $CFG, $DB;

    $params = array($quiz->id);
    $usertest = '';
    if ($userid) {
        $params[] = $userid;
        $usertest = 'AND u.id = ?';
    }
    return $DB->get_records_sql("
            SELECT
                u.id,
                u.id AS userid,
                qg.grade AS rawgrade,
                qg.timemodified AS dategraded,
                MAX(qa.timefinish) AS datesubmitted

            FROM {user} u
            JOIN {quiz_grades} qg ON u.id = qg.userid
            JOIN {quiz_attempts} qa ON qa.quiz = qg.quiz AND qa.userid = u.id

            WHERE qg.quiz = ?
            $usertest
            GROUP BY u.id, qg.grade, qg.timemodified", $params);
}

/**
 * Round a grade to to the correct number of decimal places, and format it for display.
 *
 * @param object $quiz The quiz table row, only $quiz->decimalpoints is used.
 * @param float $grade The grade to round.
 * @return float
 */
function quiz_format_grade($quiz, $grade) {
    if (is_null($grade)) {
        return get_string('notyetgraded', 'quiz');
    }
    return format_float($grade, $quiz->decimalpoints);
}

/**
 * Determine the correct number of decimal places required to format a grade.
 *
 * @param object $quiz The quiz table row, only $quiz->decimalpoints is used.
 * @return integer
 */
function quiz_get_grade_format($quiz) {
    if (empty($quiz->questiondecimalpoints)) {
        $quiz->questiondecimalpoints = -1;
    }

    if ($quiz->questiondecimalpoints == -1) {
        return $quiz->decimalpoints;
    }

    return $quiz->questiondecimalpoints;
}

/**
 * Round a grade to the correct number of decimal places, and format it for display.
 *
 * @param object $quiz The quiz table row, only $quiz->decimalpoints is used.
 * @param float $grade The grade to round.
 * @return float
 */
function quiz_format_question_grade($quiz, $grade) {
    return format_float($grade, quiz_get_grade_format($quiz));
}

/**
 * Update grades in central gradebook
 *
 * @category grade
 * @param object $quiz the quiz settings.
 * @param int $userid specific user only, 0 means all users.
 * @param bool $nullifnone If a single user is specified and $nullifnone is true a grade item with a null rawgrade will be inserted
 */
function quiz_update_grades($quiz, $userid = 0, $nullifnone = true) {
    global $CFG, $DB;
    require_once($CFG->libdir . '/gradelib.php');

    if ($quiz->grade == 0) {
        quiz_grade_item_update($quiz);

    } else if ($grades = quiz_get_user_grades($quiz, $userid)) {
        quiz_grade_item_update($quiz, $grades);

    } else if ($userid && $nullifnone) {
        $grade = new stdClass();
        $grade->userid = $userid;
        $grade->rawgrade = null;
        quiz_grade_item_update($quiz, $grade);

    } else {
        quiz_grade_item_update($quiz);
    }
}

/**
 * Create or update the grade item for given quiz
 *
 * @category grade
 * @param object $quiz object with extra cmidnumber
 * @param mixed $grades optional array/object of grade(s); 'reset' means reset grades in gradebook
 * @return int 0 if ok, error code otherwise
 */
function quiz_grade_item_update($quiz, $grades = null) {
    global $CFG, $OUTPUT;
    require_once($CFG->dirroot . '/mod/quiz/locallib.php');
    require_once($CFG->libdir . '/gradelib.php');

    if (property_exists($quiz, 'cmidnumber')) { // May not be always present.
        $params = array('itemname' => $quiz->name, 'idnumber' => $quiz->cmidnumber);
    } else {
        $params = array('itemname' => $quiz->name);
    }

    if ($quiz->grade > 0) {
        $params['gradetype'] = GRADE_TYPE_VALUE;
        $params['grademax']  = $quiz->grade;
        $params['grademin']  = 0;

    } else {
        $params['gradetype'] = GRADE_TYPE_NONE;
    }

    // What this is trying to do:
    // 1. If the quiz is set to not show grades while the quiz is still open,
    //    and is set to show grades after the quiz is closed, then create the
    //    grade_item with a show-after date that is the quiz close date.
    // 2. If the quiz is set to not show grades at either of those times,
    //    create the grade_item as hidden.
    // 3. If the quiz is set to show grades, create the grade_item visible.
    $openreviewoptions = mod_quiz_display_options::make_from_quiz($quiz,
            mod_quiz_display_options::LATER_WHILE_OPEN);
    $closedreviewoptions = mod_quiz_display_options::make_from_quiz($quiz,
            mod_quiz_display_options::AFTER_CLOSE);
    if ($openreviewoptions->marks < question_display_options::MARK_AND_MAX &&
            $closedreviewoptions->marks < question_display_options::MARK_AND_MAX) {
        $params['hidden'] = 1;

    } else if ($openreviewoptions->marks < question_display_options::MARK_AND_MAX &&
            $closedreviewoptions->marks >= question_display_options::MARK_AND_MAX) {
        if ($quiz->timeclose) {
            $params['hidden'] = $quiz->timeclose;
        } else {
            $params['hidden'] = 1;
        }

    } else {
        // Either
        // a) both open and closed enabled
        // b) open enabled, closed disabled - we can not "hide after",
        //    grades are kept visible even after closing.
        $params['hidden'] = 0;
    }

    if (!$params['hidden']) {
        // If the grade item is not hidden by the quiz logic, then we need to
        // hide it if the quiz is hidden from students.
        if (property_exists($quiz, 'visible')) {
            // Saving the quiz form, and cm not yet updated in the database.
            $params['hidden'] = !$quiz->visible;
        } else {
            $cm = get_coursemodule_from_instance('quiz', $quiz->id);
            $params['hidden'] = !$cm->visible;
        }
    }

    if ($grades  === 'reset') {
        $params['reset'] = true;
        $grades = null;
    }

    $gradebook_grades = grade_get_grades($quiz->course, 'mod', 'quiz', $quiz->id);
    if (!empty($gradebook_grades->items)) {
        $grade_item = $gradebook_grades->items[0];
        if ($grade_item->locked) {
            // NOTE: this is an extremely nasty hack! It is not a bug if this confirmation fails badly. --skodak.
            $confirm_regrade = optional_param('confirm_regrade', 0, PARAM_INT);
            if (!$confirm_regrade) {
                if (!AJAX_SCRIPT) {
                    $message = get_string('gradeitemislocked', 'grades');
                    $back_link = $CFG->wwwroot . '/mod/quiz/report.php?q=' . $quiz->id .
                            '&amp;mode=overview';
                    $regrade_link = qualified_me() . '&amp;confirm_regrade=1';
                    echo $OUTPUT->box_start('generalbox', 'notice');
                    echo '<p>'. $message .'</p>';
                    echo $OUTPUT->container_start('buttons');
                    echo $OUTPUT->single_button($regrade_link, get_string('regradeanyway', 'grades'));
                    echo $OUTPUT->single_button($back_link,  get_string('cancel'));
                    echo $OUTPUT->container_end();
                    echo $OUTPUT->box_end();
                }
                return GRADE_UPDATE_ITEM_LOCKED;
            }
        }
    }

    return grade_update('mod/quiz', $quiz->course, 'mod', 'quiz', $quiz->id, 0, $grades, $params);
}

/**
 * Delete grade item for given quiz
 *
 * @category grade
 * @param object $quiz object
 * @return object quiz
 */
function quiz_grade_item_delete($quiz) {
    global $CFG;
    require_once($CFG->libdir . '/gradelib.php');

    return grade_update('mod/quiz', $quiz->course, 'mod', 'quiz', $quiz->id, 0,
            null, array('deleted' => 1));
}

/**
 * This standard function will check all instances of this module
 * and make sure there are up-to-date events created for each of them.
 * If courseid = 0, then every quiz event in the site is checked, else
 * only quiz events belonging to the course specified are checked.
 * This function is used, in its new format, by restore_refresh_events()
 *
 * @param int $courseid
 * @param int|stdClass $instance Quiz module instance or ID.
 * @param int|stdClass $cm Course module object or ID (not used in this module).
 * @return bool
 */
function quiz_refresh_events($courseid = 0, $instance = null, $cm = null) {
    global $DB;

    // If we have instance information then we can just update the one event instead of updating all events.
    if (isset($instance)) {
        if (!is_object($instance)) {
            $instance = $DB->get_record('quiz', array('id' => $instance), '*', MUST_EXIST);
        }
        quiz_update_events($instance);
        return true;
    }

    if ($courseid == 0) {
        if (!$quizzes = $DB->get_records('quiz')) {
            return true;
        }
    } else {
        if (!$quizzes = $DB->get_records('quiz', array('course' => $courseid))) {
            return true;
        }
    }

    foreach ($quizzes as $quiz) {
        quiz_update_events($quiz);
    }

    return true;
}

/**
 * Returns all quiz graded users since a given time for specified quiz
 */
function quiz_get_recent_mod_activity(&$activities, &$index, $timestart,
        $courseid, $cmid, $userid = 0, $groupid = 0) {
    global $CFG, $USER, $DB;
    require_once($CFG->dirroot . '/mod/quiz/locallib.php');

    $course = get_course($courseid);
    $modinfo = get_fast_modinfo($course);

    $cm = $modinfo->cms[$cmid];
    $quiz = $DB->get_record('quiz', array('id' => $cm->instance));

    if ($userid) {
        $userselect = "AND u.id = :userid";
        $params['userid'] = $userid;
    } else {
        $userselect = '';
    }

    if ($groupid) {
        $groupselect = 'AND gm.groupid = :groupid';
        $groupjoin   = 'JOIN {groups_members} gm ON  gm.userid=u.id';
        $params['groupid'] = $groupid;
    } else {
        $groupselect = '';
        $groupjoin   = '';
    }

    $params['timestart'] = $timestart;
    $params['quizid'] = $quiz->id;

    $userfieldsapi = \core_user\fields::for_userpic();
    $ufields = $userfieldsapi->get_sql('u', false, '', 'useridagain', false)->selects;
    if (!$attempts = $DB->get_records_sql("
              SELECT qa.*,
                     {$ufields}
                FROM {quiz_attempts} qa
                     JOIN {user} u ON u.id = qa.userid
                     $groupjoin
               WHERE qa.timefinish > :timestart
                 AND qa.quiz = :quizid
                 AND qa.preview = 0
                     $userselect
                     $groupselect
            ORDER BY qa.timefinish ASC", $params)) {
        return;
    }

    $context         = context_module::instance($cm->id);
    $accessallgroups = has_capability('moodle/site:accessallgroups', $context);
    $viewfullnames   = has_capability('moodle/site:viewfullnames', $context);
    $grader          = has_capability('mod/quiz:viewreports', $context);
    $groupmode       = groups_get_activity_groupmode($cm, $course);

    $usersgroups = null;
    $aname = format_string($cm->name, true);
    foreach ($attempts as $attempt) {
        if ($attempt->userid != $USER->id) {
            if (!$grader) {
                // Grade permission required.
                continue;
            }

            if ($groupmode == SEPARATEGROUPS and !$accessallgroups) {
                $usersgroups = groups_get_all_groups($course->id,
                        $attempt->userid, $cm->groupingid);
                $usersgroups = array_keys($usersgroups);
                if (!array_intersect($usersgroups, $modinfo->get_groups($cm->groupingid))) {
                    continue;
                }
            }
        }

        $options = quiz_get_review_options($quiz, $attempt, $context);

        $tmpactivity = new stdClass();

        $tmpactivity->type       = 'quiz';
        $tmpactivity->cmid       = $cm->id;
        $tmpactivity->name       = $aname;
        $tmpactivity->sectionnum = $cm->sectionnum;
        $tmpactivity->timestamp  = $attempt->timefinish;

        $tmpactivity->content = new stdClass();
        $tmpactivity->content->attemptid = $attempt->id;
        $tmpactivity->content->attempt   = $attempt->attempt;
        if (quiz_has_grades($quiz) && $options->marks >= question_display_options::MARK_AND_MAX) {
            $tmpactivity->content->sumgrades = quiz_format_grade($quiz, $attempt->sumgrades);
            $tmpactivity->content->maxgrade  = quiz_format_grade($quiz, $quiz->sumgrades);
        } else {
            $tmpactivity->content->sumgrades = null;
            $tmpactivity->content->maxgrade  = null;
        }

        $tmpactivity->user = user_picture::unalias($attempt, null, 'useridagain');
        $tmpactivity->user->fullname  = fullname($tmpactivity->user, $viewfullnames);

        $activities[$index++] = $tmpactivity;
    }
}

function quiz_print_recent_mod_activity($activity, $courseid, $detail, $modnames) {
    global $CFG, $OUTPUT;

    echo '<table border="0" cellpadding="3" cellspacing="0" class="forum-recent">';

    echo '<tr><td class="userpicture" valign="top">';
    echo $OUTPUT->user_picture($activity->user, array('courseid' => $courseid));
    echo '</td><td>';

    if ($detail) {
        $modname = $modnames[$activity->type];
        echo '<div class="title">';
        echo $OUTPUT->image_icon('icon', $modname, $activity->type);
        echo '<a href="' . $CFG->wwwroot . '/mod/quiz/view.php?id=' .
                $activity->cmid . '">' . $activity->name . '</a>';
        echo '</div>';
    }

    echo '<div class="grade">';
    echo  get_string('attempt', 'quiz', $activity->content->attempt);
    if (isset($activity->content->maxgrade)) {
        $grades = $activity->content->sumgrades . ' / ' . $activity->content->maxgrade;
        echo ': (<a href="' . $CFG->wwwroot . '/mod/quiz/review.php?attempt=' .
                $activity->content->attemptid . '">' . $grades . '</a>)';
    }
    echo '</div>';

    echo '<div class="user">';
    echo '<a href="' . $CFG->wwwroot . '/user/view.php?id=' . $activity->user->id .
            '&amp;course=' . $courseid . '">' . $activity->user->fullname .
            '</a> - ' . userdate($activity->timestamp);
    echo '</div>';

    echo '</td></tr></table>';

    return;
}

/**
 * Pre-process the quiz options form data, making any necessary adjustments.
 * Called by add/update instance in this file.
 *
 * @param object $quiz The variables set on the form.
 */
function quiz_process_options($quiz) {
    global $CFG;
    require_once($CFG->dirroot . '/mod/quiz/locallib.php');
    require_once($CFG->libdir . '/questionlib.php');

    $quiz->timemodified = time();

    // Quiz name.
    if (!empty($quiz->name)) {
        $quiz->name = trim($quiz->name);
    }

    // Password field - different in form to stop browsers that remember passwords
    // getting confused.
    $quiz->password = $quiz->quizpassword;
    unset($quiz->quizpassword);

    // Quiz feedback.
    if (isset($quiz->feedbacktext)) {
        // Clean up the boundary text.
        for ($i = 0; $i < count($quiz->feedbacktext); $i += 1) {
            if (empty($quiz->feedbacktext[$i]['text'])) {
                $quiz->feedbacktext[$i]['text'] = '';
            } else {
                $quiz->feedbacktext[$i]['text'] = trim($quiz->feedbacktext[$i]['text']);
            }
        }

        // Check the boundary value is a number or a percentage, and in range.
        $i = 0;
        while (!empty($quiz->feedbackboundaries[$i])) {
            $boundary = trim($quiz->feedbackboundaries[$i]);
            if (!is_numeric($boundary)) {
                if (strlen($boundary) > 0 && $boundary[strlen($boundary) - 1] == '%') {
                    $boundary = trim(substr($boundary, 0, -1));
                    if (is_numeric($boundary)) {
                        $boundary = $boundary * $quiz->grade / 100.0;
                    } else {
                        return get_string('feedbackerrorboundaryformat', 'quiz', $i + 1);
                    }
                }
            }
            if ($boundary <= 0 || $boundary >= $quiz->grade) {
                return get_string('feedbackerrorboundaryoutofrange', 'quiz', $i + 1);
            }
            if ($i > 0 && $boundary >= $quiz->feedbackboundaries[$i - 1]) {
                return get_string('feedbackerrororder', 'quiz', $i + 1);
            }
            $quiz->feedbackboundaries[$i] = $boundary;
            $i += 1;
        }
        $numboundaries = $i;

        // Check there is nothing in the remaining unused fields.
        if (!empty($quiz->feedbackboundaries)) {
            for ($i = $numboundaries; $i < count($quiz->feedbackboundaries); $i += 1) {
                if (!empty($quiz->feedbackboundaries[$i]) &&
                        trim($quiz->feedbackboundaries[$i]) != '') {
                    return get_string('feedbackerrorjunkinboundary', 'quiz', $i + 1);
                }
            }
        }
        for ($i = $numboundaries + 1; $i < count($quiz->feedbacktext); $i += 1) {
            if (!empty($quiz->feedbacktext[$i]['text']) &&
                    trim($quiz->feedbacktext[$i]['text']) != '') {
                return get_string('feedbackerrorjunkinfeedback', 'quiz', $i + 1);
            }
        }
        // Needs to be bigger than $quiz->grade because of '<' test in quiz_feedback_for_grade().
        $quiz->feedbackboundaries[-1] = $quiz->grade + 1;
        $quiz->feedbackboundaries[$numboundaries] = 0;
        $quiz->feedbackboundarycount = $numboundaries;
    } else {
        $quiz->feedbackboundarycount = -1;
    }

    // Combing the individual settings into the review columns.
    $quiz->reviewattempt = quiz_review_option_form_to_db($quiz, 'attempt');
    $quiz->reviewcorrectness = quiz_review_option_form_to_db($quiz, 'correctness');
    $quiz->reviewmarks = quiz_review_option_form_to_db($quiz, 'marks');
    $quiz->reviewspecificfeedback = quiz_review_option_form_to_db($quiz, 'specificfeedback');
    $quiz->reviewgeneralfeedback = quiz_review_option_form_to_db($quiz, 'generalfeedback');
    $quiz->reviewrightanswer = quiz_review_option_form_to_db($quiz, 'rightanswer');
    $quiz->reviewoverallfeedback = quiz_review_option_form_to_db($quiz, 'overallfeedback');
    $quiz->reviewattempt |= mod_quiz_display_options::DURING;
    $quiz->reviewoverallfeedback &= ~mod_quiz_display_options::DURING;

    // Ensure that disabled checkboxes in completion settings are set to 0.
    // But only if the completion settinsg are unlocked.
    if (!empty($quiz->completionunlocked)) {
        if (empty($quiz->completionusegrade)) {
            $quiz->completionpassgrade = 0;
        }
        if (empty($quiz->completionpassgrade)) {
            $quiz->completionattemptsexhausted = 0;
        }
        if (empty($quiz->completionminattemptsenabled)) {
            $quiz->completionminattempts = 0;
        }
    }
}

/**
 * Helper function for {@link quiz_process_options()}.
 * @param object $fromform the sumbitted form date.
 * @param string $field one of the review option field names.
 */
function quiz_review_option_form_to_db($fromform, $field) {
    static $times = array(
        'during' => mod_quiz_display_options::DURING,
        'immediately' => mod_quiz_display_options::IMMEDIATELY_AFTER,
        'open' => mod_quiz_display_options::LATER_WHILE_OPEN,
        'closed' => mod_quiz_display_options::AFTER_CLOSE,
    );

    $review = 0;
    foreach ($times as $whenname => $when) {
        $fieldname = $field . $whenname;
        if (!empty($fromform->$fieldname)) {
            $review |= $when;
            unset($fromform->$fieldname);
        }
    }

    return $review;
}

/**
 * This function is called at the end of quiz_add_instance
 * and quiz_update_instance, to do the common processing.
 *
 * @param object $quiz the quiz object.
 */
function quiz_after_add_or_update($quiz) {
    global $DB;
    $cmid = $quiz->coursemodule;

    // We need to use context now, so we need to make sure all needed info is already in db.
    $DB->set_field('course_modules', 'instance', $quiz->id, array('id'=>$cmid));
    $context = context_module::instance($cmid);

    // Save the feedback.
    $DB->delete_records('quiz_feedback', array('quizid' => $quiz->id));

    for ($i = 0; $i <= $quiz->feedbackboundarycount; $i++) {
        $feedback = new stdClass();
        $feedback->quizid = $quiz->id;
        $feedback->feedbacktext = $quiz->feedbacktext[$i]['text'];
        $feedback->feedbacktextformat = $quiz->feedbacktext[$i]['format'];
        $feedback->mingrade = $quiz->feedbackboundaries[$i];
        $feedback->maxgrade = $quiz->feedbackboundaries[$i - 1];
        $feedback->id = $DB->insert_record('quiz_feedback', $feedback);
        $feedbacktext = file_save_draft_area_files((int)$quiz->feedbacktext[$i]['itemid'],
                $context->id, 'mod_quiz', 'feedback', $feedback->id,
                array('subdirs' => false, 'maxfiles' => -1, 'maxbytes' => 0),
                $quiz->feedbacktext[$i]['text']);
        $DB->set_field('quiz_feedback', 'feedbacktext', $feedbacktext,
                array('id' => $feedback->id));
    }

    // Store any settings belonging to the access rules.
    quiz_access_manager::save_settings($quiz);

    // Update the events relating to this quiz.
    quiz_update_events($quiz);
    $completionexpected = (!empty($quiz->completionexpected)) ? $quiz->completionexpected : null;
    \core_completion\api::update_completion_date_event($quiz->coursemodule, 'quiz', $quiz->id, $completionexpected);

    // Update related grade item.
    quiz_grade_item_update($quiz);
}

/**
 * This function updates the events associated to the quiz.
 * If $override is non-zero, then it updates only the events
 * associated with the specified override.
 *
 * @uses QUIZ_MAX_EVENT_LENGTH
 * @param object $quiz the quiz object.
 * @param object optional $override limit to a specific override
 */
function quiz_update_events($quiz, $override = null) {
    global $DB;

    // Load the old events relating to this quiz.
    $conds = array('modulename'=>'quiz',
                   'instance'=>$quiz->id);
    if (!empty($override)) {
        // Only load events for this override.
        if (isset($override->userid)) {
            $conds['userid'] = $override->userid;
        } else {
            $conds['groupid'] = $override->groupid;
        }
    }
    $oldevents = $DB->get_records('event', $conds, 'id ASC');

    // Now make a to-do list of all that needs to be updated.
    if (empty($override)) {
        // We are updating the primary settings for the quiz, so we need to add all the overrides.
        $overrides = $DB->get_records('quiz_overrides', array('quiz' => $quiz->id), 'id ASC');
        // It is necessary to add an empty stdClass to the beginning of the array as the $oldevents
        // list contains the original (non-override) event for the module. If this is not included
        // the logic below will end up updating the wrong row when we try to reconcile this $overrides
        // list against the $oldevents list.
        array_unshift($overrides, new stdClass());
    } else {
        // Just do the one override.
        $overrides = array($override);
    }

    // Get group override priorities.
    $grouppriorities = quiz_get_group_override_priorities($quiz->id);

    foreach ($overrides as $current) {
        $groupid   = isset($current->groupid)?  $current->groupid : 0;
        $userid    = isset($current->userid)? $current->userid : 0;
        $timeopen  = isset($current->timeopen)?  $current->timeopen : $quiz->timeopen;
        $timeclose = isset($current->timeclose)? $current->timeclose : $quiz->timeclose;

        // Only add open/close events for an override if they differ from the quiz default.
        $addopen  = empty($current->id) || !empty($current->timeopen);
        $addclose = empty($current->id) || !empty($current->timeclose);

        if (!empty($quiz->coursemodule)) {
            $cmid = $quiz->coursemodule;
        } else {
            $cmid = get_coursemodule_from_instance('quiz', $quiz->id, $quiz->course)->id;
        }

        $event = new stdClass();
        $event->type = !$timeclose ? CALENDAR_EVENT_TYPE_ACTION : CALENDAR_EVENT_TYPE_STANDARD;
        $event->description = format_module_intro('quiz', $quiz, $cmid, false);
        $event->format = FORMAT_HTML;
        // Events module won't show user events when the courseid is nonzero.
        $event->courseid    = ($userid) ? 0 : $quiz->course;
        $event->groupid     = $groupid;
        $event->userid      = $userid;
        $event->modulename  = 'quiz';
        $event->instance    = $quiz->id;
        $event->timestart   = $timeopen;
        $event->timeduration = max($timeclose - $timeopen, 0);
        $event->timesort    = $timeopen;
        $event->visible     = instance_is_visible('quiz', $quiz);
        $event->eventtype   = QUIZ_EVENT_TYPE_OPEN;
        $event->priority    = null;

        // Determine the event name and priority.
        if ($groupid) {
            // Group override event.
            $params = new stdClass();
            $params->quiz = $quiz->name;
            $params->group = groups_get_group_name($groupid);
            if ($params->group === false) {
                // Group doesn't exist, just skip it.
                continue;
            }
            $eventname = get_string('overridegroupeventname', 'quiz', $params);
            // Set group override priority.
            if ($grouppriorities !== null) {
                $openpriorities = $grouppriorities['open'];
                if (isset($openpriorities[$timeopen])) {
                    $event->priority = $openpriorities[$timeopen];
                }
            }
        } else if ($userid) {
            // User override event.
            $params = new stdClass();
            $params->quiz = $quiz->name;
            $eventname = get_string('overrideusereventname', 'quiz', $params);
            // Set user override priority.
            $event->priority = CALENDAR_EVENT_USER_OVERRIDE_PRIORITY;
        } else {
            // The parent event.
            $eventname = $quiz->name;
        }

        if ($addopen or $addclose) {
            // Separate start and end events.
            $event->timeduration  = 0;
            if ($timeopen && $addopen) {
                if ($oldevent = array_shift($oldevents)) {
                    $event->id = $oldevent->id;
                } else {
                    unset($event->id);
                }
                $event->name = get_string('quizeventopens', 'quiz', $eventname);
                // The method calendar_event::create will reuse a db record if the id field is set.
                calendar_event::create($event, false);
            }
            if ($timeclose && $addclose) {
                if ($oldevent = array_shift($oldevents)) {
                    $event->id = $oldevent->id;
                } else {
                    unset($event->id);
                }
                $event->type      = CALENDAR_EVENT_TYPE_ACTION;
                $event->name      = get_string('quizeventcloses', 'quiz', $eventname);
                $event->timestart = $timeclose;
                $event->timesort  = $timeclose;
                $event->eventtype = QUIZ_EVENT_TYPE_CLOSE;
                if ($groupid && $grouppriorities !== null) {
                    $closepriorities = $grouppriorities['close'];
                    if (isset($closepriorities[$timeclose])) {
                        $event->priority = $closepriorities[$timeclose];
                    }
                }
                calendar_event::create($event, false);
            }
        }
    }

    // Delete any leftover events.
    foreach ($oldevents as $badevent) {
        $badevent = calendar_event::load($badevent);
        $badevent->delete();
    }
}

/**
 * Calculates the priorities of timeopen and timeclose values for group overrides for a quiz.
 *
 * @param int $quizid The quiz ID.
 * @return array|null Array of group override priorities for open and close times. Null if there are no group overrides.
 */
function quiz_get_group_override_priorities($quizid) {
    global $DB;

    // Fetch group overrides.
    $where = 'quiz = :quiz AND groupid IS NOT NULL';
    $params = ['quiz' => $quizid];
    $overrides = $DB->get_records_select('quiz_overrides', $where, $params, '', 'id, timeopen, timeclose');
    if (!$overrides) {
        return null;
    }

    $grouptimeopen = [];
    $grouptimeclose = [];
    foreach ($overrides as $override) {
        if ($override->timeopen !== null && !in_array($override->timeopen, $grouptimeopen)) {
            $grouptimeopen[] = $override->timeopen;
        }
        if ($override->timeclose !== null && !in_array($override->timeclose, $grouptimeclose)) {
            $grouptimeclose[] = $override->timeclose;
        }
    }

    // Sort open times in ascending manner. The earlier open time gets higher priority.
    sort($grouptimeopen);
    // Set priorities.
    $opengrouppriorities = [];
    $openpriority = 1;
    foreach ($grouptimeopen as $timeopen) {
        $opengrouppriorities[$timeopen] = $openpriority++;
    }

    // Sort close times in descending manner. The later close time gets higher priority.
    rsort($grouptimeclose);
    // Set priorities.
    $closegrouppriorities = [];
    $closepriority = 1;
    foreach ($grouptimeclose as $timeclose) {
        $closegrouppriorities[$timeclose] = $closepriority++;
    }

    return [
        'open' => $opengrouppriorities,
        'close' => $closegrouppriorities
    ];
}

/**
 * List the actions that correspond to a view of this module.
 * This is used by the participation report.
 *
 * Note: This is not used by new logging system. Event with
 *       crud = 'r' and edulevel = LEVEL_PARTICIPATING will
 *       be considered as view action.
 *
 * @return array
 */
function quiz_get_view_actions() {
    return array('view', 'view all', 'report', 'review');
}

/**
 * List the actions that correspond to a post of this module.
 * This is used by the participation report.
 *
 * Note: This is not used by new logging system. Event with
 *       crud = ('c' || 'u' || 'd') and edulevel = LEVEL_PARTICIPATING
 *       will be considered as post action.
 *
 * @return array
 */
function quiz_get_post_actions() {
    return array('attempt', 'close attempt', 'preview', 'editquestions',
            'delete attempt', 'manualgrade');
}

/**
 * @param array $questionids of question ids.
 * @return bool whether any of these questions are used by any instance of this module.
 */
function quiz_questions_in_use($questionids) {
    global $DB;
    list($test, $params) = $DB->get_in_or_equal($questionids);
    $sql = "SELECT qs.id
              FROM {quiz_slots} qs
              JOIN {question_references} qr ON qr.itemid = qs.id
              JOIN {question_bank_entries} qbe ON qbe.id = qr.questionbankentryid
              JOIN {question_versions} qv ON qv.questionbankentryid = qbe.id
              WHERE qv.questionid $test";
    return $DB->record_exists_sql($sql, $params) || question_engine::questions_in_use(
            $questionids, new qubaid_join('{quiz_attempts} quiza',
            'quiza.uniqueid', 'quiza.preview = 0'));
}

/**
 * Implementation of the function for printing the form elements that control
 * whether the course reset functionality affects the quiz.
 *
 * @param $mform the course reset form that is being built.
 */
function quiz_reset_course_form_definition($mform) {
    $mform->addElement('header', 'quizheader', get_string('modulenameplural', 'quiz'));
    $mform->addElement('advcheckbox', 'reset_quiz_attempts',
            get_string('removeallquizattempts', 'quiz'));
    $mform->addElement('advcheckbox', 'reset_quiz_user_overrides',
            get_string('removealluseroverrides', 'quiz'));
    $mform->addElement('advcheckbox', 'reset_quiz_group_overrides',
            get_string('removeallgroupoverrides', 'quiz'));
}

/**
 * Course reset form defaults.
 * @return array the defaults.
 */
function quiz_reset_course_form_defaults($course) {
    return array('reset_quiz_attempts' => 1,
                 'reset_quiz_group_overrides' => 1,
                 'reset_quiz_user_overrides' => 1);
}

/**
 * Removes all grades from gradebook
 *
 * @param int $courseid
 * @param string optional type
 */
function quiz_reset_gradebook($courseid, $type='') {
    global $CFG, $DB;

    $quizzes = $DB->get_records_sql("
            SELECT q.*, cm.idnumber as cmidnumber, q.course as courseid
            FROM {modules} m
            JOIN {course_modules} cm ON m.id = cm.module
            JOIN {quiz} q ON cm.instance = q.id
            WHERE m.name = 'quiz' AND cm.course = ?", array($courseid));

    foreach ($quizzes as $quiz) {
        quiz_grade_item_update($quiz, 'reset');
    }
}

/**
 * Actual implementation of the reset course functionality, delete all the
 * quiz attempts for course $data->courseid, if $data->reset_quiz_attempts is
 * set and true.
 *
 * Also, move the quiz open and close dates, if the course start date is changing.
 *
 * @param object $data the data submitted from the reset course.
 * @return array status array
 */
function quiz_reset_userdata($data) {
    global $CFG, $DB;
    require_once($CFG->libdir . '/questionlib.php');

    $componentstr = get_string('modulenameplural', 'quiz');
    $status = array();

    // Delete attempts.
    if (!empty($data->reset_quiz_attempts)) {
        question_engine::delete_questions_usage_by_activities(new qubaid_join(
                '{quiz_attempts} quiza JOIN {quiz} quiz ON quiza.quiz = quiz.id',
                'quiza.uniqueid', 'quiz.course = :quizcourseid',
                array('quizcourseid' => $data->courseid)));

        $DB->delete_records_select('quiz_attempts',
                'quiz IN (SELECT id FROM {quiz} WHERE course = ?)', array($data->courseid));
        $status[] = array(
            'component' => $componentstr,
            'item' => get_string('attemptsdeleted', 'quiz'),
            'error' => false);

        // Remove all grades from gradebook.
        $DB->delete_records_select('quiz_grades',
                'quiz IN (SELECT id FROM {quiz} WHERE course = ?)', array($data->courseid));
        if (empty($data->reset_gradebook_grades)) {
            quiz_reset_gradebook($data->courseid);
        }
        $status[] = array(
            'component' => $componentstr,
            'item' => get_string('gradesdeleted', 'quiz'),
            'error' => false);
    }

    $purgeoverrides = false;

    // Remove user overrides.
    if (!empty($data->reset_quiz_user_overrides)) {
        $DB->delete_records_select('quiz_overrides',
                'quiz IN (SELECT id FROM {quiz} WHERE course = ?) AND userid IS NOT NULL', array($data->courseid));
        $status[] = array(
            'component' => $componentstr,
            'item' => get_string('useroverridesdeleted', 'quiz'),
            'error' => false);
        $purgeoverrides = true;
    }
    // Remove group overrides.
    if (!empty($data->reset_quiz_group_overrides)) {
        $DB->delete_records_select('quiz_overrides',
                'quiz IN (SELECT id FROM {quiz} WHERE course = ?) AND groupid IS NOT NULL', array($data->courseid));
        $status[] = array(
            'component' => $componentstr,
            'item' => get_string('groupoverridesdeleted', 'quiz'),
            'error' => false);
        $purgeoverrides = true;
    }

    // Updating dates - shift may be negative too.
    if ($data->timeshift) {
        $DB->execute("UPDATE {quiz_overrides}
                         SET timeopen = timeopen + ?
                       WHERE quiz IN (SELECT id FROM {quiz} WHERE course = ?)
                         AND timeopen <> 0", array($data->timeshift, $data->courseid));
        $DB->execute("UPDATE {quiz_overrides}
                         SET timeclose = timeclose + ?
                       WHERE quiz IN (SELECT id FROM {quiz} WHERE course = ?)
                         AND timeclose <> 0", array($data->timeshift, $data->courseid));

        $purgeoverrides = true;

        // Any changes to the list of dates that needs to be rolled should be same during course restore and course reset.
        // See MDL-9367.
        shift_course_mod_dates('quiz', array('timeopen', 'timeclose'),
                $data->timeshift, $data->courseid);

        $status[] = array(
            'component' => $componentstr,
            'item' => get_string('openclosedatesupdated', 'quiz'),
            'error' => false);
    }

    if ($purgeoverrides) {
        cache::make('mod_quiz', 'overrides')->purge();
    }

    return $status;
}

/**
 * @deprecated since Moodle 3.3, when the block_course_overview block was removed.
 */
function quiz_print_overview() {
    throw new coding_exception('quiz_print_overview() can not be used any more and is obsolete.');
}

/**
 * Return a textual summary of the number of attempts that have been made at a particular quiz,
 * returns '' if no attempts have been made yet, unless $returnzero is passed as true.
 *
 * @param object $quiz the quiz object. Only $quiz->id is used at the moment.
 * @param object $cm the cm object. Only $cm->course, $cm->groupmode and
 *      $cm->groupingid fields are used at the moment.
 * @param bool $returnzero if false (default), when no attempts have been
 *      made '' is returned instead of 'Attempts: 0'.
 * @param int $currentgroup if there is a concept of current group where this method is being called
 *         (e.g. a report) pass it in here. Default 0 which means no current group.
 * @return string a string like "Attempts: 123", "Attemtps 123 (45 from your groups)" or
 *          "Attemtps 123 (45 from this group)".
 */
function quiz_num_attempt_summary($quiz, $cm, $returnzero = false, $currentgroup = 0) {
    global $DB, $USER;
    $numattempts = $DB->count_records('quiz_attempts', array('quiz'=> $quiz->id, 'preview'=>0));
    if ($numattempts || $returnzero) {
        if (groups_get_activity_groupmode($cm)) {
            $a = new stdClass();
            $a->total = $numattempts;
            if ($currentgroup) {
                $a->group = $DB->count_records_sql('SELECT COUNT(DISTINCT qa.id) FROM ' .
                        '{quiz_attempts} qa JOIN ' .
                        '{groups_members} gm ON qa.userid = gm.userid ' .
                        'WHERE quiz = ? AND preview = 0 AND groupid = ?',
                        array($quiz->id, $currentgroup));
                return get_string('attemptsnumthisgroup', 'quiz', $a);
            } else if ($groups = groups_get_all_groups($cm->course, $USER->id, $cm->groupingid)) {
                list($usql, $params) = $DB->get_in_or_equal(array_keys($groups));
                $a->group = $DB->count_records_sql('SELECT COUNT(DISTINCT qa.id) FROM ' .
                        '{quiz_attempts} qa JOIN ' .
                        '{groups_members} gm ON qa.userid = gm.userid ' .
                        'WHERE quiz = ? AND preview = 0 AND ' .
                        "groupid $usql", array_merge(array($quiz->id), $params));
                return get_string('attemptsnumyourgroups', 'quiz', $a);
            }
        }
        return get_string('attemptsnum', 'quiz', $numattempts);
    }
    return '';
}

/**
 * Returns the same as {@link quiz_num_attempt_summary()} but wrapped in a link
 * to the quiz reports.
 *
 * @param object $quiz the quiz object. Only $quiz->id is used at the moment.
 * @param object $cm the cm object. Only $cm->course, $cm->groupmode and
 *      $cm->groupingid fields are used at the moment.
 * @param object $context the quiz context.
 * @param bool $returnzero if false (default), when no attempts have been made
 *      '' is returned instead of 'Attempts: 0'.
 * @param int $currentgroup if there is a concept of current group where this method is being called
 *         (e.g. a report) pass it in here. Default 0 which means no current group.
 * @return string HTML fragment for the link.
 */
function quiz_attempt_summary_link_to_reports($quiz, $cm, $context, $returnzero = false,
        $currentgroup = 0) {
    global $PAGE;

    return $PAGE->get_renderer('mod_quiz')->quiz_attempt_summary_link_to_reports(
            $quiz, $cm, $context, $returnzero, $currentgroup);
}

/**
 * @param string $feature FEATURE_xx constant for requested feature
 * @return mixed True if module supports feature, false if not, null if doesn't know or string for the module purpose.
 */
function quiz_supports($feature) {
    switch($feature) {
        case FEATURE_GROUPS:                    return true;
        case FEATURE_GROUPINGS:                 return true;
        case FEATURE_MOD_INTRO:                 return true;
        case FEATURE_COMPLETION_TRACKS_VIEWS:   return true;
        case FEATURE_COMPLETION_HAS_RULES:      return true;
        case FEATURE_GRADE_HAS_GRADE:           return true;
        case FEATURE_GRADE_OUTCOMES:            return true;
        case FEATURE_BACKUP_MOODLE2:            return true;
        case FEATURE_SHOW_DESCRIPTION:          return true;
        case FEATURE_CONTROLS_GRADE_VISIBILITY: return true;
        case FEATURE_USES_QUESTIONS:            return true;
        case FEATURE_PLAGIARISM:                return true;
        case FEATURE_MOD_PURPOSE:               return MOD_PURPOSE_ASSESSMENT;

        default: return null;
    }
}

/**
 * @return array all other caps used in module
 */
function quiz_get_extra_capabilities() {
    global $CFG;
    require_once($CFG->libdir . '/questionlib.php');
    return question_get_all_capabilities();
}

/**
 * This function extends the settings navigation block for the site.
 *
 * It is safe to rely on PAGE here as we will only ever be within the module
 * context when this is called
 *
 * @param settings_navigation $settings
 * @param navigation_node $quiznode
 * @return void
 */
function quiz_extend_settings_navigation(settings_navigation $settings, navigation_node $quiznode) {
    global $CFG;

    // Require {@link questionlib.php}
    // Included here as we only ever want to include this file if we really need to.
    require_once($CFG->libdir . '/questionlib.php');

    // We want to add these new nodes after the Edit settings node, and before the
    // Locally assigned roles node. Of course, both of those are controlled by capabilities.
    $keys = $quiznode->get_children_key_list();
    $beforekey = null;
    $i = array_search('modedit', $keys);
    if ($i === false and array_key_exists(0, $keys)) {
        $beforekey = $keys[0];
    } else if (array_key_exists($i + 1, $keys)) {
        $beforekey = $keys[$i + 1];
    }

<<<<<<< HEAD
    if (has_any_capability(['mod/quiz:manageoverrides', 'mod/quiz:viewoverrides'], $settings->get_page()->cm->context)) {
        $url = new moodle_url('/mod/quiz/overrides.php', ['cmid' => $settings->get_page()->cm->id, 'mode' => 'user']);
=======
    if (has_any_capability(['mod/quiz:manageoverrides', 'mod/quiz:viewoverrides'], $PAGE->cm->context)) {
        $url = new moodle_url('/mod/quiz/overrides.php', array('cmid' => $PAGE->cm->id));
>>>>>>> 2f9032a1
        $node = navigation_node::create(get_string('overrides', 'quiz'),
                    $url, navigation_node::TYPE_SETTING, null, 'mod_quiz_useroverrides');
        $settingsoverride = $quiznode->add_node($node, $beforekey);
    }

<<<<<<< HEAD
    if (has_capability('mod/quiz:manage', $settings->get_page()->cm->context)) {
        $node = navigation_node::create(get_string('editquiz', 'quiz'),
            new moodle_url('/mod/quiz/edit.php', array('cmid' => $settings->get_page()->cm->id)),
            navigation_node::TYPE_SETTING, null, 'mod_quiz_edit', new pix_icon('t/edit', ''));
        $editquiznode = $quiznode->add_node($node, $beforekey);
        $editquiznode->set_show_in_secondary_navigation(false);
=======
    if (has_capability('mod/quiz:manage', $PAGE->cm->context)) {
        $node = navigation_node::create(get_string('questions', 'quiz'),
                new moodle_url('/mod/quiz/edit.php', array('cmid'=>$PAGE->cm->id)),
                navigation_node::TYPE_SETTING, null, 'mod_quiz_edit',
                new pix_icon('t/edit', ''));
        $quiznode->add_node($node, $beforekey);
>>>>>>> 2f9032a1
    }

    if (has_capability('mod/quiz:preview', $settings->get_page()->cm->context)) {
        $url = new moodle_url('/mod/quiz/startattempt.php',
                array('cmid' => $settings->get_page()->cm->id, 'sesskey' => sesskey()));
        $node = navigation_node::create(get_string('preview', 'quiz'), $url,
                navigation_node::TYPE_SETTING, null, 'mod_quiz_preview',
                new pix_icon('i/preview', ''));
        $previewnode = $quiznode->add_node($node, $beforekey);
        $previewnode->set_show_in_secondary_navigation(false);
    }

    question_extend_settings_navigation($quiznode, $settings->get_page()->cm->context)->trim_if_empty();

    if (has_any_capability(array('mod/quiz:viewreports', 'mod/quiz:grade'), $settings->get_page()->cm->context)) {
        require_once($CFG->dirroot . '/mod/quiz/report/reportlib.php');
        $reportlist = quiz_report_list($settings->get_page()->cm->context);

        $url = new moodle_url('/mod/quiz/report.php',
                array('id' => $settings->get_page()->cm->id, 'mode' => reset($reportlist)));
        $reportnode = $quiznode->add_node(navigation_node::create(get_string('results', 'quiz'), $url,
                navigation_node::TYPE_SETTING,
                null, 'quiz_report', new pix_icon('i/report', '')));

        foreach ($reportlist as $report) {
            $url = new moodle_url('/mod/quiz/report.php', ['id' => $settings->get_page()->cm->id, 'mode' => $report]);
            $reportnode->add_node(navigation_node::create(get_string($report, 'quiz_'.$report), $url,
                    navigation_node::TYPE_SETTING,
                    null, 'quiz_report_' . $report, new pix_icon('i/item', '')));
        }
    }
}

/**
 * Serves the quiz files.
 *
 * @package  mod_quiz
 * @category files
 * @param stdClass $course course object
 * @param stdClass $cm course module object
 * @param stdClass $context context object
 * @param string $filearea file area
 * @param array $args extra arguments
 * @param bool $forcedownload whether or not force download
 * @param array $options additional options affecting the file serving
 * @return bool false if file not found, does not return if found - justsend the file
 */
function quiz_pluginfile($course, $cm, $context, $filearea, $args, $forcedownload, array $options=array()) {
    global $CFG, $DB;

    if ($context->contextlevel != CONTEXT_MODULE) {
        return false;
    }

    require_login($course, false, $cm);

    if (!$quiz = $DB->get_record('quiz', array('id'=>$cm->instance))) {
        return false;
    }

    // The 'intro' area is served by pluginfile.php.
    $fileareas = array('feedback');
    if (!in_array($filearea, $fileareas)) {
        return false;
    }

    $feedbackid = (int)array_shift($args);
    if (!$feedback = $DB->get_record('quiz_feedback', array('id'=>$feedbackid))) {
        return false;
    }

    $fs = get_file_storage();
    $relativepath = implode('/', $args);
    $fullpath = "/$context->id/mod_quiz/$filearea/$feedbackid/$relativepath";
    if (!$file = $fs->get_file_by_hash(sha1($fullpath)) or $file->is_directory()) {
        return false;
    }
    send_stored_file($file, 0, 0, true, $options);
}

/**
 * Called via pluginfile.php -> question_pluginfile to serve files belonging to
 * a question in a question_attempt when that attempt is a quiz attempt.
 *
 * @package  mod_quiz
 * @category files
 * @param stdClass $course course settings object
 * @param stdClass $context context object
 * @param string $component the name of the component we are serving files for.
 * @param string $filearea the name of the file area.
 * @param int $qubaid the attempt usage id.
 * @param int $slot the id of a question in this quiz attempt.
 * @param array $args the remaining bits of the file path.
 * @param bool $forcedownload whether the user must be forced to download the file.
 * @param array $options additional options affecting the file serving
 * @return bool false if file not found, does not return if found - justsend the file
 */
function quiz_question_pluginfile($course, $context, $component,
        $filearea, $qubaid, $slot, $args, $forcedownload, array $options=array()) {
    global $CFG;
    require_once($CFG->dirroot . '/mod/quiz/locallib.php');

    $attemptobj = quiz_attempt::create_from_usage_id($qubaid);
    require_login($attemptobj->get_course(), false, $attemptobj->get_cm());

    if ($attemptobj->is_own_attempt() && !$attemptobj->is_finished()) {
        // In the middle of an attempt.
        if (!$attemptobj->is_preview_user()) {
            $attemptobj->require_capability('mod/quiz:attempt');
        }
        $isreviewing = false;

    } else {
        // Reviewing an attempt.
        $attemptobj->check_review_capability();
        $isreviewing = true;
    }

    if (!$attemptobj->check_file_access($slot, $isreviewing, $context->id,
            $component, $filearea, $args, $forcedownload)) {
        send_file_not_found();
    }

    $fs = get_file_storage();
    $relativepath = implode('/', $args);
    $fullpath = "/$context->id/$component/$filearea/$relativepath";
    if (!$file = $fs->get_file_by_hash(sha1($fullpath)) or $file->is_directory()) {
        send_file_not_found();
    }

    send_stored_file($file, 0, 0, $forcedownload, $options);
}

/**
 * Return a list of page types
 * @param string $pagetype current page type
 * @param stdClass $parentcontext Block's parent context
 * @param stdClass $currentcontext Current context of block
 */
function quiz_page_type_list($pagetype, $parentcontext, $currentcontext) {
    $module_pagetype = array(
        'mod-quiz-*'       => get_string('page-mod-quiz-x', 'quiz'),
        'mod-quiz-view'    => get_string('page-mod-quiz-view', 'quiz'),
        'mod-quiz-attempt' => get_string('page-mod-quiz-attempt', 'quiz'),
        'mod-quiz-summary' => get_string('page-mod-quiz-summary', 'quiz'),
        'mod-quiz-review'  => get_string('page-mod-quiz-review', 'quiz'),
        'mod-quiz-edit'    => get_string('page-mod-quiz-edit', 'quiz'),
        'mod-quiz-report'  => get_string('page-mod-quiz-report', 'quiz'),
    );
    return $module_pagetype;
}

/**
 * @return the options for quiz navigation.
 */
function quiz_get_navigation_options() {
    return array(
        QUIZ_NAVMETHOD_FREE => get_string('navmethod_free', 'quiz'),
        QUIZ_NAVMETHOD_SEQ  => get_string('navmethod_seq', 'quiz')
    );
}

/**
 * Check if the module has any update that affects the current user since a given time.
 *
 * @param  cm_info $cm course module data
 * @param  int $from the time to check updates from
 * @param  array $filter  if we need to check only specific updates
 * @return stdClass an object with the different type of areas indicating if they were updated or not
 * @since Moodle 3.2
 */
function quiz_check_updates_since(cm_info $cm, $from, $filter = array()) {
    global $DB, $USER, $CFG;
    require_once($CFG->dirroot . '/mod/quiz/locallib.php');

    $updates = course_check_module_updates_since($cm, $from, array(), $filter);

    // Check if questions were updated.
    $updates->questions = (object) array('updated' => false);
    $quizobj = quiz::create($cm->instance, $USER->id);
    $quizobj->preload_questions();
    $quizobj->load_questions();
    $questionids = array_keys($quizobj->get_questions());
    if (!empty($questionids)) {
        list($questionsql, $params) = $DB->get_in_or_equal($questionids, SQL_PARAMS_NAMED);
        $select = 'id ' . $questionsql . ' AND (timemodified > :time1 OR timecreated > :time2)';
        $params['time1'] = $from;
        $params['time2'] = $from;
        $questions = $DB->get_records_select('question', $select, $params, '', 'id');
        if (!empty($questions)) {
            $updates->questions->updated = true;
            $updates->questions->itemids = array_keys($questions);
        }
    }

    // Check for new attempts or grades.
    $updates->attempts = (object) array('updated' => false);
    $updates->grades = (object) array('updated' => false);
    $select = 'quiz = ? AND userid = ? AND timemodified > ?';
    $params = array($cm->instance, $USER->id, $from);

    $attempts = $DB->get_records_select('quiz_attempts', $select, $params, '', 'id');
    if (!empty($attempts)) {
        $updates->attempts->updated = true;
        $updates->attempts->itemids = array_keys($attempts);
    }
    $grades = $DB->get_records_select('quiz_grades', $select, $params, '', 'id');
    if (!empty($grades)) {
        $updates->grades->updated = true;
        $updates->grades->itemids = array_keys($grades);
    }

    // Now, teachers should see other students updates.
    if (has_capability('mod/quiz:viewreports', $cm->context)) {
        $select = 'quiz = ? AND timemodified > ?';
        $params = array($cm->instance, $from);

        if (groups_get_activity_groupmode($cm) == SEPARATEGROUPS) {
            $groupusers = array_keys(groups_get_activity_shared_group_members($cm));
            if (empty($groupusers)) {
                return $updates;
            }
            list($insql, $inparams) = $DB->get_in_or_equal($groupusers);
            $select .= ' AND userid ' . $insql;
            $params = array_merge($params, $inparams);
        }

        $updates->userattempts = (object) array('updated' => false);
        $attempts = $DB->get_records_select('quiz_attempts', $select, $params, '', 'id');
        if (!empty($attempts)) {
            $updates->userattempts->updated = true;
            $updates->userattempts->itemids = array_keys($attempts);
        }

        $updates->usergrades = (object) array('updated' => false);
        $grades = $DB->get_records_select('quiz_grades', $select, $params, '', 'id');
        if (!empty($grades)) {
            $updates->usergrades->updated = true;
            $updates->usergrades->itemids = array_keys($grades);
        }
    }
    return $updates;
}

/**
 * Get icon mapping for font-awesome.
 */
function mod_quiz_get_fontawesome_icon_map() {
    return [
        'mod_quiz:navflagged' => 'fa-flag',
    ];
}

/**
 * This function receives a calendar event and returns the action associated with it, or null if there is none.
 *
 * This is used by block_myoverview in order to display the event appropriately. If null is returned then the event
 * is not displayed on the block.
 *
 * @param calendar_event $event
 * @param \core_calendar\action_factory $factory
 * @param int $userid User id to use for all capability checks, etc. Set to 0 for current user (default).
 * @return \core_calendar\local\event\entities\action_interface|null
 */
function mod_quiz_core_calendar_provide_event_action(calendar_event $event,
                                                     \core_calendar\action_factory $factory,
                                                     int $userid = 0) {
    global $CFG, $USER;

    require_once($CFG->dirroot . '/mod/quiz/locallib.php');

    if (empty($userid)) {
        $userid = $USER->id;
    }

    $cm = get_fast_modinfo($event->courseid, $userid)->instances['quiz'][$event->instance];
    $quizobj = quiz::create($cm->instance, $userid);
    $quiz = $quizobj->get_quiz();

    // Check they have capabilities allowing them to view the quiz.
    if (!has_any_capability(['mod/quiz:reviewmyattempts', 'mod/quiz:attempt'], $quizobj->get_context(), $userid)) {
        return null;
    }

    $completion = new \completion_info($cm->get_course());

    $completiondata = $completion->get_data($cm, false, $userid);

    if ($completiondata->completionstate != COMPLETION_INCOMPLETE) {
        return null;
    }

    quiz_update_effective_access($quiz, $userid);

    // Check if quiz is closed, if so don't display it.
    if (!empty($quiz->timeclose) && $quiz->timeclose <= time()) {
        return null;
    }

    if (!$quizobj->is_participant($userid)) {
        // If the user is not a participant then they have
        // no action to take. This will filter out the events for teachers.
        return null;
    }

    $attempts = quiz_get_user_attempts($quizobj->get_quizid(), $userid);
    if (!empty($attempts)) {
        // The student's last attempt is finished.
        return null;
    }

    $name = get_string('attemptquiznow', 'quiz');
    $url = new \moodle_url('/mod/quiz/view.php', [
        'id' => $cm->id
    ]);
    $itemcount = 1;
    $actionable = true;

    // Check if the quiz is not currently actionable.
    if (!empty($quiz->timeopen) && $quiz->timeopen > time()) {
        $actionable = false;
    }

    return $factory->create_instance(
        $name,
        $url,
        $itemcount,
        $actionable
    );
}

/**
 * Add a get_coursemodule_info function in case any quiz type wants to add 'extra' information
 * for the course (see resource).
 *
 * Given a course_module object, this function returns any "extra" information that may be needed
 * when printing this activity in a course listing.  See get_array_of_activities() in course/lib.php.
 *
 * @param stdClass $coursemodule The coursemodule object (record).
 * @return cached_cm_info An object on information that the courses
 *                        will know about (most noticeably, an icon).
 */
function quiz_get_coursemodule_info($coursemodule) {
    global $DB;

    $dbparams = ['id' => $coursemodule->instance];
    $fields = 'id, name, intro, introformat, completionattemptsexhausted, completionminattempts,
        timeopen, timeclose';
    if (!$quiz = $DB->get_record('quiz', $dbparams, $fields)) {
        return false;
    }

    $result = new cached_cm_info();
    $result->name = $quiz->name;

    if ($coursemodule->showdescription) {
        // Convert intro to html. Do not filter cached version, filters run at display time.
        $result->content = format_module_intro('quiz', $quiz, $coursemodule->id, false);
    }

    // Populate the custom completion rules as key => value pairs, but only if the completion mode is 'automatic'.
    if ($coursemodule->completion == COMPLETION_TRACKING_AUTOMATIC) {
        if ($quiz->completionattemptsexhausted) {
            $result->customdata['customcompletionrules']['completionpassorattemptsexhausted'] = [
                'completionpassgrade' => $coursemodule->completionpassgrade,
                'completionattemptsexhausted' => $quiz->completionattemptsexhausted,
            ];
        } else {
            $result->customdata['customcompletionrules']['completionpassorattemptsexhausted'] = [];
        }

        $result->customdata['customcompletionrules']['completionminattempts'] = $quiz->completionminattempts;
    }

    // Populate some other values that can be used in calendar or on dashboard.
    if ($quiz->timeopen) {
        $result->customdata['timeopen'] = $quiz->timeopen;
    }
    if ($quiz->timeclose) {
        $result->customdata['timeclose'] = $quiz->timeclose;
    }

    return $result;
}

/**
 * Sets dynamic information about a course module
 *
 * This function is called from cm_info when displaying the module
 *
 * @param cm_info $cm
 */
function mod_quiz_cm_info_dynamic(cm_info $cm) {
    global $USER;

    $cache = cache::make('mod_quiz', 'overrides');
    $override = $cache->get("{$cm->instance}_u_{$USER->id}");

    if (!$override) {
        $override = (object) [
            'timeopen' => null,
            'timeclose' => null,
        ];
    }

    // No need to look for group overrides if there are user overrides for both timeopen and timeclose.
    if (is_null($override->timeopen) || is_null($override->timeclose)) {
        $opens = [];
        $closes = [];
        $groupings = groups_get_user_groups($cm->course, $USER->id);
        foreach ($groupings[0] as $groupid) {
            $groupoverride = $cache->get("{$cm->instance}_g_{$groupid}");
            if (isset($groupoverride->timeopen)) {
                $opens[] = $groupoverride->timeopen;
            }
            if (isset($groupoverride->timeclose)) {
                $closes[] = $groupoverride->timeclose;
            }
        }
        // If there is a user override for a setting, ignore the group override.
        if (is_null($override->timeopen) && count($opens)) {
            $override->timeopen = min($opens);
        }
        if (is_null($override->timeclose) && count($closes)) {
            if (in_array(0, $closes)) {
                $override->timeclose = 0;
            } else {
                $override->timeclose = max($closes);
            }
        }
    }

    // Populate some other values that can be used in calendar or on dashboard.
    if (!is_null($override->timeopen)) {
        $cm->override_customdata('timeopen', $override->timeopen);
    }
    if (!is_null($override->timeclose)) {
        $cm->override_customdata('timeclose', $override->timeclose);
    }
}

/**
 * Callback which returns human-readable strings describing the active completion custom rules for the module instance.
 *
 * @param cm_info|stdClass $cm object with fields ->completion and ->customdata['customcompletionrules']
 * @return array $descriptions the array of descriptions for the custom rules.
 */
function mod_quiz_get_completion_active_rule_descriptions($cm) {
    // Values will be present in cm_info, and we assume these are up to date.
    if (empty($cm->customdata['customcompletionrules'])
        || $cm->completion != COMPLETION_TRACKING_AUTOMATIC) {
        return [];
    }

    $descriptions = [];
    $rules = $cm->customdata['customcompletionrules'];

    if (!empty($rules['completionpassorattemptsexhausted'])) {
        if (!empty($rules['completionpassorattemptsexhausted']['completionattemptsexhausted'])) {
            $descriptions[] = get_string('completionpassorattemptsexhausteddesc', 'quiz');
        }
    } else {
        // Fallback.
        if (!empty($rules['completionattemptsexhausted'])) {
            $descriptions[] = get_string('completionpassorattemptsexhausteddesc', 'quiz');
        }
    }

    if (!empty($rules['completionminattempts'])) {
        $descriptions[] = get_string('completionminattemptsdesc', 'quiz', $rules['completionminattempts']);
    }

    return $descriptions;
}

/**
 * Returns the min and max values for the timestart property of a quiz
 * activity event.
 *
 * The min and max values will be the timeopen and timeclose properties
 * of the quiz, respectively, if they are set.
 *
 * If either value isn't set then null will be returned instead to
 * indicate that there is no cutoff for that value.
 *
 * If the vent has no valid timestart range then [false, false] will
 * be returned. This is the case for overriden events.
 *
 * A minimum and maximum cutoff return value will look like:
 * [
 *     [1505704373, 'The date must be after this date'],
 *     [1506741172, 'The date must be before this date']
 * ]
 *
 * @throws \moodle_exception
 * @param \calendar_event $event The calendar event to get the time range for
 * @param stdClass $quiz The module instance to get the range from
 * @return array
 */
function mod_quiz_core_calendar_get_valid_event_timestart_range(\calendar_event $event, \stdClass $quiz) {
    global $CFG, $DB;
    require_once($CFG->dirroot . '/mod/quiz/locallib.php');

    // Overrides do not have a valid timestart range.
    if (quiz_is_overriden_calendar_event($event)) {
        return [false, false];
    }

    $mindate = null;
    $maxdate = null;

    if ($event->eventtype == QUIZ_EVENT_TYPE_OPEN) {
        if (!empty($quiz->timeclose)) {
            $maxdate = [
                $quiz->timeclose,
                get_string('openafterclose', 'quiz')
            ];
        }
    } else if ($event->eventtype == QUIZ_EVENT_TYPE_CLOSE) {
        if (!empty($quiz->timeopen)) {
            $mindate = [
                $quiz->timeopen,
                get_string('closebeforeopen', 'quiz')
            ];
        }
    }

    return [$mindate, $maxdate];
}

/**
 * This function will update the quiz module according to the
 * event that has been modified.
 *
 * It will set the timeopen or timeclose value of the quiz instance
 * according to the type of event provided.
 *
 * @throws \moodle_exception
 * @param \calendar_event $event A quiz activity calendar event
 * @param \stdClass $quiz A quiz activity instance
 */
function mod_quiz_core_calendar_event_timestart_updated(\calendar_event $event, \stdClass $quiz) {
    global $CFG, $DB;
    require_once($CFG->dirroot . '/mod/quiz/locallib.php');

    if (!in_array($event->eventtype, [QUIZ_EVENT_TYPE_OPEN, QUIZ_EVENT_TYPE_CLOSE])) {
        // This isn't an event that we care about so we can ignore it.
        return;
    }

    $courseid = $event->courseid;
    $modulename = $event->modulename;
    $instanceid = $event->instance;
    $modified = false;
    $closedatechanged = false;

    // Something weird going on. The event is for a different module so
    // we should ignore it.
    if ($modulename != 'quiz') {
        return;
    }

    if ($quiz->id != $instanceid) {
        // The provided quiz instance doesn't match the event so
        // there is nothing to do here.
        return;
    }

    // We don't update the activity if it's an override event that has
    // been modified.
    if (quiz_is_overriden_calendar_event($event)) {
        return;
    }

    $coursemodule = get_fast_modinfo($courseid)->instances[$modulename][$instanceid];
    $context = context_module::instance($coursemodule->id);

    // The user does not have the capability to modify this activity.
    if (!has_capability('moodle/course:manageactivities', $context)) {
        return;
    }

    if ($event->eventtype == QUIZ_EVENT_TYPE_OPEN) {
        // If the event is for the quiz activity opening then we should
        // set the start time of the quiz activity to be the new start
        // time of the event.
        if ($quiz->timeopen != $event->timestart) {
            $quiz->timeopen = $event->timestart;
            $modified = true;
        }
    } else if ($event->eventtype == QUIZ_EVENT_TYPE_CLOSE) {
        // If the event is for the quiz activity closing then we should
        // set the end time of the quiz activity to be the new start
        // time of the event.
        if ($quiz->timeclose != $event->timestart) {
            $quiz->timeclose = $event->timestart;
            $modified = true;
            $closedatechanged = true;
        }
    }

    if ($modified) {
        $quiz->timemodified = time();
        $DB->update_record('quiz', $quiz);

        if ($closedatechanged) {
            quiz_update_open_attempts(array('quizid' => $quiz->id));
        }

        // Delete any previous preview attempts.
        quiz_delete_previews($quiz);
        quiz_update_events($quiz);
        $event = \core\event\course_module_updated::create_from_cm($coursemodule, $context);
        $event->trigger();
    }
}

/**
 * Generates the question bank in a fragment output. This allows
 * the question bank to be displayed in a modal.
 *
 * The only expected argument provided in the $args array is
 * 'querystring'. The value should be the list of parameters
 * URL encoded and used to build the question bank page.
 *
 * The individual list of parameters expected can be found in
 * question_build_edit_resources.
 *
 * @param array $args The fragment arguments.
 * @return string The rendered mform fragment.
 */
function mod_quiz_output_fragment_quiz_question_bank($args) {
    global $CFG, $DB, $PAGE;
    require_once($CFG->dirroot . '/mod/quiz/locallib.php');
    require_once($CFG->dirroot . '/question/editlib.php');

    $querystring = preg_replace('/^\?/', '', $args['querystring']);
    $params = [];
    parse_str($querystring, $params);

    // Build the required resources. The $params are all cleaned as
    // part of this process.
    list($thispageurl, $contexts, $cmid, $cm, $quiz, $pagevars) =
            question_build_edit_resources('editq', '/mod/quiz/edit.php', $params);

    // Get the course object and related bits.
    $course = $DB->get_record('course', array('id' => $quiz->course), '*', MUST_EXIST);
    require_capability('mod/quiz:manage', $contexts->lowest());

    // Create quiz question bank view.
    $questionbank = new mod_quiz\question\bank\custom_view($contexts, $thispageurl, $course, $cm, $quiz);
    $questionbank->set_quiz_has_attempts(quiz_has_attempts($quiz->id));

    // Output.
    $renderer = $PAGE->get_renderer('mod_quiz', 'edit');
    return $renderer->question_bank_contents($questionbank, $pagevars);
}

/**
 * Generates the add random question in a fragment output. This allows the
 * form to be rendered in javascript, for example inside a modal.
 *
 * The required arguments as keys in the $args array are:
 *      cat {string} The category and category context ids comma separated.
 *      addonpage {int} The page id to add this question to.
 *      returnurl {string} URL to return to after form submission.
 *      cmid {int} The course module id the questions are being added to.
 *
 * @param array $args The fragment arguments.
 * @return string The rendered mform fragment.
 */
function mod_quiz_output_fragment_add_random_question_form($args) {
    global $CFG;
    require_once($CFG->dirroot . '/mod/quiz/addrandomform.php');

    $contexts = new \core_question\local\bank\question_edit_contexts($args['context']);
    $formoptions = [
        'contexts' => $contexts,
        'cat' => $args['cat']
    ];
    $formdata = [
        'category' => $args['cat'],
        'addonpage' => $args['addonpage'],
        'returnurl' => $args['returnurl'],
        'cmid' => $args['cmid']
    ];

    $form = new quiz_add_random_form(
        new \moodle_url('/mod/quiz/addrandom.php'),
        $formoptions,
        'post',
        '',
        null,
        true,
        $formdata
    );
    $form->set_data($formdata);

    return $form->render();
}

/**
 * Callback to fetch the activity event type lang string.
 *
 * @param string $eventtype The event type.
 * @return lang_string The event type lang string.
 */
function mod_quiz_core_calendar_get_event_action_string(string $eventtype): string {
    $modulename = get_string('modulename', 'quiz');

    switch ($eventtype) {
        case QUIZ_EVENT_TYPE_OPEN:
            $identifier = 'quizeventopens';
            break;
        case QUIZ_EVENT_TYPE_CLOSE:
            $identifier = 'quizeventcloses';
            break;
        default:
            return get_string('requiresaction', 'calendar', $modulename);
    }

    return get_string($identifier, 'quiz', $modulename);
}

/**
 * Delete question reference data.
 *
 * @param int $quizid The id of quiz.
 */
function quiz_delete_references($quizid): void {
    global $DB;
    $slots = $DB->get_records('quiz_slots', ['quizid' => $quizid]);
    foreach ($slots as $slot) {
        $params = [
            'itemid' => $slot->id,
            'component' => 'mod_quiz',
            'questionarea' => 'slot'
        ];
        // Delete any set references.
        $DB->delete_records('question_set_references', $params);
        // Delete any references.
        $DB->delete_records('question_references', $params);
    }
}<|MERGE_RESOLUTION|>--- conflicted
+++ resolved
@@ -1723,33 +1723,18 @@
         $beforekey = $keys[$i + 1];
     }
 
-<<<<<<< HEAD
     if (has_any_capability(['mod/quiz:manageoverrides', 'mod/quiz:viewoverrides'], $settings->get_page()->cm->context)) {
         $url = new moodle_url('/mod/quiz/overrides.php', ['cmid' => $settings->get_page()->cm->id, 'mode' => 'user']);
-=======
-    if (has_any_capability(['mod/quiz:manageoverrides', 'mod/quiz:viewoverrides'], $PAGE->cm->context)) {
-        $url = new moodle_url('/mod/quiz/overrides.php', array('cmid' => $PAGE->cm->id));
->>>>>>> 2f9032a1
         $node = navigation_node::create(get_string('overrides', 'quiz'),
                     $url, navigation_node::TYPE_SETTING, null, 'mod_quiz_useroverrides');
         $settingsoverride = $quiznode->add_node($node, $beforekey);
     }
 
-<<<<<<< HEAD
     if (has_capability('mod/quiz:manage', $settings->get_page()->cm->context)) {
-        $node = navigation_node::create(get_string('editquiz', 'quiz'),
+        $node = navigation_node::create(get_string('questions', 'quiz'),
             new moodle_url('/mod/quiz/edit.php', array('cmid' => $settings->get_page()->cm->id)),
             navigation_node::TYPE_SETTING, null, 'mod_quiz_edit', new pix_icon('t/edit', ''));
-        $editquiznode = $quiznode->add_node($node, $beforekey);
-        $editquiznode->set_show_in_secondary_navigation(false);
-=======
-    if (has_capability('mod/quiz:manage', $PAGE->cm->context)) {
-        $node = navigation_node::create(get_string('questions', 'quiz'),
-                new moodle_url('/mod/quiz/edit.php', array('cmid'=>$PAGE->cm->id)),
-                navigation_node::TYPE_SETTING, null, 'mod_quiz_edit',
-                new pix_icon('t/edit', ''));
         $quiznode->add_node($node, $beforekey);
->>>>>>> 2f9032a1
     }
 
     if (has_capability('mod/quiz:preview', $settings->get_page()->cm->context)) {
