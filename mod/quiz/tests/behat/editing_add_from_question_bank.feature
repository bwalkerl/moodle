--- conflicted
+++ resolved
@@ -217,7 +217,6 @@
     Then I should see "Question Bank A" in the "TF1" "list_item"
     And I should see "Question Bank B" in the "TF2" "list_item"
 
-<<<<<<< HEAD
   Scenario: User doesn't see the option to switch to a bank they can't use
     Given the "multilang" filter is "on"
     And the "multilang" filter applies to "content and headings"
@@ -246,7 +245,7 @@
     And I follow "from question bank"
     And I click on "Switch bank" "button"
     Then "Qbank 1 & < > \" ' &amp;" "link" should not exist in the "Select question bank" "dialogue"
-=======
+
   @javascript
   Scenario: Don't show the edit link if the user doesn't have permission
     Given the following "courses" exist:
@@ -269,5 +268,4 @@
     Then "TF1" "link" should exist
     And "Question Bank A" "link" should exist
     And "Shared question" "link" should not exist
-    And "Question Bank C" "link" should not exist
->>>>>>> 4eace2be
+    And "Question Bank C" "link" should not exist