<?php
// This file is part of Moodle - http://moodle.org/
//
// Moodle is free software: you can redistribute it and/or modify
// it under the terms of the GNU General Public License as published by
// the Free Software Foundation, either version 3 of the License, or
// (at your option) any later version.
//
// Moodle is distributed in the hope that it will be useful,
// but WITHOUT ANY WARRANTY; without even the implied warranty of
// MERCHANTABILITY or FITNESS FOR A PARTICULAR PURPOSE.  See the
// GNU General Public License for more details.
//
// You should have received a copy of the GNU General Public License
// along with Moodle.  If not, see <http://www.gnu.org/licenses/>.

/**
 * Strings for component qbank_previewquestion, language 'en'
 *
 * @package    qbank_previewquestion
 * @copyright  2021 Catalyst IT Australia Pty Ltd
 * @author     Safat Shahin <safatshahin@catalyst-au.net>
 * @license    http://www.gnu.org/copyleft/gpl.html GNU GPL v3 or later
 */

$string['alwayslatest'] = 'Always latest';
$string['newerversion'] = 'This preview is using an older version of the question. {$a->restartbutton}';
$string['pluginname'] = 'Preview question';
$string['privacy:metadata'] = 'The Preview question question bank plugin does not store any personal data.';
// Tag related errors.
$string['tagclosebutton'] = 'Close';
$string['tagerror'] = 'No question was found with following tags: {$a}. Please change or remove tags filtering.';
$string['tagsnotfound'] = 'Tags not found';
// Form string(s).
$string['previewoptions'] = 'Preview options';
$string['questionversion'] = 'Question version';
<<<<<<< HEAD
$string['restartnow'] = 'Use latest version';
=======
$string['theoptionsyouselectonlyaffectthepreview'] = 'These settings are for testing the question. The options you select only affect the preview.';
>>>>>>> c05a2901
// Preview title.
$string['versiontitle'] = 'Version {$a}';
$string['versiontitlelatest'] = 'Version {$a} (latest)';
<|MERGE_RESOLUTION|>--- conflicted
+++ resolved
@@ -34,11 +34,8 @@
 // Form string(s).
 $string['previewoptions'] = 'Preview options';
 $string['questionversion'] = 'Question version';
-<<<<<<< HEAD
 $string['restartnow'] = 'Use latest version';
-=======
 $string['theoptionsyouselectonlyaffectthepreview'] = 'These settings are for testing the question. The options you select only affect the preview.';
->>>>>>> c05a2901
 // Preview title.
 $string['versiontitle'] = 'Version {$a}';
 $string['versiontitlelatest'] = 'Version {$a} (latest)';
