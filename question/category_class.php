<?php
// This file is part of Moodle - http://moodle.org/
//
// Moodle is free software: you can redistribute it and/or modify
// it under the terms of the GNU General Public License as published by
// the Free Software Foundation, either version 3 of the License, or
// (at your option) any later version.
//
// Moodle is distributed in the hope that it will be useful,
// but WITHOUT ANY WARRANTY; without even the implied warranty of
// MERCHANTABILITY or FITNESS FOR A PARTICULAR PURPOSE.  See the
// GNU General Public License for more details.
//
// You should have received a copy of the GNU General Public License
// along with Moodle.  If not, see <http://www.gnu.org/licenses/>.

/**
 * A class for representing question categories.
 *
 * @package    moodlecore
 * @subpackage questionbank
 * @copyright  1999 onwards Martin Dougiamas {@link http://moodle.com}
 * @license    http://www.gnu.org/copyleft/gpl.html GNU GPL v3 or later
 */


defined('MOODLE_INTERNAL') || die();

// number of categories to display on page
define('QUESTION_PAGE_LENGTH', 25);

require_once($CFG->libdir . '/listlib.php');
require_once($CFG->dirroot . '/question/category_form.php');
require_once($CFG->dirroot . '/question/move_form.php');


/**
 * Class representing a list of question categories
 *
 * @copyright  1999 onwards Martin Dougiamas {@link http://moodle.com}
 * @license    http://www.gnu.org/copyleft/gpl.html GNU GPL v3 or later
 */
class question_category_list extends moodle_list {
    public $table = "question_categories";
    public $listitemclassname = 'question_category_list_item';
    /**
     * @var reference to list displayed below this one.
     */
    public $nextlist = null;
    /**
     * @var reference to list displayed above this one.
     */
    public $lastlist = null;

    public $context = null;
    public $sortby = 'parent, sortorder, name';

    public function __construct($type='ul', $attributes='', $editable = false, $pageurl=null, $page = 0, $pageparamname = 'page', $itemsperpage = 20, $context = null){
        parent::__construct('ul', '', $editable, $pageurl, $page, 'cpage', $itemsperpage);
        $this->context = $context;
    }

    public function get_records() {
        $this->records = get_categories_for_contexts($this->context->id, $this->sortby);
    }

    /**
     * Returns the highest category id that the $item can have as its parent.
     * Note: question categories cannot go higher than the TOP category.
     *
     * @param list_item $item The item which its top level parent is going to be returned.
     * @return int
     */
    public function get_top_level_parent_id($item) {
        // Put the item at the highest level it can go.
        $topcategory = question_get_top_category($item->item->contextid, true);
        return $topcategory->id;
    }

    /**
     * process any actions.
     *
     * @param integer $left id of item to move left
     * @param integer $right id of item to move right
     * @param integer $moveup id of item to move up
     * @param integer $movedown id of item to move down
     * @return void
     * @throws coding_exception
     */
    public function process_actions($left, $right, $moveup, $movedown) {
        $category = new stdClass();
        if (!empty($left)) {
            // Moved Left (In to another category).
            $category->id = $left;
            $category->contextid = $this->context->id;
            $event = \core\event\question_category_moved::create_from_question_category_instance($category);
            $event->trigger();
        } else if (!empty($right)) {
            // Moved Right (Out of the current category).
            $category->id = $right;
            $category->contextid = $this->context->id;
            $event = \core\event\question_category_moved::create_from_question_category_instance($category);
            $event->trigger();
        }
        parent::process_actions($left, $right, $moveup, $movedown);
    }
}

/**
 * An item in a list of question categories.
 *
 * @copyright  1999 onwards Martin Dougiamas {@link http://moodle.com}
 * @license    http://www.gnu.org/copyleft/gpl.html GNU GPL v3 or later
 */
class question_category_list_item extends list_item {
    public function set_icon_html($first, $last, $lastitem){
        global $CFG;
        $category = $this->item;
        $url = new moodle_url('/question/category.php', ($this->parentlist->pageurl->params() + array('edit'=>$category->id)));
        $this->icons['edit']= $this->image_icon(get_string('editthiscategory', 'question'), $url, 'edit');
        parent::set_icon_html($first, $last, $lastitem);
        $toplevel = ($this->parentlist->parentitem === null);//this is a top level item
        if (($this->parentlist->nextlist !== null) && $last && $toplevel && (count($this->parentlist->items)>1)){
            $url = new moodle_url($this->parentlist->pageurl, array('movedowncontext'=>$this->id, 'tocontext'=>$this->parentlist->nextlist->context->id, 'sesskey'=>sesskey()));
            $this->icons['down'] = $this->image_icon(
                get_string('shareincontext', 'question', $this->parentlist->nextlist->context->get_context_name()), $url, 'down');
        }
        if (($this->parentlist->lastlist !== null) && $first && $toplevel && (count($this->parentlist->items)>1)){
            $url = new moodle_url($this->parentlist->pageurl, array('moveupcontext'=>$this->id, 'tocontext'=>$this->parentlist->lastlist->context->id, 'sesskey'=>sesskey()));
            $this->icons['up'] = $this->image_icon(
                get_string('shareincontext', 'question', $this->parentlist->lastlist->context->get_context_name()), $url, 'up');
        }
    }

    public function item_html($extraargs = array()){
        global $CFG, $OUTPUT;
        $str = $extraargs['str'];
        $category = $this->item;

        $editqestions = get_string('editquestions', 'question');

        // Each section adds html to be displayed as part of this list item.
        $questionbankurl = new moodle_url('/question/edit.php', $this->parentlist->pageurl->params());
        $questionbankurl->param('cat', $category->id . ',' . $category->contextid);
        $item = '';
        $text = format_string($category->name, true, ['context' => $this->parentlist->context]);
        if ($category->idnumber !== null && $category->idnumber !== '') {
            $text .= ' ' . html_writer::span(
                    html_writer::span(get_string('idnumber', 'question'), 'accesshide') .
                    ' ' . $category->idnumber, 'badge badge-primary');
        }
        $text .= ' (' . $category->questioncount . ')';
        $item .= html_writer::tag('b', html_writer::link($questionbankurl, $text,
                        ['title' => $editqestions]) . ' ');
        $item .= format_text($category->info, $category->infoformat,
                array('context' => $this->parentlist->context, 'noclean' => true));

        // Don't allow delete if this is the top category, or the last editable category in this context.
        if ($category->parent && !question_is_only_child_of_top_category_in_context($category->id)) {
            $deleteurl = new moodle_url($this->parentlist->pageurl, array('delete' => $this->id, 'sesskey' => sesskey()));
            $item .= html_writer::link($deleteurl,
                    $OUTPUT->pix_icon('t/delete', $str->delete),
                    array('title' => $str->delete));
        }

        return $item;
    }
}


/**
 * Class for performing operations on question categories.
 *
 * @copyright  1999 onwards Martin Dougiamas {@link http://moodle.com}
 * @license    http://www.gnu.org/copyleft/gpl.html GNU GPL v3 or later
 */
class question_category_object {

    /**
     * @var array common language strings.
     */
    public $str;

    /**
     * @var array nested lists to display categories.
     */
    public $editlists = array();
    public $tab;
    public $tabsize = 3;

    /**
     * @var moodle_url Object representing url for this page
     */
    public $pageurl;

    /**
     * @var question_category_edit_form Object representing form for adding / editing categories.
     */
    public $catform;

    /**
     * Constructor.
     *
     * @param int $page page number
     * @param moodle_url $pageurl base URL of the display categories page. Used for redirects.
     * @param context[] $contexts contexts where the current user can edit categories.
     * @param int $currentcat id of the category to be edited. 0 if none.
     * @param int|null $defaultcategory id of the current category. null if none.
     * @param int $todelete id of the category to delete. 0 if none.
     * @param context[] $addcontexts contexts where the current user can add questions.
     */
    public function __construct($page, $pageurl, $contexts, $currentcat, $defaultcategory, $todelete, $addcontexts) {

        $this->tab = str_repeat('&nbsp;', $this->tabsize);

        $this->str = new stdClass();
        $this->str->course         = get_string('course');
        $this->str->category       = get_string('category', 'question');
        $this->str->categoryinfo   = get_string('categoryinfo', 'question');
        $this->str->questions      = get_string('questions', 'question');
        $this->str->add            = get_string('add');
        $this->str->delete         = get_string('delete');
        $this->str->moveup         = get_string('moveup');
        $this->str->movedown       = get_string('movedown');
        $this->str->edit           = get_string('editthiscategory', 'question');
        $this->str->hide           = get_string('hide');
        $this->str->order          = get_string('order');
        $this->str->parent         = get_string('parent', 'question');
        $this->str->add            = get_string('add');
        $this->str->action         = get_string('action');
        $this->str->top            = get_string('top');
        $this->str->addcategory    = get_string('addcategory', 'question');
        $this->str->editcategory   = get_string('editcategory', 'question');
        $this->str->cancel         = get_string('cancel');
        $this->str->editcategories = get_string('editcategories', 'question');
        $this->str->page           = get_string('page');

        $this->pageurl = $pageurl;

        $this->initialize($page, $contexts, $currentcat, $defaultcategory, $todelete, $addcontexts);
    }

    /**
     * Old syntax of class constructor. Deprecated in PHP7.
     *
     * @deprecated since Moodle 3.1
     */
    public function question_category_object($page, $pageurl, $contexts, $currentcat, $defaultcategory, $todelete, $addcontexts) {
        debugging('Use of class name as constructor is deprecated', DEBUG_DEVELOPER);
        self::__construct($page, $pageurl, $contexts, $currentcat, $defaultcategory, $todelete, $addcontexts);
    }

    /**
     * Initializes this classes general category-related variables
     */
    public function initialize($page, $contexts, $currentcat, $defaultcategory, $todelete, $addcontexts) {
        $lastlist = null;
        foreach ($contexts as $context){
            $this->editlists[$context->id] = new question_category_list('ul', '', true, $this->pageurl, $page, 'cpage', QUESTION_PAGE_LENGTH, $context);
            $this->editlists[$context->id]->lastlist =& $lastlist;
            if ($lastlist!== null){
                $lastlist->nextlist =& $this->editlists[$context->id];
            }
            $lastlist =& $this->editlists[$context->id];
        }

        $count = 1;
        $paged = false;
        foreach ($this->editlists as $key => $list){
            list($paged, $count) = $this->editlists[$key]->list_from_records($paged, $count);
        }
        $this->catform = new question_category_edit_form($this->pageurl, compact('contexts', 'currentcat'));
        if (!$currentcat){
            $this->catform->set_data(array('parent'=>$defaultcategory));
        }
    }

    /**
     * Displays the user interface
     *
     */
    public function display_user_interface() {

        /// Interface for editing existing categories
        $this->output_edit_lists();


        echo '<br />';
        /// Interface for adding a new category:
        $this->output_new_table();
        echo '<br />';

    }

    /**
     * Outputs a table to allow entry of a new category
     */
    public function output_new_table() {
        $this->catform->display();
    }

    /**
     * Outputs a list to allow editing/rearranging of existing categories
     *
     * $this->initialize() must have already been called
     *
     */
    public function output_edit_lists() {
        global $OUTPUT;

        echo $OUTPUT->heading_with_help(get_string('editcategories', 'question'), 'editcategories', 'question');

        foreach ($this->editlists as $context => $list){
            $listhtml = $list->to_html(0, array('str'=>$this->str));
            if ($listhtml){
                echo $OUTPUT->box_start('boxwidthwide boxaligncenter generalbox questioncategories contextlevel' . $list->context->contextlevel);
                $fullcontext = context::instance_by_id($context);
                echo $OUTPUT->heading(get_string('questioncatsfor', 'question', $fullcontext->get_context_name()), 3);
                echo $listhtml;
                echo $OUTPUT->box_end();
            }
        }
        echo $list->display_page_numbers();
     }

    /**
     * gets all the courseids for the given categories
     *
     * @param array categories contains category objects in  a tree representation
     * @return array courseids flat array in form categoryid=>courseid
     */
    public function get_course_ids($categories) {
        $courseids = array();
        foreach ($categories as $key=>$cat) {
            $courseids[$key] = $cat->course;
            if (!empty($cat->children)) {
                $courseids = array_merge($courseids, $this->get_course_ids($cat->children));
            }
        }
        return $courseids;
    }

    public function edit_single_category($categoryid) {
    /// Interface for adding a new category
        global $DB;
        /// Interface for editing existing categories
        $category = $DB->get_record("question_categories", array("id" => $categoryid));
        if (empty($category)) {
            print_error('invalidcategory', '', '', $categoryid);
        } else if ($category->parent == 0) {
            print_error('cannotedittopcat', 'question', '', $categoryid);
        } else {
            $category->parent = "{$category->parent},{$category->contextid}";
            $category->submitbutton = get_string('savechanges');
            $category->categoryheader = $this->str->edit;
            $this->catform->set_data($category);
            $this->catform->display();
        }
    }

    /**
     * Sets the viable parents
     *
     *  Viable parents are any except for the category itself, or any of it's descendants
     *  The parentstrings parameter is passed by reference and changed by this function.
     *
     * @param    array parentstrings a list of parentstrings
     * @param   object category
     */
    public function set_viable_parents(&$parentstrings, $category) {

        unset($parentstrings[$category->id]);
        if (isset($category->children)) {
            foreach ($category->children as $child) {
                $this->set_viable_parents($parentstrings, $child);
            }
        }
    }

    /**
     * Gets question categories
     *
     * @param    int parent - if given, restrict records to those with this parent id.
     * @param    string sort - [[sortfield [,sortfield]] {ASC|DESC}]
     * @return   array categories
     */
    public function get_question_categories($parent=null, $sort="sortorder ASC") {
        global $COURSE, $DB;
        if (is_null($parent)) {
            $categories = $DB->get_records('question_categories', array('course' => $COURSE->id), $sort);
        } else {
            $select = "parent = ? AND course = ?";
            $categories = $DB->get_records_select('question_categories', $select, array($parent, $COURSE->id), $sort);
        }
        return $categories;
    }

    /**
     * Deletes an existing question category
     *
     * @param int deletecat id of category to delete
     */
    public function delete_category($categoryid) {
        global $CFG, $DB;
        question_can_delete_cat($categoryid);
        if (!$category = $DB->get_record("question_categories", array("id" => $categoryid))) {  // security
            print_error('unknowcategory');
        }
        /// Send the children categories to live with their grandparent
        $DB->set_field("question_categories", "parent", $category->parent, array("parent" => $category->id));

        /// Finally delete the category itself
        $DB->delete_records("question_categories", array("id" => $category->id));

        // Log the deletion of this category.
        $event = \core\event\question_category_deleted::create_from_question_category_instance($category);
        $event->add_record_snapshot('question_categories', $category);
        $event->trigger();

    }

    public function move_questions_and_delete_category($oldcat, $newcat){
        question_can_delete_cat($oldcat);
        $this->move_questions($oldcat, $newcat);
        $this->delete_category($oldcat);
    }

    public function display_move_form($questionsincategory, $category){
        global $OUTPUT;
        $vars = new stdClass();
        $vars->name = $category->name;
        $vars->count = $questionsincategory;
        echo $OUTPUT->box(get_string('categorymove', 'question', $vars), 'generalbox boxaligncenter');
        $this->moveform->display();
    }

    public function move_questions($oldcat, $newcat){
        global $DB;
        $questionids = $DB->get_records_select_menu('question',
                'category = ? AND (parent = 0 OR parent = id)', array($oldcat), '', 'id,1');
        question_move_questions_to_category(array_keys($questionids), $newcat);
    }

    /**
     * Create a new category.
     *
     * Data is expected to come from question_category_edit_form.
     *
     * By default redirects on success, unless $return is true.
     *
     * @param string $newparent 'categoryid,contextid' of the parent category.
     * @param string $newcategory the name.
     * @param string $newinfo the description.
     * @param bool $return if true, return rather than redirecting.
     * @param int|string $newinfoformat description format. One of the FORMAT_ constants.
     * @param null $idnumber the idnumber. '' is converted to null.
     * @return bool|int New category id if successful, else false.
     */
    public function add_category($newparent, $newcategory, $newinfo, $return = false, $newinfoformat = FORMAT_HTML,
            $idnumber = null) {
        global $DB;
        if (empty($newcategory)) {
            print_error('categorynamecantbeblank', 'question');
        }
        list($parentid, $contextid) = explode(',', $newparent);
        //moodle_form makes sure select element output is legal no need for further cleaning
        require_capability('moodle/question:managecategory', context::instance_by_id($contextid));

        if ($parentid) {
            if(!($DB->get_field('question_categories', 'contextid', array('id' => $parentid)) == $contextid)) {
                print_error('cannotinsertquestioncatecontext', 'question', '', array('cat'=>$newcategory, 'ctx'=>$contextid));
            }
        }

        if ((string) $idnumber === '') {
            $idnumber = null;
        } else if (!empty($contextid)) {
            // While this check already exists in the form validation, this is a backstop preventing unnecessary errors.
            if ($DB->record_exists('question_categories',
                    ['idnumber' => $idnumber, 'contextid' => $contextid])) {
                $idnumber = null;
            }
        }

        $cat = new stdClass();
        $cat->parent = $parentid;
        $cat->contextid = $contextid;
        $cat->name = $newcategory;
        $cat->info = $newinfo;
        $cat->infoformat = $newinfoformat;
        $cat->sortorder = 999;
        $cat->stamp = make_unique_id_code();
        $cat->idnumber = $idnumber;
<<<<<<< HEAD

=======
>>>>>>> 468d7ead
        $categoryid = $DB->insert_record("question_categories", $cat);

        // Log the creation of this category.
        $category = new stdClass();
        $category->id = $categoryid;
        $category->contextid = $contextid;
        $event = \core\event\question_category_created::create_from_question_category_instance($category);
        $event->trigger();

        if ($return) {
            return $categoryid;
        } else {
            redirect($this->pageurl);//always redirect after successful action
        }
    }

    /**
     * Updates an existing category with given params.
     *
     * Warning! parameter order and meaning confusingly different from add_category in some ways!
     *
     * @param int $updateid id of the category to update.
     * @param int $newparent 'categoryid,contextid' of the parent category to set.
     * @param string $newname category name.
     * @param string $newinfo category description.
     * @param int|string $newinfoformat description format. One of the FORMAT_ constants.
     * @param int $idnumber the idnumber. '' is converted to null.
     * @param bool $redirect if true, will redirect once the DB is updated (default).
     */
    public function update_category($updateid, $newparent, $newname, $newinfo, $newinfoformat = FORMAT_HTML,
            $idnumber = null, $redirect = true) {
        global $CFG, $DB;
        if (empty($newname)) {
            print_error('categorynamecantbeblank', 'question');
        }

        // Get the record we are updating.
        $oldcat = $DB->get_record('question_categories', array('id' => $updateid));
        $lastcategoryinthiscontext = question_is_only_child_of_top_category_in_context($updateid);

        if (!empty($newparent) && !$lastcategoryinthiscontext) {
            list($parentid, $tocontextid) = explode(',', $newparent);
        } else {
            $parentid = $oldcat->parent;
            $tocontextid = $oldcat->contextid;
        }

        // Check permissions.
        $fromcontext = context::instance_by_id($oldcat->contextid);
        require_capability('moodle/question:managecategory', $fromcontext);

        // If moving to another context, check permissions some more, and confirm contextid,stamp uniqueness.
        $newstamprequired = false;
        if ($oldcat->contextid != $tocontextid) {
            $tocontext = context::instance_by_id($tocontextid);
            require_capability('moodle/question:managecategory', $tocontext);

            // Confirm stamp uniqueness in the new context. If the stamp already exists, generate a new one.
            if ($DB->record_exists('question_categories', array('contextid' => $tocontextid, 'stamp' => $oldcat->stamp))) {
                $newstamprequired = true;
            }
        }

        $updateidnumber = true;
        if ((string) $idnumber === '') {
            $idnumber = null;
        } else if (!empty($tocontextid)) {
            // While this check already exists in the form validation, this is a backstop preventing unnecessary errors.
            if ($DB->record_exists_select('question_categories',
                    'idnumber = ? AND contextid = ? AND id <> ?',
                    [$idnumber, $tocontextid, $updateid])) {
                $idnumber = null;
                $updateidnumber = false;
            }
        }

        // Update the category record.
        $cat = new stdClass();
        $cat->id = $updateid;
        $cat->name = $newname;
        $cat->info = $newinfo;
        $cat->infoformat = $newinfoformat;
        $cat->parent = $parentid;
        $cat->contextid = $tocontextid;
<<<<<<< HEAD
        if ($updateidnumber) {
            $cat->idnumber = $idnumber;
        }
=======
        $cat->idnumber = $idnumber;
>>>>>>> 468d7ead
        if ($newstamprequired) {
            $cat->stamp = make_unique_id_code();
        }
        $DB->update_record('question_categories', $cat);

        // Log the update of this category.
        $event = \core\event\question_category_updated::create_from_question_category_instance($cat);
        $event->trigger();

        // If the category name has changed, rename any random questions in that category.
        if ($oldcat->name != $cat->name) {
            $where = "qtype = 'random' AND category = ? AND " . $DB->sql_compare_text('questiontext') . " = ?";

            $randomqtype = question_bank::get_qtype('random');
            $randomqname = $randomqtype->question_name($cat, false);
            $DB->set_field_select('question', 'name', $randomqname, $where, array($cat->id, '0'));

            $randomqname = $randomqtype->question_name($cat, true);
            $DB->set_field_select('question', 'name', $randomqname, $where, array($cat->id, '1'));
        }

        if ($oldcat->contextid != $tocontextid) {
            // Moving to a new context. Must move files belonging to questions.
            question_move_category_to_context($cat->id, $oldcat->contextid, $tocontextid);
        }

        // Cat param depends on the context id, so update it.
        $this->pageurl->param('cat', $updateid . ',' . $tocontextid);
        if ($redirect) {
            redirect($this->pageurl); // Always redirect after successful action.
        }
    }
}<|MERGE_RESOLUTION|>--- conflicted
+++ resolved
@@ -491,10 +491,6 @@
         $cat->sortorder = 999;
         $cat->stamp = make_unique_id_code();
         $cat->idnumber = $idnumber;
-<<<<<<< HEAD
-
-=======
->>>>>>> 468d7ead
         $categoryid = $DB->insert_record("question_categories", $cat);
 
         // Log the creation of this category.
@@ -558,7 +554,6 @@
             }
         }
 
-        $updateidnumber = true;
         if ((string) $idnumber === '') {
             $idnumber = null;
         } else if (!empty($tocontextid)) {
@@ -567,7 +562,6 @@
                     'idnumber = ? AND contextid = ? AND id <> ?',
                     [$idnumber, $tocontextid, $updateid])) {
                 $idnumber = null;
-                $updateidnumber = false;
             }
         }
 
@@ -579,13 +573,7 @@
         $cat->infoformat = $newinfoformat;
         $cat->parent = $parentid;
         $cat->contextid = $tocontextid;
-<<<<<<< HEAD
-        if ($updateidnumber) {
-            $cat->idnumber = $idnumber;
-        }
-=======
         $cat->idnumber = $idnumber;
->>>>>>> 468d7ead
         if ($newstamprequired) {
             $cat->stamp = make_unique_id_code();
         }
