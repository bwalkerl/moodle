<?php
// This file is part of Moodle - http://moodle.org/
//
// Moodle is free software: you can redistribute it and/or modify
// it under the terms of the GNU General Public License as published by
// the Free Software Foundation, either version 3 of the License, or
// (at your option) any later version.
//
// Moodle is distributed in the hope that it will be useful,
// but WITHOUT ANY WARRANTY; without even the implied warranty of
// MERCHANTABILITY or FITNESS FOR A PARTICULAR PURPOSE.  See the
// GNU General Public License for more details.
//
// You should have received a copy of the GNU General Public License
// along with Moodle.  If not, see <http://www.gnu.org/licenses/>.

/**
 * Language strings for the sdrag-and-drop words into sentences question type.
 *
 * @package    qtype
 * @subpackage gapselect
 * @copyright  2011 The Open University
 * @license    http://www.gnu.org/copyleft/gpl.html GNU GPL v3 or later
 */

$string['addmorechoiceblanks'] = 'Blanks for {no} more choices';
$string['answer'] = 'Answer';
$string['choices'] = 'Choices';
$string['choicex'] = 'Choice {no}';
$string['correctansweris'] = 'The correct answer is: {$a}';
<<<<<<< HEAD
$string['editinggapselect'] = 'Editing a select missing words question';
$string['errorblankchoice'] = 'Please check the Choices: Choice {$a} is empty.';
$string['errormissingchoice'] = 'Please check the Question text: {$a} was not found in Choices! Only the choice numbers that exist in choices are allowed to be used a place holders.';
$string['errornoslots'] = 'The question text must contain placeholders like [[1]] to show where the missing words go.';
$string['errorquestiontextblank'] = 'You must enter some question text.';
$string['gapselect'] = 'Select missing words';
$string['gapselect_help'] = 'Type in some question text like "The [[1]] jumped over the [[2]]", then enter the possible words to go in gaps 1 and 2 underneath.';
$string['gapselectsummary'] = 'Missing words in some text are filled in using dropdown menus.';
=======
>>>>>>> f37cb12e
$string['group'] = 'Group';
$string['pleaseputananswerineachbox'] = 'Please put an answer in each box.';
$string['pluginname'] = 'Select missing words';
$string['pluginname_help'] = 'Type in some question text like "The [[1]] jumped over the [[2]]", then enter the possible words to go in gaps 1 and 2 underneath.';
$string['pluginname_link'] = 'question/type/gapselect';
$string['pluginnameadding'] = 'Adding a select missing words question';
$string['pluginnameediting'] = 'Editing a select missing words question';
$string['pluginnamesummary'] = 'Missing words in some text are filled in using dropdown menus.';
$string['shuffle'] = 'Shuffle';<|MERGE_RESOLUTION|>--- conflicted
+++ resolved
@@ -28,17 +28,10 @@
 $string['choices'] = 'Choices';
 $string['choicex'] = 'Choice {no}';
 $string['correctansweris'] = 'The correct answer is: {$a}';
-<<<<<<< HEAD
-$string['editinggapselect'] = 'Editing a select missing words question';
 $string['errorblankchoice'] = 'Please check the Choices: Choice {$a} is empty.';
 $string['errormissingchoice'] = 'Please check the Question text: {$a} was not found in Choices! Only the choice numbers that exist in choices are allowed to be used a place holders.';
 $string['errornoslots'] = 'The question text must contain placeholders like [[1]] to show where the missing words go.';
 $string['errorquestiontextblank'] = 'You must enter some question text.';
-$string['gapselect'] = 'Select missing words';
-$string['gapselect_help'] = 'Type in some question text like "The [[1]] jumped over the [[2]]", then enter the possible words to go in gaps 1 and 2 underneath.';
-$string['gapselectsummary'] = 'Missing words in some text are filled in using dropdown menus.';
-=======
->>>>>>> f37cb12e
 $string['group'] = 'Group';
 $string['pleaseputananswerineachbox'] = 'Please put an answer in each box.';
 $string['pluginname'] = 'Select missing words';
