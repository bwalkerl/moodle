--- conflicted
+++ resolved
@@ -3,16 +3,13 @@
 
 === 4.5 ===
 
-<<<<<<< HEAD
 * The following external methods now return tags data relevant to each custom report:
   - `core_reportbuilder_list_reports`
   - `core_reportbuilder_retrieve_report`
 * The following previously deprecated local helper methods have been removed and can no longer be used:
   - `audience::get_all_audiences_menu_types`
   - `report::get_available_columns`
-=======
 * The base datasource `add_all_from_entities` method accepts optional parameter to specify which entities to add elements from
->>>>>>> 0a9715a8
 
 === 4.4 ===
 
