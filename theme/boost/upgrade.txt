This file describes API changes in /theme/boost
information provided here is intended especially for theme designers.

=== 4.3 ===
<<<<<<< HEAD
* The $activity-iconcontainer-height and $activity-iconcontainer-width variables have been changed from 50px to 52px.
=======

* New SCSS mixin optional_animate to animate an element unless if the user has reduced motion in their preferences.
>>>>>>> e715b7a7

=== 4.0 ===
* Following the adopted standards, breadcrumbs have been removed for pages that reside on the 1st level within a course
  e.g. participants, grades, settings, reports.
* Any custom complex node structures added to the nav tree will now be displayed as a flattened structure within the corresponding
  secondary navigation. It is dependent on what the first url for the construct.
  Refer to secondary_test.php:test_add_external_nodes_to_secondary for examples.
* New function addblockbutton in the renderer, which generates the new 'Add a block' button.
  Call this and output it into your templates.
* In order to view additional custom nodes, leverage the 'get_overflow_menu_data' which returns url_select if there are nodes available.
* In order for existing themes to leverage the changes in the Boost theme, it is recommended to follow the guidelines in the 4.0 docs
  https://docs.moodle.org/dev/Moodle_4.0_developer_update

=== 3.7 ===

* Templates and renderers moved to core.

* Behat override steps moved to core.

Form element template
---------------------
A 'wrapperid' has been added to 'templates/core_form/element-template.mustache' to restore unique ids
on Boost form element wrappers. This restores the same unique element ids seen on elements in BS2
themes, which were mistakenly dropped when introducing the Boost theme.

=== 3.5 ===

The Boost theme now uses Bootstrap 4 Stable (BS4S).

We are trying to use as much BS4S classes in MDL Templates to reduce the amount of Moodle CSS.

The biggest changes are:

JavaScript
----------
* All Bootstrap javascript has been updated.

Sass
----
* A number of variables are no longer available in Bootstrap 4 Stable. For now a bs4alpha compatibility file has been added, see scss/bs4alphacompat.scss which translates veriable names from the Alpha version to the stable version.

* m-t-* and other spacing utilities should be replaced with mt-*.

The units that were used for margins have changed too
m-t-1 is now mt-3
m-t-2 is now mt-4
m-t-3 is now mt-5


Grid and Flexbox
----------------
The Boostrap grid uses CSS's flexbox grid to build layouts.

New breakpoints for grids have been added:
.col-*  <576px
.col-sm-* >= 576px
.col-md-* >= 768px
.col-lg-* >= 992px
.col-xl-* >= 1200px

All usage of '*-xs-*' have been dropped. So what used to be col-xs-6 should now be written as col-6.

*-md-* has become *-lg-*, and *-lg-* has become *-xl-*.

Typography
----------
Boostrap 4 uses a native font stack that selects the best font-family for each OS and device. For font sizing the browser default root font-size (typically 16px) is used. this variable can be changed using the variable '$font-size-base'.
In the default Boost preset we use: "0.9375rem" which computes to 15px on most browser.

Presets
-------
The structure of preset files have changed. The new structure of a preset file is:

// Space to set variables.
$font-size-base: 0.9375rem

// Import FontAwesome.
@import "fontawesome";

// Import All of Bootstrap.
@import "bootstrap";

// Import Core moodle CSS.
@import "moodle";

// Space to use Bootstrap mixins and extends.
.navbar {
  @include shadow();
}

Bootswatches
------------
Bootstrap 4 bootswatches can be imported using the theme/boost/cli/import-bootswatch.php script. Generated bootswatches can be added in the theme boost settings page.

Changed Components
------------------
Cards need this structure
 class='card'
    class='card-body'
This used to be 'card-block'

The header.mustache template has been replace by a navbar.mustache template for name consistancy with Bootstrap

A new header.mustache template has been created served from core/core_renderer.php. This should be move to core at some point.


=== 3.4 ===
* For improved accessibility, the footer links for boost have been changed to use $bg-inverse-link-color (defaults to white) and
  now have an underline text-decoration. To override the link colour simply set $bg-inverse-link-color in your preset file or
  theme scss.
* To match the new primary colour we are switching to using the UX pallette, which uses a purple colour for info. To override,
  set $brand-info in your preset file or theme scss.<|MERGE_RESOLUTION|>--- conflicted
+++ resolved
@@ -2,12 +2,8 @@
 information provided here is intended especially for theme designers.
 
 === 4.3 ===
-<<<<<<< HEAD
 * The $activity-iconcontainer-height and $activity-iconcontainer-width variables have been changed from 50px to 52px.
-=======
-
 * New SCSS mixin optional_animate to animate an element unless if the user has reduced motion in their preferences.
->>>>>>> e715b7a7
 
 === 4.0 ===
 * Following the adopted standards, breadcrumbs have been removed for pages that reside on the 1st level within a course
