--- conflicted
+++ resolved
@@ -13736,24 +13736,16 @@
   margin-left: 30px;
   font-size: 0.8203125rem;
   padding: .1em .4em;
-<<<<<<< HEAD
-  background-color: #cce6ea;
-  color: #008196;
-  text-decoration: none;
-  z-index: 9999;
-  border: 1px solid #b8dce2; }
-=======
   text-decoration: none;
   z-index: 9999;
   border: 0 solid transparent;
-  color: #2f6473;
-  background-color: #def2f8;
-  border-color: #d1edf6; }
+  color: #00434e;
+  background-color: #cce6ea;
+  border-color: #b8dce2; }
   span.editinstructions hr {
-    border-top-color: #bce5f2; }
+    border-top-color: #a6d3db; }
   span.editinstructions .alert-link {
-    color: #20454f; }
->>>>>>> 581a4971
+    color: #00171b; }
 
 /* Course drag and drop upload styles */
 #dndupload-status {
@@ -13762,23 +13754,16 @@
   width: 40%;
   margin: 0 30%;
   padding: 6px;
-<<<<<<< HEAD
-  border: 1px solid #b8dce2;
   text-align: center;
-  background: #cce6ea;
-  color: #008196;
-=======
-  text-align: center;
->>>>>>> 581a4971
   z-index: 1;
   border: 0 solid transparent;
-  color: #2f6473;
-  background-color: #def2f8;
-  border-color: #d1edf6; }
+  color: #00434e;
+  background-color: #cce6ea;
+  border-color: #b8dce2; }
   #dndupload-status hr {
-    border-top-color: #bce5f2; }
+    border-top-color: #a6d3db; }
   #dndupload-status .alert-link {
-    color: #20454f; }
+    color: #00171b; }
 
 .dndupload-preview {
   color: #909090;
