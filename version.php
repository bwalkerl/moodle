<?php

// This file is part of Moodle - http://moodle.org/
//
// Moodle is free software: you can redistribute it and/or modify
// it under the terms of the GNU General Public License as published by
// the Free Software Foundation, either version 3 of the License, or
// (at your option) any later version.
//
// Moodle is distributed in the hope that it will be useful,
// but WITHOUT ANY WARRANTY; without even the implied warranty of
// MERCHANTABILITY or FITNESS FOR A PARTICULAR PURPOSE.  See the
// GNU General Public License for more details.
//
// You should have received a copy of the GNU General Public License
// along with Moodle.  If not, see <http://www.gnu.org/licenses/>.

/**
 * MOODLE VERSION INFORMATION
 *
 * This file defines the current version of the core Moodle code being used.
 * This is compared against the values stored in the database to determine
 * whether upgrades should be performed (see lib/db/*.php)
 *
 * @package    core
 * @copyright  1999 onwards Martin Dougiamas (http://dougiamas.com)
 * @license    http://www.gnu.org/copyleft/gpl.html GNU GPL v3 or later
 */

defined('MOODLE_INTERNAL') || die();

<<<<<<< HEAD
$version  = 2017111305.07;              // 20171113      = branching date YYYYMMDD - do not modify!
                                        //         RR    = release increments - 00 in DEV branches.
                                        //           .XX = incremental changes.

$release  = '3.4.5+ (Build: 20181019)'; // Human-friendly version name
=======
$version  = 2017111305.05;              // 20171113      = branching date YYYYMMDD - do not modify!
                                        //         RR    = release increments - 00 in DEV branches.
                                        //           .XX = incremental changes.

$release  = '3.4.5+ (Build: 20181011)'; // Human-friendly version name
>>>>>>> 4fa885d0

$branch   = '34';                       // This version's branch.
$maturity = MATURITY_STABLE;             // This version's maturity level.<|MERGE_RESOLUTION|>--- conflicted
+++ resolved
@@ -29,19 +29,11 @@
 
 defined('MOODLE_INTERNAL') || die();
 
-<<<<<<< HEAD
-$version  = 2017111305.07;              // 20171113      = branching date YYYYMMDD - do not modify!
+$version  = 2017111305.08;              // 20171113      = branching date YYYYMMDD - do not modify!
                                         //         RR    = release increments - 00 in DEV branches.
                                         //           .XX = incremental changes.
 
 $release  = '3.4.5+ (Build: 20181019)'; // Human-friendly version name
-=======
-$version  = 2017111305.05;              // 20171113      = branching date YYYYMMDD - do not modify!
-                                        //         RR    = release increments - 00 in DEV branches.
-                                        //           .XX = incremental changes.
-
-$release  = '3.4.5+ (Build: 20181011)'; // Human-friendly version name
->>>>>>> 4fa885d0
 
 $branch   = '34';                       // This version's branch.
 $maturity = MATURITY_STABLE;             // This version's maturity level.