<?php

// This file is part of Moodle - http://moodle.org/
//
// Moodle is free software: you can redistribute it and/or modify
// it under the terms of the GNU General Public License as published by
// the Free Software Foundation, either version 3 of the License, or
// (at your option) any later version.
//
// Moodle is distributed in the hope that it will be useful,
// but WITHOUT ANY WARRANTY; without even the implied warranty of
// MERCHANTABILITY or FITNESS FOR A PARTICULAR PURPOSE.  See the
// GNU General Public License for more details.
//
// You should have received a copy of the GNU General Public License
// along with Moodle.  If not, see <http://www.gnu.org/licenses/>.

/**
 * MOODLE VERSION INFORMATION
 *
 * This file defines the current version of the core Moodle code being used.
 * This is compared against the values stored in the database to determine
 * whether upgrades should be performed (see lib/db/*.php)
 *
 * @package    core
 * @copyright  1999 onwards Martin Dougiamas (http://dougiamas.com)
 * @license    http://www.gnu.org/copyleft/gpl.html GNU GPL v3 or later
 */

defined('MOODLE_INTERNAL') || die();

<<<<<<< HEAD
$version  = 2020051900.01;              // YYYYMMDD      = weekly release date of this DEV branch.
=======
$version  = 2020051500.01;              // YYYYMMDD      = weekly release date of this DEV branch.

>>>>>>> 15a00bea
                                        //         RR    = release increments - 00 in DEV branches.
                                        //           .XX = incremental changes.
$release  = '3.9dev+ (Build: 20200519)'; // Human-friendly version name
$branch   = '39';                       // This version's branch.
$maturity = MATURITY_ALPHA;             // This version's maturity level.<|MERGE_RESOLUTION|>--- conflicted
+++ resolved
@@ -29,12 +29,7 @@
 
 defined('MOODLE_INTERNAL') || die();
 
-<<<<<<< HEAD
-$version  = 2020051900.01;              // YYYYMMDD      = weekly release date of this DEV branch.
-=======
-$version  = 2020051500.01;              // YYYYMMDD      = weekly release date of this DEV branch.
-
->>>>>>> 15a00bea
+$version  = 2020052000.00;              // YYYYMMDD      = weekly release date of this DEV branch.
                                         //         RR    = release increments - 00 in DEV branches.
                                         //           .XX = incremental changes.
 $release  = '3.9dev+ (Build: 20200519)'; // Human-friendly version name
